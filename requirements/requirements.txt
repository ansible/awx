adal==1.2.7
    # via msrestazure
aiohttp==3.8.4
    # via
    #   -r /awx_devel/requirements/requirements.in
    #   aiohttp-retry
    #   twilio
aiohttp-retry==2.8.3
    # via twilio
aioredis==1.3.1
    # via channels-redis
aiosignal==1.3.1
    # via aiohttp
annotated-types==0.5.0
    # via pydantic
    # via -r /awx_devel/requirements/requirements_git.txt
ansiconv==1.0.0
    # via -r /awx_devel/requirements/requirements.in
asciichartpy==1.5.25
    # via -r /awx_devel/requirements/requirements.in
asgiref==3.7.2
    # via
    #   channels
    #   channels-redis
    #   daphne
    #   django
asn1==2.7.0
    # via -r /awx_devel/requirements/requirements.in
async-timeout==4.0.2
    # via
    #   aiohttp
    #   aioredis
    #   redis
asyncpg==0.28.0
    # via -r /awx_devel/requirements/requirements.in
attrs==23.1.0
    # via
    #   aiohttp
    #   automat
    #   jsonschema
    #   referencing
    #   service-identity
    #   twisted
autobahn==23.6.2
    # via daphne
autocommand==2.2.2
    # via jaraco-text
automat==22.10.0
    # via twisted
azure-common==1.1.28
    # via azure-keyvault
azure-core==1.28.0
    # via msrest
azure-keyvault==1.1.0
    # via -r /awx_devel/requirements/requirements.in
azure-nspkg==3.0.2
    # via azure-keyvault
boto3==1.28.5
    # via -r /awx_devel/requirements/requirements.in
botocore==1.31.5
    # via
    #   -r /awx_devel/requirements/requirements.in
    #   boto3
    #   s3transfer
cachetools==5.3.1
    # via google-auth
    # via
    #   -r /awx_devel/requirements/requirements_git.txt
    #   kubernetes
    #   msrest
    #   requests
cffi==1.15.1
    # via cryptography
channels==3.0.5
    # via
    #   -r /awx_devel/requirements/requirements.in
    #   channels-redis
channels-redis==3.4.1
    # via -r /awx_devel/requirements/requirements.in
charset-normalizer==3.2.0
    # via
    #   aiohttp
    #   requests
click==8.1.6
    # via receptorctl
constantly==15.1.0
    # via twisted
cryptography==41.0.2
    # via
    #   -r /awx_devel/requirements/requirements.in
    #   adal
    #   autobahn
    #   azure-keyvault
    #   jwcrypto
    #   pyopenssl
    #   service-identity
    #   social-auth-core
cython==0.29.36
    # via -r /awx_devel/requirements/requirements.in
daphne==3.0.2
    # via
    #   -r /awx_devel/requirements/requirements.in
    #   channels
dataclasses==0.6
    # via python-tss-sdk
defusedxml==0.7.1
    # via
    #   python3-openid
    #   social-auth-core
deprecated==1.2.14
    # via jwcrypto
distro==1.8.0
    # via -r /awx_devel/requirements/requirements.in
django==4.2.3
    # via
    #   -r /awx_devel/requirements/requirements.in
    #   channels
    #   django-auth-ldap
    #   django-cors-headers
    #   django-crum
    #   django-extensions
    #   django-guid
    #   django-oauth-toolkit
    #   django-polymorphic
    #   django-solo
    #   djangorestframework
django-auth-ldap==4.3.0
    # via -r /awx_devel/requirements/requirements.in
django-cors-headers==4.2.0
    # via -r /awx_devel/requirements/requirements.in
django-crum==0.7.9
    # via -r /awx_devel/requirements/requirements.in
django-extensions==3.2.3
    # via -r /awx_devel/requirements/requirements.in
django-guid==3.2.1
    # via -r /awx_devel/requirements/requirements.in
django-oauth-toolkit==1.7.1
    # via -r /awx_devel/requirements/requirements.in
django-pglocks==1.0.4
    # via -r /awx_devel/requirements/requirements.in
django-polymorphic==3.1.0
    # via -r /awx_devel/requirements/requirements.in
    # via -r /awx_devel/requirements/requirements_git.txt
django-solo==2.1.0
    # via -r /awx_devel/requirements/requirements.in
django-split-settings==1.0.0
    # via -r /awx_devel/requirements/requirements.in
<<<<<<< HEAD
django-taggit==4.0.0
    # via -r /awx_devel/requirements/requirements.in
=======
>>>>>>> 601b62de
djangorestframework==3.14.0
    # via -r /awx_devel/requirements/requirements.in
djangorestframework-yaml==2.0.0
    # via -r /awx_devel/requirements/requirements.in
docutils==0.20.1
    # via python-daemon
ecdsa==0.18.0
    # via python-jose
enum-compat==0.0.3
    # via asn1
filelock==3.12.2
    # via -r /awx_devel/requirements/requirements.in
frozenlist==1.4.0
    # via
    #   aiohttp
    #   aiosignal
gitdb==4.0.10
    # via gitpython
gitpython==3.1.32
    # via -r /awx_devel/requirements/requirements.in
google-auth==2.22.0
    # via kubernetes
hiredis==2.0.0
    # via
    #   -r /awx_devel/requirements/requirements.in
    #   aioredis
hyperlink==21.0.0
    # via
    #   autobahn
    #   twisted
idna==3.4
    # via
    #   hyperlink
    #   requests
    #   twisted
    #   yarl
importlib-metadata==6.2.1
    # via
    #   ansible-runner
    #   markdown
incremental==22.10.0
    # via twisted
inflect==7.0.0
    # via jaraco-text
irc==20.1.0
    # via -r /awx_devel/requirements/requirements.in
isodate==0.6.1
    # via
    #   msrest
    #   python3-saml
jaraco-collections==4.3.0
    # via irc
jaraco-context==4.3.0
    # via jaraco-text
jaraco-functools==3.8.0
    # via
    #   irc
    #   jaraco-text
    #   tempora
jaraco-logging==3.1.2
    # via irc
jaraco-stream==3.0.3
    # via irc
jaraco-text==3.11.1
    # via
    #   irc
    #   jaraco-collections
jinja2==3.1.2
    # via -r /awx_devel/requirements/requirements.in
jmespath==1.0.1
    # via
    #   boto3
    #   botocore
json-log-formatter==0.5.2
    # via -r /awx_devel/requirements/requirements.in
jsonschema==4.18.4
    # via -r /awx_devel/requirements/requirements.in
jsonschema-specifications==2023.7.1
    # via jsonschema
jwcrypto==1.5.0
    # via django-oauth-toolkit
kubernetes==27.2.0
    # via openshift
lockfile==0.12.2
    # via python-daemon
lxml==4.9.3
    # via
    #   python3-saml
    #   xmlsec
markdown==3.4.3
    # via -r /awx_devel/requirements/requirements.in
markupsafe==2.1.3
    # via jinja2
more-itertools==9.1.0
    # via
    #   irc
    #   jaraco-functools
    #   jaraco-text
msgpack==1.0.5
    # via channels-redis
msrest==0.7.1
    # via
    #   azure-keyvault
    #   msrestazure
msrestazure==0.6.4
    # via azure-keyvault
multidict==6.0.4
    # via
    #   aiohttp
    #   yarl
netaddr==0.8.0
    # via pyrad
oauthlib==3.2.2
    # via
    #   django-oauth-toolkit
    #   kubernetes
    #   requests-oauthlib
    #   social-auth-core
openshift==0.13.1
    # via -r /awx_devel/requirements/requirements.in
packaging==23.1
    # via
    #   ansible-runner
    #   setuptools-scm
pbr==5.11.1
    # via -r /awx_devel/requirements/requirements.in
pexpect==4.7.0
    # via
    #   -r /awx_devel/requirements/requirements.in
    #   ansible-runner
pkgconfig==1.5.5
    # via -r /awx_devel/requirements/requirements.in
prometheus-client==0.17.1
    # via -r /awx_devel/requirements/requirements.in
psutil==5.9.5
    # via -r /awx_devel/requirements/requirements.in
psycopg==3.1.9
    # via -r /awx_devel/requirements/requirements.in
ptyprocess==0.7.0
    # via pexpect
pyasn1==0.5.0
    # via
    #   pyasn1-modules
    #   python-jose
    #   python-ldap
    #   rsa
    #   service-identity
pyasn1-modules==0.3.0
    # via
    #   google-auth
    #   python-ldap
    #   service-identity
pycparser==2.21
    # via cffi
pydantic==2.0.3
    # via inflect
pydantic-core==2.3.0
    # via pydantic
pygerduty==0.38.3
    # via -r /awx_devel/requirements/requirements.in
pyjwt==2.8.0
    # via
    #   adal
    #   social-auth-core
    #   twilio
pyopenssl==23.2.0
    # via twisted
pyparsing==2.4.6
    # via -r /awx_devel/requirements/requirements.in
pyrad==2.4
    # via django-radius
<<<<<<< HEAD
python-daemon==3.0.1
    # via ansible-runner
=======
pyrsistent==0.19.2
    # via jsonschema
python-daemon==3.0.1
    # via
    #   -r /awx_devel/requirements/requirements.in
    #   ansible-runner
>>>>>>> 601b62de
python-dateutil==2.8.2
    # via
    #   adal
    #   botocore
    #   kubernetes
    #   receptorctl
python-dsv-sdk==1.0.4
    # via -r /awx_devel/requirements/requirements.in
python-jose==3.3.0
    # via social-auth-core
python-ldap==3.4.3
    # via
    #   -r /awx_devel/requirements/requirements.in
    #   django-auth-ldap
python-string-utils==1.0.0
    # via openshift
python-tss-sdk==1.0.0
    # via -r /awx_devel/requirements/requirements.in
python3-openid==3.2.0
    # via social-auth-core
    # via -r /awx_devel/requirements/requirements_git.txt
pytz==2023.3
    # via
    #   djangorestframework
    #   irc
    #   tempora
    #   twilio
pyyaml==6.0.1
    # via
    #   -r /awx_devel/requirements/requirements.in
    #   ansible-runner
    #   djangorestframework-yaml
    #   kubernetes
    #   receptorctl
receptorctl==1.3.0
    # via -r /awx_devel/requirements/requirements.in
redis==4.6.0
    # via -r /awx_devel/requirements/requirements.in
referencing==0.30.0
    # via
    #   jsonschema
    #   jsonschema-specifications
requests==2.31.0
    # via
    #   -r /awx_devel/requirements/requirements.in
    #   adal
    #   azure-core
    #   azure-keyvault
    #   django-oauth-toolkit
    #   kubernetes
    #   msrest
    #   python-dsv-sdk
    #   python-tss-sdk
    #   requests-oauthlib
    #   social-auth-core
    #   twilio
requests-oauthlib==1.3.1
    # via
    #   kubernetes
    #   msrest
    #   social-auth-core
rpds-py==0.9.2
    # via
    #   jsonschema
    #   referencing
rsa==4.9
    # via
    #   google-auth
    #   python-jose
s3transfer==0.6.1
    # via boto3
schedule==0.6.0
    # via -r /awx_devel/requirements/requirements.in
semantic-version==2.10.0
    # via setuptools-rust
service-identity==23.1.0
    # via twisted
setuptools-rust==1.6.0
    # via -r /awx_devel/requirements/requirements.in
setuptools-scm[toml]==7.1.0
    # via -r /awx_devel/requirements/requirements.in
six==1.16.0
    # via
    #   automat
    #   azure-core
    #   django-pglocks
    #   ecdsa
    #   google-auth
    #   isodate
    #   kubernetes
    #   msrestazure
    #   openshift
    #   pygerduty
    #   pyrad
    #   python-dateutil
    #   tacacs-plus
slack-sdk==3.21.3
    # via -r /awx_devel/requirements/requirements.in
smmap==5.0.0
    # via gitdb
social-auth-app-django==5.0.0
    # via -r /awx_devel/requirements/requirements.in
social-auth-core[openidconnect]==4.3.0
    # via
    #   -r /awx_devel/requirements/requirements.in
    #   social-auth-app-django
sqlparse==0.4.4
    # via
    #   -r /awx_devel/requirements/requirements.in
    #   django
tacacs-plus==1.0
    # via -r /awx_devel/requirements/requirements.in
tempora==5.5.0
    # via
    #   irc
    #   jaraco-logging
tomli==2.0.1
    # via setuptools-scm
twilio==8.5.0
    # via -r /awx_devel/requirements/requirements.in
twisted[tls]==22.10.0
    # via
    #   -r /awx_devel/requirements/requirements.in
    #   daphne
txaio==23.1.1
    # via autobahn
typing-extensions==4.7.1
    # via
    #   asgiref
    #   azure-core
    #   inflect
    #   psycopg
    #   pydantic
    #   pydantic-core
    #   setuptools-rust
    #   setuptools-scm
    #   twisted
urllib3==1.26.16
    # via
    #   botocore
    #   google-auth
    #   kubernetes
    #   requests
uwsgi==2.0.21
    # via -r /awx_devel/requirements/requirements.in
uwsgitop==0.11
    # via -r /awx_devel/requirements/requirements.in
websocket-client==1.6.1
    # via kubernetes
wheel==0.40.0
    # via -r /awx_devel/requirements/requirements.in
wrapt==1.15.0
    # via deprecated
xmlsec==1.3.13
    # via python3-saml
yarl==1.9.2
    # via aiohttp
zipp==3.16.2
    # via importlib-metadata
zope-interface==6.0
    # via twisted

# The following packages are considered to be unsafe in a requirements file:
pip==21.2.4
    # via -r /awx_devel/requirements/requirements.in
setuptools==68.0.0
    # via
    #   -r /awx_devel/requirements/requirements.in
    #   asciichartpy
    #   autobahn
    #   python-daemon
    #   setuptools-rust
    #   setuptools-scm
    #   zope-interface<|MERGE_RESOLUTION|>--- conflicted
+++ resolved
@@ -145,11 +145,8 @@
     # via -r /awx_devel/requirements/requirements.in
 django-split-settings==1.0.0
     # via -r /awx_devel/requirements/requirements.in
-<<<<<<< HEAD
 django-taggit==4.0.0
     # via -r /awx_devel/requirements/requirements.in
-=======
->>>>>>> 601b62de
 djangorestframework==3.14.0
     # via -r /awx_devel/requirements/requirements.in
 djangorestframework-yaml==2.0.0
@@ -321,17 +318,14 @@
     # via -r /awx_devel/requirements/requirements.in
 pyrad==2.4
     # via django-radius
-<<<<<<< HEAD
 python-daemon==3.0.1
     # via ansible-runner
-=======
 pyrsistent==0.19.2
     # via jsonschema
 python-daemon==3.0.1
     # via
     #   -r /awx_devel/requirements/requirements.in
     #   ansible-runner
->>>>>>> 601b62de
 python-dateutil==2.8.2
     # via
     #   adal
