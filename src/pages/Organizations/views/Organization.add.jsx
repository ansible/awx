import React, { Fragment } from 'react';
import PropTypes from 'prop-types';
import { withRouter } from 'react-router-dom';
import { Trans } from '@lingui/macro';
import {
  PageSection,
  PageSectionVariants,
  Title,
  Form,
  FormGroup,
  TextInput,
  ActionGroup,
  Toolbar,
  ToolbarGroup,
  Button,
  Gallery,
  Card,
  CardBody,
} from '@patternfly/react-core';

import { ConfigContext } from '../../../context';
<<<<<<< HEAD
import { API_ORGANIZATIONS } from '../../../endpoints';
import { API_INSTANCE_GROUPS } from '../../../endpoints';
import api from '../../../api';
import AnsibleSelect from '../../../components/AnsibleSelect';
import Lookup from '../../../components/Lookup';
=======
import AnsibleSelect from '../../../components/AnsibleSelect'
>>>>>>> f521fe5c
const { light } = PageSectionVariants;

class OrganizationAdd extends React.Component {
  constructor(props) {
    super(props);

    this.handleChange = this.handleChange.bind(this);
    this.onSelectChange = this.onSelectChange.bind(this);
    this.onLookupChange = this.onLookupChange.bind(this);
    this.onSubmit = this.onSubmit.bind(this);
    this.resetForm = this.resetForm.bind(this);
    this.onCancel = this.onCancel.bind(this);
  }

  state = {
    name: '',
    description: '',
    results: [],
    instance_groups: [],
    custom_virtualenv: '',
<<<<<<< HEAD
    error: '',
=======
    error:'',
>>>>>>> f521fe5c
  };

  onSelectChange(value, _) {
    this.setState({ custom_virtualenv: value });
  };

  onLookupChange(id, _) {
    let selected = { ...this.state.results }
    const index = id - 1;
    selected[index].isChecked = !selected[index].isChecked;
    this.setState({ selected })
  }

  resetForm() {
    this.setState({
      ...this.state,
      name: '',
      description: ''
    })
  }

  handleChange(_, evt) {
    this.setState({ [evt.target.name]: evt.target.value });
  }

  async onSubmit() {
    const { api } = this.props;
    const data = Object.assign({}, { ...this.state });
    await api.createOrganization(data);
    this.resetForm();
  }

  onCancel() {
    this.props.history.push('/organizations');
  }

<<<<<<< HEAD
  async componentDidMount() {
    const { data } = await api.get(API_INSTANCE_GROUPS);
    let results = [];
    data.results.map((result) => {
      results.push({ id: result.id, name: result.name, isChecked: false });
    })
    this.setState({ results });
  }

=======
>>>>>>> f521fe5c
  render() {
    const { name, results } = this.state;
    const enabled = name.length > 0; // TODO: add better form validation

    return (
      <Fragment>
        <PageSection variant={light} className="pf-m-condensed">
          <Title size="2xl">
            <Trans>Organization Add</Trans>
          </Title>
        </PageSection>
        <PageSection>
          <Card>
            <CardBody>
              <Form autoComplete="off">
                <Gallery gutter="md">
                  <FormGroup
                    label="Name"
                    isRequired
                    fieldId="add-org-form-name"
                  >
                    <TextInput
                      isRequired
                      type="text"
                      id="add-org-form-name"
                      name="name"
                      value={this.state.name}
                      onChange={this.handleChange}
                    />
                  </FormGroup>
                  <FormGroup label="Description" fieldId="add-org-form-description">
                    <TextInput
                      id="add-org-form-description"
                      name="description"
                      value={this.state.description}
                      onChange={this.handleChange}
                    />
                  </FormGroup>
                  {/* LOOKUP MODAL PLACEHOLDER */}
                  <FormGroup label="Instance Groups" fieldId="simple-form-instance-groups">
                    <Lookup
                      lookup_header="Instance Groups"
                      lookupChange={this.onLookupChange}
                      data={results}
                    />
                  </FormGroup>
                  <ConfigContext.Consumer>
                    {({ custom_virtualenvs }) =>
                      <AnsibleSelect
                        labelName="Ansible Environment"
                        selected={this.state.custom_virtualenv}
                        selectChange={this.onSelectChange}
                        data={custom_virtualenvs}
                      />
                    }
                  </ConfigContext.Consumer>
                </Gallery>
                <ActionGroup className="at-align-right">
                  <Toolbar>
                    <ToolbarGroup>
                      <Button className="at-C-SubmitButton" variant="primary" onClick={this.onSubmit} isDisabled={!enabled}>Save</Button>
                    </ToolbarGroup>
                    <ToolbarGroup>
                      <Button className="at-C-CancelButton" variant="secondary" onClick={this.onCancel}>Cancel</Button>
                    </ToolbarGroup>
                  </Toolbar>
                </ActionGroup>
              </Form>
            </CardBody>
          </Card>
        </PageSection>
      </Fragment>
    );
  }
}

OrganizationAdd.contextTypes = {
  custom_virtualenvs: PropTypes.array,
};

export default withRouter(OrganizationAdd);<|MERGE_RESOLUTION|>--- conflicted
+++ resolved
@@ -19,15 +19,9 @@
 } from '@patternfly/react-core';
 
 import { ConfigContext } from '../../../context';
-<<<<<<< HEAD
-import { API_ORGANIZATIONS } from '../../../endpoints';
-import { API_INSTANCE_GROUPS } from '../../../endpoints';
 import api from '../../../api';
-import AnsibleSelect from '../../../components/AnsibleSelect';
 import Lookup from '../../../components/Lookup';
-=======
 import AnsibleSelect from '../../../components/AnsibleSelect'
->>>>>>> f521fe5c
 const { light } = PageSectionVariants;
 
 class OrganizationAdd extends React.Component {
@@ -48,11 +42,7 @@
     results: [],
     instance_groups: [],
     custom_virtualenv: '',
-<<<<<<< HEAD
     error: '',
-=======
-    error:'',
->>>>>>> f521fe5c
   };
 
   onSelectChange(value, _) {
@@ -89,9 +79,9 @@
     this.props.history.push('/organizations');
   }
 
-<<<<<<< HEAD
   async componentDidMount() {
-    const { data } = await api.get(API_INSTANCE_GROUPS);
+    const { api } = this.props;
+    const { data } = await api.getInstanceGroups();
     let results = [];
     data.results.map((result) => {
       results.push({ id: result.id, name: result.name, isChecked: false });
@@ -99,8 +89,6 @@
     this.setState({ results });
   }
 
-=======
->>>>>>> f521fe5c
   render() {
     const { name, results } = this.state;
     const enabled = name.length > 0; // TODO: add better form validation
