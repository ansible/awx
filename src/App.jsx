--- conflicted
+++ resolved
@@ -1,11 +1,8 @@
 import React, { Fragment } from 'react';
-<<<<<<< HEAD
 import { ConfigContext } from './context';
 
-=======
 import { I18nProvider, I18n } from '@lingui/react';
 import { t } from '@lingui/macro';
->>>>>>> 9292b21a
 import {
   Redirect,
   Switch,
@@ -67,8 +64,8 @@
 
 // This spits out the language and the region.  Example: es-US
 const language = (navigator.languages && navigator.languages[0])
-|| navigator.language
-|| navigator.userLanguage;
+  || navigator.language
+  || navigator.userLanguage;
 
 const languageWithoutRegionCode = language.toLowerCase().split(/[_-]+/)[0];
 
@@ -163,199 +160,6 @@
     );
 
     return (
-<<<<<<< HEAD
-      <Fragment>
-        <BackgroundImage
-          src={{
-            [BackgroundImageSrc.lg]: '/assets/images/pfbg_1200.jpg',
-            [BackgroundImageSrc.md]: '/assets/images/pfbg_992.jpg',
-            [BackgroundImageSrc.md2x]: '/assets/images/pfbg_992@2x.jpg',
-            [BackgroundImageSrc.sm]: '/assets/images/pfbg_768.jpg',
-            [BackgroundImageSrc.sm2x]: '/assets/images/pfbg_768@2x.jpg',
-            [BackgroundImageSrc.xl]: '/assets/images/pfbg_2000.jpg',
-            [BackgroundImageSrc.xs]: '/assets/images/pfbg_576.jpg',
-            [BackgroundImageSrc.xs2x]: '/assets/images/pfbg_576@2x.jpg',
-            [BackgroundImageSrc.filter]: '/assets/images/background-filter.svg'
-          }}
-        />
-        <Switch>
-          <ConditionalRedirect shouldRedirect={() => api.isAuthenticated()} redirectPath="/" path="/login" component={() => <Login logo={logo} loginInfo={loginInfo} />} />
-          <Fragment>
-            <Page
-              header={(
-                <PageHeader
-                  logo={<TowerLogo onClick={this.onLogoClick} />}
-                  toolbar={PageToolbar}
-                  showNavToggle
-                  onNavToggle={this.onNavToggle}
-                />
-              )}
-              sidebar={(
-                <PageSidebar
-                  isNavOpen={isNavOpen}
-                  nav={(
-                    <Nav aria-label="Primary Navigation">
-                      <NavList>
-                        <SideNavItems
-                          history={history}
-                          items={[
-                            {
-                              groupName: 'views',
-                              title: 'Views',
-                              routes: [
-                                {
-                                  path: 'home',
-                                  title: 'Dashboard'
-                                },
-                                {
-                                  path: 'jobs',
-                                  title: 'Jobs'
-                                },
-                                {
-                                  path: 'schedules',
-                                  title: 'Schedules'
-                                },
-                                {
-                                  path: 'portal',
-                                  title: 'Portal Mode'
-                                },
-                              ]
-                            },
-                            {
-                              groupName: 'resources',
-                              title: 'Resources',
-                              routes: [
-                                {
-                                  path: 'templates',
-                                  title: 'Templates'
-                                },
-                                {
-                                  path: 'credentials',
-                                  title: 'Credentials'
-                                },
-                                {
-                                  path: 'projects',
-                                  title: 'Projects'
-                                },
-                                {
-                                  path: 'inventories',
-                                  title: 'Inventories'
-                                },
-                                {
-                                  path: 'inventory_scripts',
-                                  title: 'Inventory Scripts'
-                                }
-                              ]
-                            },
-                            {
-                              groupName: 'access',
-                              title: 'Access',
-                              routes: [
-                                {
-                                  path: 'organizations',
-                                  title: 'Organizations'
-                                },
-                                {
-                                  path: 'users',
-                                  title: 'Users'
-                                },
-                                {
-                                  path: 'teams',
-                                  title: 'Teams'
-                                }
-                              ]
-                            },
-                            {
-                              groupName: 'administration',
-                              title: 'Administration',
-                              routes: [
-                                {
-                                  path: 'credential_types',
-                                  title: 'Credential Types',
-                                },
-                                {
-                                  path: 'notification_templates',
-                                  title: 'Notifications'
-                                },
-                                {
-                                  path: 'management_jobs',
-                                  title: 'Management Jobs'
-                                },
-                                {
-                                  path: 'instance_groups',
-                                  title: 'Instance Groups'
-                                },
-                                {
-                                  path: 'applications',
-                                  title: 'Integrations'
-                                }
-                              ]
-                            },
-                            {
-                              groupName: 'settings',
-                              title: 'Settings',
-                              routes: [
-                                {
-                                  path: 'auth_settings',
-                                  title: 'Authentication',
-                                },
-                                {
-                                  path: 'jobs_settings',
-                                  title: 'Jobs'
-                                },
-                                {
-                                  path: 'system_settings',
-                                  title: 'System'
-                                },
-                                {
-                                  path: 'ui_settings',
-                                  title: 'User Interface'
-                                },
-                                {
-                                  path: 'license',
-                                  title: 'License'
-                                }
-                              ]
-                            }
-                          ]}
-                        />
-                      </NavList>
-                    </Nav>
-                  )}
-                />
-              )}
-              useCondensed
-            >
-              <ConditionalRedirect shouldRedirect={() => !api.isAuthenticated()} redirectPath="/login" exact path="/" component={() => (<Redirect to="/home" />)} />
-              <ConditionalRedirect shouldRedirect={() => !api.isAuthenticated()} redirectPath="/login" path="/home" component={Dashboard} />
-              <ConditionalRedirect shouldRedirect={() => !api.isAuthenticated()} redirectPath="/login" path="/jobs" component={Jobs} />
-              <ConditionalRedirect shouldRedirect={() => !api.isAuthenticated()} redirectPath="/login" path="/schedules" component={Schedules} />
-              <ConditionalRedirect shouldRedirect={() => !api.isAuthenticated()} redirectPath="/login" path="/portal" component={Portal} />
-              <ConditionalRedirect shouldRedirect={() => !api.isAuthenticated()} redirectPath="/login" path="/templates" component={Templates} />
-              <ConditionalRedirect shouldRedirect={() => !api.isAuthenticated()} redirectPath="/login" path="/credentials" component={Credentials} />
-              <ConditionalRedirect shouldRedirect={() => !api.isAuthenticated()} redirectPath="/login" path="/projects" component={Projects} />
-              <ConditionalRedirect shouldRedirect={() => !api.isAuthenticated()} redirectPath="/login" path="/inventories" component={Inventories} />
-              <ConditionalRedirect shouldRedirect={() => !api.isAuthenticated()} redirectPath="/login" path="/inventory_scripts" component={InventoryScripts} />
-              <ConfigContext.Provider value={this.getSessionObject('config')}>
-                <ConditionalRedirect shouldRedirect={() => !api.isAuthenticated()} redirectPath="/login" path="/organizations" component={Organizations} />
-              </ConfigContext.Provider>
-              <ConditionalRedirect shouldRedirect={() => !api.isAuthenticated()} redirectPath="/login" path="/users" component={Users} />
-              <ConditionalRedirect shouldRedirect={() => !api.isAuthenticated()} redirectPath="/login" path="/teams" component={Teams} />
-              <ConditionalRedirect shouldRedirect={() => !api.isAuthenticated()} redirectPath="/login" path="/credential_types" component={CredentialTypes} />
-              <ConditionalRedirect shouldRedirect={() => !api.isAuthenticated()} redirectPath="/login" path="/notification_templates" component={NotificationTemplates} />
-              <ConditionalRedirect shouldRedirect={() => !api.isAuthenticated()} redirectPath="/login" path="/management_jobs" component={ManagementJobs} />
-              <ConditionalRedirect shouldRedirect={() => !api.isAuthenticated()} redirectPath="/login" path="/instance_groups" component={InstanceGroups} />
-              <ConditionalRedirect shouldRedirect={() => !api.isAuthenticated()} redirectPath="/login" path="/applications" component={Applications} />
-              <ConditionalRedirect shouldRedirect={() => !api.isAuthenticated()} redirectPath="/login" path="/auth_settings" component={AuthSettings} />
-              <ConditionalRedirect shouldRedirect={() => !api.isAuthenticated()} redirectPath="/login" path="/jobs_settings" component={JobsSettings} />
-              <ConditionalRedirect shouldRedirect={() => !api.isAuthenticated()} redirectPath="/login" path="/system_settings" component={SystemSettings} />
-              <ConditionalRedirect shouldRedirect={() => !api.isAuthenticated()} redirectPath="/login" path="/ui_settings" component={UISettings} />
-              <ConditionalRedirect shouldRedirect={() => !api.isAuthenticated()} redirectPath="/login" path="/license" component={License} />
-            </Page>
-          </Fragment>
-        </Switch>
-      </Fragment>
-=======
       <I18nProvider language={languageWithoutRegionCode} catalogs={catalogs}>
         <Fragment>
           <BackgroundImage
@@ -533,7 +337,9 @@
                 <ConditionalRedirect shouldRedirect={() => !api.isAuthenticated()} redirectPath="/login" path="/projects" component={Projects} />
                 <ConditionalRedirect shouldRedirect={() => !api.isAuthenticated()} redirectPath="/login" path="/inventories" component={Inventories} />
                 <ConditionalRedirect shouldRedirect={() => !api.isAuthenticated()} redirectPath="/login" path="/inventory_scripts" component={InventoryScripts} />
-                <ConditionalRedirect shouldRedirect={() => !api.isAuthenticated()} redirectPath="/login" path="/organizations" component={Organizations} />
+                <ConfigContext.Provider value={this.getSessionObject('config')}>
+                  <ConditionalRedirect shouldRedirect={() => !api.isAuthenticated()} redirectPath="/login" path="/organizations" component={Organizations} />
+                </ConfigContext.Provider>
                 <ConditionalRedirect shouldRedirect={() => !api.isAuthenticated()} redirectPath="/login" path="/users" component={Users} />
                 <ConditionalRedirect shouldRedirect={() => !api.isAuthenticated()} redirectPath="/login" path="/teams" component={Teams} />
                 <ConditionalRedirect shouldRedirect={() => !api.isAuthenticated()} redirectPath="/login" path="/credential_types" component={CredentialTypes} />
@@ -551,7 +357,6 @@
           </Switch>
         </Fragment>
       </I18nProvider>
->>>>>>> 9292b21a
     );
   }
 }
