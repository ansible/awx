--- conflicted
+++ resolved
@@ -126,51 +126,6 @@
   {% set container_postfix = loop.index %}
     - "awx_{{ container_postfix }}"
   {% endfor %}
-{% endif %}
-<<<<<<< HEAD
-{% if enable_ldap|bool %}
-  ldap:
-    image: bitnami/openldap:2
-    container_name: tools_ldap_1
-    hostname: ldap
-=======
-{% if enable_keycloak|bool %}
-  keycloak:
-    image: quay.io/keycloak/keycloak:15.0.2
-    container_name: tools_keycloak_1
-    hostname: keycloak
->>>>>>> 9ce9bdcd
-    user: "{{ ansible_user_uid }}"
-    networks:
-      - awx
-    ports:
-<<<<<<< HEAD
-      - "389:1389"
-      - "636:1636"
-    environment:
-      LDAP_ADMIN_USERNAME: admin
-      LDAP_ADMIN_PASSWORD: admin
-      LDAP_CUSTOM_LDIF_DIR: /opt/bitnami/openldap/ldiffs
-      LDAP_ENABLE_TLS: "yes"
-      LDAP_LDAPS_PORT_NUMBER: 1636
-      LDAP_TLS_CERT_FILE: /opt/bitnami/openldap/certs/{{ ldap_public_key_file_name }}
-      LDAP_TLS_CA_FILE: /opt/bitnami/openldap/certs/{{ ldap_public_key_file_name }}
-      LDAP_TLS_KEY_FILE: /opt/bitnami/openldap/certs/{{ ldap_private_key_file_name }}
-    volumes:
-      - 'openldap_data:/bitnami/openldap'
-      - '../../docker-compose/_sources/ldap_certs:/opt/bitnami/openldap/certs'
-      - '../../docker-compose/_sources/ldap_diffs:/opt/bitnami/openldap/ldiffs'
-=======
-      - "8443:8443"
-    environment:
-      DB_VENDOR: postgres
-      DB_ADDR: postgres
-      DB_DATABASE: keycloak
-      DB_USER: {{ pg_username }}
-      DB_PASSWORD: {{ pg_password }}
-    depends_on:
-      - postgres
->>>>>>> 9ce9bdcd
 {% endif %}
 {% if enable_splunk|bool %}
   splunk:
