--- conflicted
+++ resolved
@@ -31,13 +31,6 @@
 MAIN_NODE_TYPE ?= hybrid
 # If set to true docker-compose will also start a pgbouncer instance and use it
 PGBOUNCER ?= false
-<<<<<<< HEAD
-# If set to true docker-compose will also start an ldap instance
-LDAP ?= false
-=======
-# If set to true docker-compose will also start a keycloak instance
-KEYCLOAK ?= false
->>>>>>> 9ce9bdcd
 # If set to true docker-compose will also start a splunk instance
 SPLUNK ?= false
 # If set to true docker-compose will also start a prometheus instance
@@ -508,11 +501,6 @@
 	    -e execution_node_count=$(EXECUTION_NODE_COUNT) \
 	    -e minikube_container_group=$(MINIKUBE_CONTAINER_GROUP) \
 	    -e enable_pgbouncer=$(PGBOUNCER) \
-<<<<<<< HEAD
-	    -e enable_ldap=$(LDAP) \
-=======
-	    -e enable_keycloak=$(KEYCLOAK) \
->>>>>>> 9ce9bdcd
 	    -e enable_splunk=$(SPLUNK) \
 	    -e enable_prometheus=$(PROMETHEUS) \
 	    -e enable_grafana=$(GRAFANA) \
