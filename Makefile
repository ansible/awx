PYTHON = python
PYTHON_VERSION = $(shell $(PYTHON) -c "from distutils.sysconfig import get_python_version; print get_python_version()")
SITELIB=$(shell $(PYTHON) -c "from distutils.sysconfig import get_python_lib; print get_python_lib()")
OFFICIAL ?= no
PACKER ?= packer
PACKER_BUILD_OPTS ?= -var 'official=$(OFFICIAL)' -var 'aw_repo_url=$(AW_REPO_URL)'
GRUNT ?= $(shell [ -t 0 ] && echo "grunt" || echo "grunt --no-color")
NODE ?= node
NPM_BIN ?= npm
DEPS_SCRIPT ?= packaging/bundle/deps.py
GIT_BRANCH ?= $(shell git rev-parse --abbrev-ref HEAD)

GCLOUD_AUTH ?= $(shell gcloud auth print-access-token)
COMPOSE_TAG ?= devel
# NOTE: This defaults the container image version to the branch that's active
# COMPOSE_TAG ?= $(GIT_BRANCH)

COMPOSE_HOST ?= $(shell hostname)

VENV_BASE ?= /venv
SCL_PREFIX ?=
CELERY_SCHEDULE_FILE ?= /celerybeat-schedule

# Python packages to install only from source (not from binary wheels)
# Comma separated list
SRC_ONLY_PKGS ?= cffi,pycparser

# Determine appropriate shasum command
UNAME_S := $(shell uname -s)
ifeq ($(UNAME_S),Linux)
    SHASUM_BIN ?= sha256sum
endif
ifeq ($(UNAME_S),Darwin)
    SHASUM_BIN ?= shasum -a 256
endif

# Get the branch information from git
GIT_DATE := $(shell git log -n 1 --format="%ai")
DATE := $(shell date -u +%Y%m%d%H%M)

NAME = ansible-tower
VERSION = $(shell $(PYTHON) -c "from awx import __version__; print(__version__.split('-')[0])")
GIT_REMOTE_URL = $(shell git config --get remote.origin.url)
BUILD = 0.git$(DATE)
ifeq ($(OFFICIAL),yes)
    RELEASE ?= 1
    AW_REPO_URL ?= http://releases.ansible.com/ansible-tower
else
    RELEASE ?= $(BUILD)
    AW_REPO_URL ?= http://jenkins.testing.ansible.com/ansible-tower_nightlies_RTYUIOPOIUYTYU/$(GIT_BRANCH)
endif

# Allow AMI license customization
AWS_INSTANCE_COUNT ?= 0

# GPG signature parameters (BETA key not yet used)
GPG_BIN ?= gpg
GPG_RELEASE = 442667A9
GPG_RELEASE_FILE = GPG-KEY-ansible-release
GPG_BETA = D7B00447
GPG_BETA_FILE = GPG-KEY-ansible-beta

# Determine GPG key for package signing
ifeq ($(OFFICIAL),yes)
    GPG_KEY = $(GPG_RELEASE)
    GPG_FILE = $(GPG_RELEASE_FILE)
endif

# TAR build parameters
ifeq ($(OFFICIAL),yes)
    SETUP_TAR_NAME=$(NAME)-setup-$(VERSION)
    SDIST_TAR_NAME=$(NAME)-$(VERSION)
else
    SETUP_TAR_NAME=$(NAME)-setup-$(VERSION)-$(RELEASE)
    SDIST_TAR_NAME=$(NAME)-$(VERSION)-$(RELEASE)
endif
SDIST_TAR_FILE=$(SDIST_TAR_NAME).tar.gz
SETUP_TAR_FILE=$(SETUP_TAR_NAME).tar.gz
SETUP_TAR_LINK=$(NAME)-setup-latest.tar.gz
SETUP_TAR_CHECKSUM=$(NAME)-setup-CHECKSUM

# DEB build parameters
DEBUILD_BIN ?= debuild
DEBUILD_OPTS =
DPUT_BIN ?= dput
DPUT_OPTS ?= -c .dput.cf -u
REPREPRO_BIN ?= reprepro
REPREPRO_OPTS ?= -b reprepro --export=changed
DEB_DIST ?=
ifeq ($(OFFICIAL),yes)
    # Sign official builds
    DEBUILD_OPTS += -k$(GPG_KEY)
    REPREPRO_OPTS += --ask-passphrase
else
    # Do not sign development builds
    DEBUILD_OPTS += -uc -us
endif
DEBUILD = $(DEBUILD_BIN) $(DEBUILD_OPTS)
DEB_PPA ?= mini_dinstall
DEB_ARCH ?= amd64
DEB_NVR = $(NAME)_$(VERSION)-$(RELEASE)~$(DEB_DIST)
DEB_NVRA = $(DEB_NVR)_$(DEB_ARCH)
DEB_NVRS = $(DEB_NVR)_source
DEB_TAR_NAME=$(NAME)-$(VERSION)
DEB_TAR_FILE=$(NAME)_$(VERSION).orig.tar.gz

# pbuilder parameters
PBUILDER_CACHE_DIR = /var/cache/pbuilder
PBUILDER_BIN ?= pbuilder
PBUILDER_OPTS ?= --debootstrapopts --variant=buildd --distribution $(DEB_DIST) --architecture $(DEB_ARCH) --basetgz $(PBUILDER_CACHE_DIR)/$(DEB_DIST)-$(DEB_ARCH)-base.tgz --buildresult $(PWD)/deb-build

# RPM build parameters
MOCK_BIN ?= mock
MOCK_CFG ?=
RPM_SPECDIR= packaging/rpm
RPM_SPEC = $(RPM_SPECDIR)/$(NAME).spec
RPM_DIST ?= $(shell rpm --eval '%{?dist}' 2>/dev/null)

# Provide a fallback value for RPM_DIST
ifeq ($(RPM_DIST),)
    RPM_DIST = .el6
endif
RPM_ARCH ?= $(shell rpm --eval '%{_arch}' 2>/dev/null)
# Provide a fallback value for RPM_ARCH
ifeq ($(RPM_ARCH),)
    RPM_ARCH = $(shell uname -m)
endif

# Software collections settings if on EL6
ifeq ($(RPM_DIST),.el6)
    SCL_PREFIX = python27-
    SCL_DEFINES = --define 'scl python27'
else
    SCL_PREFIX =
    SCL_DEFINES =
endif

RPM_NVR = $(SCL_PREFIX)$(NAME)-$(VERSION)-$(RELEASE)$(RPM_DIST)

# TAR Bundle build parameters
DIST = $(shell echo $(RPM_DIST) | sed -e 's|^\.\(el\)\([0-9]\).*|\1|')
DIST_MAJOR = $(shell echo $(RPM_DIST) | sed -e 's|^\.\(el\)\([0-9]\).*|\2|')
DIST_FULL = $(DIST)$(DIST_MAJOR)
OFFLINE_TAR_NAME = $(NAME)-setup-bundle-$(VERSION)-$(RELEASE).$(DIST_FULL)
OFFLINE_TAR_FILE = $(OFFLINE_TAR_NAME).tar.gz
OFFLINE_TAR_LINK = $(NAME)-setup-bundle-latest.$(DIST_FULL).tar.gz
OFFLINE_TAR_CHECKSUM=$(NAME)-setup-bundle-CHECKSUM

# Detect underlying OS distribution
DISTRO ?=
ifneq (,$(wildcard /etc/lsb-release))
    DISTRO = $(shell . /etc/lsb-release && echo $${DISTRIB_ID} | tr '[:upper:]' '[:lower:]')
endif
ifneq (,$(wildcard /etc/os-release))
    DISTRO = $(shell . /etc/os-release && echo $${ID})
endif
ifneq (,$(wildcard /etc/fedora-release))
    DISTRO = fedora
endif
ifneq (,$(wildcard /etc/centos-release))
    DISTRO = centos
endif
ifneq (,$(wildcard /etc/redhat-release))
    DISTRO = redhat
endif

# Adjust `setup.py install` parameters based on OS distribution
SETUP_INSTALL_ARGS = --skip-build --no-compile --root=$(DESTDIR) -v
ifeq ($(DISTRO),ubuntu)
    SETUP_INSTALL_ARGS += --install-layout=deb
endif

# UI flag files
UI_DEPS_FLAG_FILE = awx/ui/.deps_built
UI_RELEASE_FLAG_FILE = awx/ui/.release_built

.DEFAULT_GOAL := build

.PHONY: clean clean-tmp clean-venv rebase push requirements requirements_dev \
	requirements_jenkins \
	develop refresh adduser migrate dbchange dbshell runserver celeryd \
	receiver test test_unit test_coverage coverage_html test_jenkins dev_build \
	release_build release_clean sdist rpmtar mock-rpm mock-srpm rpm-sign \
	deb deb-src debian debsign pbuilder reprepro setup_tarball \
	virtualbox-ovf virtualbox-centos-7 virtualbox-centos-6 \
	clean-bundle setup_bundle_tarball \
	ui-docker-machine ui-docker ui-release ui-devel \
	ui-test ui-deps ui-test-ci ui-test-saucelabs jlaska


# Remove setup build files
clean-tar:
	rm -rf tar-build

# Remove rpm build files
clean-rpm:
	rm -rf rpm-build

# Remove debian build files
clean-deb:
	rm -rf deb-build reprepro

# Remove packer artifacts
clean-packer:
	rm -rf packer_cache
	rm -rf packaging/packer/packer_cache
	rm -rf packaging/packer/output-virtualbox-iso/
	rm -rf packaging/packer/output-vmware-iso
	rm -f packaging/packer/ansible-tower-*.box
	rm -rf packaging/packer/ansible-tower*-ova
	rm -rf packaging/packer/ansible-tower*-vmx
	rm -f Vagrantfile

clean-bundle:
	rm -rf setup-bundle-build

# remove ui build artifacts
clean-ui:
	rm -rf awx/ui/static/
	rm -rf awx/ui/node_modules/
	rm -f $(UI_DEPS_FLAG_FILE)
	rm -f $(UI_RELEASE_FLAG_FILE)

clean-tmp:
	rm -rf tmp/

clean-venv:
	rm -rf venv/

# Remove temporary build files, compiled Python files.
clean: clean-rpm clean-deb clean-ui clean-tar clean-packer clean-bundle
	rm -rf awx/lib/site-packages
	rm -rf dist/*
	rm -rf tmp
	mkdir tmp
	rm -rf build $(NAME)-$(VERSION) *.egg-info
	find . -type f -regex ".*\.py[co]$$" -delete

# convenience target to assert environment variables are defined
guard-%:
	@if [ "${${*}}" == "" ]; then \
	    echo "The required environment variable '$*' is not set"; \
	    exit 1; \
	fi

# Fetch from origin, rebase local commits on top of origin commits.
rebase:
	git pull --rebase origin master

# Push changes to origin.
push:
	git push origin master

virtualenv: virtualenv_ansible virtualenv_tower

virtualenv_ansible:
	if [ "$(VENV_BASE)" ]; then \
		if [ ! -d "$(VENV_BASE)" ]; then \
			mkdir $(VENV_BASE); \
		fi; \
		if [ ! -d "$(VENV_BASE)/ansible" ]; then \
			virtualenv --system-site-packages --setuptools $(VENV_BASE)/ansible && \
			$(VENV_BASE)/ansible/bin/pip install -I setuptools==23.0.0 && \
			$(VENV_BASE)/ansible/bin/pip install -I pip==8.1.2; \
		fi; \
	fi

virtualenv_tower:
	if [ "$(VENV_BASE)" ]; then \
		if [ ! -d "$(VENV_BASE)" ]; then \
			mkdir $(VENV_BASE); \
		fi; \
		if [ ! -d "$(VENV_BASE)/tower" ]; then \
			virtualenv --system-site-packages --setuptools $(VENV_BASE)/tower && \
			$(VENV_BASE)/tower/bin/pip install -I setuptools==23.0.0 && \
			$(VENV_BASE)/tower/bin/pip install -I pip==8.1.2; \
		fi; \
	fi

requirements_ansible: virtualenv_ansible
	if [ "$(VENV_BASE)" ]; then \
		. $(VENV_BASE)/ansible/bin/activate; \
		$(VENV_BASE)/ansible/bin/pip install --no-binary $(SRC_ONLY_PKGS) -r requirements/requirements_ansible.txt ;\
	else \
	pip install --no-binary $(SRC_ONLY_PKGS) -r requirements/requirements_ansible.txt ; \
	fi

# Install third-party requirements needed for Tower's environment.
requirements_tower: virtualenv_tower
	if [ "$(VENV_BASE)" ]; then \
		. $(VENV_BASE)/tower/bin/activate; \
		$(VENV_BASE)/tower/bin/pip install --no-binary $(SRC_ONLY_PKGS) -r requirements/requirements.txt ;\
	else \
	pip install --no-binary $(SRC_ONLY_PKGS) -r requirements/requirements.txt ; \
	fi

requirements_tower_dev:
	if [ "$(VENV_BASE)" ]; then \
		. $(VENV_BASE)/tower/bin/activate; \
		$(VENV_BASE)/tower/bin/pip install -r requirements/requirements_dev.txt; \
	fi

# Install third-party requirements needed for running unittests in jenkins
requirements_jenkins:
	if [ "$(VENV_BASE)" ]; then \
		. $(VENV_BASE)/tower/bin/activate && pip install -Ir requirements/requirements_jenkins.txt; \
	else \
		pip install -Ir requirements/requirements_jenkins.txt; \
	fi

requirements: requirements_ansible requirements_tower

requirements_dev: requirements requirements_tower_dev

requirements_test: requirements requirements_jenkins

# "Install" ansible-tower package in development mode.
develop:
	@if [ "$(VIRTUAL_ENV)" ]; then \
	    pip uninstall -y awx; \
	    $(PYTHON) setup.py develop; \
	else \
	    pip uninstall -y awx; \
	    $(PYTHON) setup.py develop; \
	fi

version_file:
	mkdir -p /var/lib/awx/
	python -c "import awx as awx; print awx.__version__" > /var/lib/awx/.tower_version

# Do any one-time init tasks.
init:
	if [ "$(VENV_BASE)" ]; then \
		. $(VENV_BASE)/tower/bin/activate; \
	fi; \
	tower-manage register_instance --hostname=$(COMPOSE_HOST); \

# Refresh development environment after pulling new code.
refresh: clean requirements_dev version_file develop migrate

# Create Django superuser.
adduser:
	tower-manage createsuperuser

# Create database tables and apply any new migrations.
migrate:
	if [ "$(VENV_BASE)" ]; then \
		. $(VENV_BASE)/tower/bin/activate; \
	fi; \
	tower-manage migrate --noinput --fake-initial

# Run after making changes to the models to create a new migration.
dbchange:
	tower-manage makemigrations

# access database shell, asks for password
dbshell:
	sudo -u postgres psql -d awx-dev

server_noattach:
	tmux new-session -d -s tower 'exec make uwsgi'
	tmux rename-window 'Tower'
	tmux select-window -t tower:0
	tmux split-window -v 'exec make celeryd'
	tmux new-window 'exec make daphne'
	tmux select-window -t tower:1
	tmux rename-window 'WebSockets'
	tmux split-window -h 'exec make runworker'
	tmux new-window 'exec make receiver'
	tmux select-window -t tower:2
	tmux rename-window 'Extra Services'
	tmux split-window -h 'exec make factcacher'

server: server_noattach
	tmux -2 attach-session -t tower

# Use with iterm2's native tmux protocol support
servercc: server_noattach
	tmux -2 -CC attach-session -t tower

# Alternate approach to tmux to run all development tasks specified in
# Procfile.  https://youtu.be/OPMgaibszjk
honcho:
	@if [ "$(VENV_BASE)" ]; then \
		. $(VENV_BASE)/tower/bin/activate; \
	fi; \
	honcho start

flower:
	@if [ "$(VENV_BASE)" ]; then \
		. $(VENV_BASE)/tower/bin/activate; \
	fi; \
	$(PYTHON) manage.py celery flower --address=0.0.0.0 --port=5555 --broker=amqp://guest:guest@$(RABBITMQ_HOST):5672//

collectstatic:
	@if [ "$(VENV_BASE)" ]; then \
		. $(VENV_BASE)/tower/bin/activate; \
	fi; \
	mkdir -p awx/public/static && $(PYTHON) manage.py collectstatic --clear --noinput > /dev/null 2>&1

uwsgi: collectstatic
	@if [ "$(VENV_BASE)" ]; then \
		. $(VENV_BASE)/tower/bin/activate; \
	fi; \
    uwsgi -b 32768 --socket :8050 --module=awx.wsgi:application --home=/venv/tower --chdir=/tower_devel/ --vacuum --processes=5 --harakiri=60 --py-autoreload 1

daphne:
	@if [ "$(VENV_BASE)" ]; then \
		. $(VENV_BASE)/tower/bin/activate; \
	fi; \
	daphne -b 0.0.0.0 -p 8051 awx.asgi:channel_layer

runworker:
	@if [ "$(VENV_BASE)" ]; then \
		. $(VENV_BASE)/tower/bin/activate; \
	fi; \
	$(PYTHON) manage.py runworker --only-channels websocket.*

# Run the built-in development webserver (by default on http://localhost:8013).
runserver:
	@if [ "$(VENV_BASE)" ]; then \
		. $(VENV_BASE)/tower/bin/activate; \
	fi; \
	$(PYTHON) manage.py runserver

# Run to start the background celery worker for development.
celeryd:
	@if [ "$(VENV_BASE)" ]; then \
		. $(VENV_BASE)/tower/bin/activate; \
	fi; \
	$(PYTHON) manage.py celeryd -l DEBUG -B --autoreload --autoscale=20,3 --schedule=$(CELERY_SCHEDULE_FILE) -Q projects,jobs,default,scheduler,$(COMPOSE_HOST)
	#$(PYTHON) manage.py celery multi show projects jobs default -l DEBUG -Q:projects projects -Q:jobs jobs -Q:default default -c:projects 1 -c:jobs 3 -c:default 3 -Ofair -B --schedule=$(CELERY_SCHEDULE_FILE)

# Run to start the zeromq callback receiver
receiver:
	@if [ "$(VENV_BASE)" ]; then \
		. $(VENV_BASE)/tower/bin/activate; \
	fi; \
	$(PYTHON) manage.py run_callback_receiver

socketservice:
	@if [ "$(VENV_BASE)" ]; then \
		. $(VENV_BASE)/tower/bin/activate; \
	fi; \
	$(PYTHON) manage.py run_socketio_service

factcacher:
	@if [ "$(VENV_BASE)" ]; then \
		. $(VENV_BASE)/tower/bin/activate; \
	fi; \
	$(PYTHON) manage.py run_fact_cache_receiver

nginx:
	nginx -g "daemon off;"

reports:
	mkdir -p $@

pep8: reports
	@(set -o pipefail && $@ | tee reports/$@.report)

flake8: reports
	@$@ --output-file=reports/$@.report

pyflakes: reports
	@(set -o pipefail && $@ | tee reports/$@.report)

pylint: reports
	@(set -o pipefail && $@ | reports/$@.report)

check: flake8 pep8 # pyflakes pylint

TEST_DIRS ?= awx/main/tests
# Run all API unit tests.
test:
	@if [ "$(VENV_BASE)" ]; then \
		. $(VENV_BASE)/tower/bin/activate; \
	fi; \
	py.test $(TEST_DIRS)

test_unit:
	@if [ "$(VENV_BASE)" ]; then \
		. $(VENV_BASE)/tower/bin/activate; \
	fi; \
	py.test awx/main/tests/unit

# Run all API unit tests with coverage enabled.
test_coverage:
	@if [ "$(VENV_BASE)" ]; then \
		. $(VENV_BASE)/tower/bin/activate; \
	fi; \
	py.test --create-db --cov=awx --cov-report=xml --junitxml=./reports/junit.xml $(TEST_DIRS)

# Output test coverage as HTML (into htmlcov directory).
coverage_html:
	coverage html

# Run API unit tests across multiple Python/Django versions with Tox.
test_tox:
	tox -v

# Run unit tests to produce output for Jenkins.
# Alias existing make target so old versions run against Jekins the same way
test_jenkins : test_coverage

# l10n TASKS
# --------------------------------------

# check for UI po files
HAVE_PO := $(shell ls awx/ui/po/*.po 2>/dev/null)
check-po:
ifdef HAVE_PO
	# Should be 'Language: zh-CN' but not 'Language: zh_CN' in zh_CN.po
	for po in awx/ui/po/*.po ; do \
	    echo $$po; \
	    mo="awx/ui/po/`basename $$po .po`.mo"; \
	    msgfmt --check --verbose $$po -o $$mo; \
	    if test "$$?" -ne 0 ; then \
	        exit -1; \
	    fi; \
	    rm $$mo; \
	    name=`echo "$$po" | grep '-'`; \
	    if test "x$$name" != x ; then \
	        right_name=`echo $$language | sed -e 's/-/_/'`; \
	        echo "ERROR: WRONG $$name CORRECTION: $$right_name"; \
	        exit -1; \
	    fi; \
	    language=`grep '^"Language:' "$$po" | grep '_'`; \
	    if test "x$$language" != x ; then \
	        right_language=`echo $$language | sed -e 's/_/-/'`; \
	        echo "ERROR: WRONG $$language CORRECTION: $$right_language in $$po"; \
	        exit -1; \
	    fi; \
	done;
else
	@echo No PO files
endif

# generate UI .pot
pot: $(UI_DEPS_FLAG_FILE)
	$(NPM_BIN) --prefix awx/ui run pot

# generate django .pot .po
LANG = "en-us"
messages:
	@if [ "$(VENV_BASE)" ]; then \
		. $(VENV_BASE)/tower/bin/activate; \
	fi; \
	$(PYTHON) manage.py makemessages -l $(LANG) --keep-pot

# generate l10n .json .mo
languages: $(UI_DEPS_FLAG_FILE) check-po
	$(NPM_BIN) --prefix awx/ui run languages
	@if [ "$(VENV_BASE)" ]; then \
		. $(VENV_BASE)/tower/bin/activate; \
	fi; \
	$(PYTHON) manage.py compilemessages

# End l10n TASKS
# --------------------------------------

# UI TASKS
# --------------------------------------

ui-deps: $(UI_DEPS_FLAG_FILE)

$(UI_DEPS_FLAG_FILE): awx/ui/package.json
	$(NPM_BIN) --unsafe-perm --prefix awx/ui install awx/ui
	touch $(UI_DEPS_FLAG_FILE)

ui-docker-machine: $(UI_DEPS_FLAG_FILE)
	$(NPM_BIN) --prefix awx/ui run build-docker-machine

ui-docker: $(UI_DEPS_FLAG_FILE)
	$(NPM_BIN) --prefix awx/ui run build-docker-cid

<<<<<<< HEAD
ui-release: languages $(UI_RELEASE_FLAG_FILE)
=======
# Builds UI with development/debug settings enabled. Does not raise browser-sync or filesystem polling.
ui-devel: $(UI_DEPS_FLAG_FILE)
	$(NPM_BIN) --prefix awx/ui run build-devel

ui-release: $(UI_RELEASE_FLAG_FILE)
>>>>>>> 2c8d2951

# todo: include languages target when .po deliverables are added to source control
$(UI_RELEASE_FLAG_FILE): $(UI_DEPS_FLAG_FILE)
	$(NPM_BIN) --prefix awx/ui run build-release
	touch $(UI_RELEASE_FLAG_FILE)

ui-test: $(UI_DEPS_FLAG_FILE)
	$(NPM_BIN) --prefix awx/ui run test

ui-test-ci: $(UI_DEPS_FLAG_FILE)
	$(NPM_BIN) --prefix awx/ui run test:ci

testjs_ci:
	echo "Update UI unittests later" #ui-test-ci

jshint: $(UI_DEPS_FLAG_FILE)
	grunt --gruntfile awx/ui/Gruntfile.js jshint #Depends on node 6.x and npm 3.x installed on Jenkins slave

ui-test-saucelabs: $(UI_DEPS_FLAG_FILE)
	$(NPM_BIN) --prefix awx/ui run test:saucelabs

# END UI TASKS
# --------------------------------------

# Build a pip-installable package into dist/ with a timestamped version number.
dev_build:
	$(PYTHON) setup.py dev_build

# Build a pip-installable package into dist/ with the release version number.
release_build:
	$(PYTHON) setup.py release_build

# Build setup tarball
tar-build/$(SETUP_TAR_FILE):
	@mkdir -p tar-build
	@rsync -az --exclude /test setup/ tar-build/$(SETUP_TAR_NAME)
	@rsync -az docs/licenses tar-build/$(SETUP_TAR_NAME)/
	@cd tar-build/$(SETUP_TAR_NAME) && sed -e 's#%NAME%#$(NAME)#;s#%VERSION%#$(VERSION)#;s#%RELEASE%#$(RELEASE)#;' group_vars/all.in > group_vars/all
	@cd tar-build && tar -czf $(SETUP_TAR_FILE) --exclude "*/all.in" $(SETUP_TAR_NAME)/
	@ln -sf $(SETUP_TAR_FILE) tar-build/$(SETUP_TAR_LINK)

tar-build/$(SETUP_TAR_CHECKSUM):
	@if [ "$(OFFICIAL)" != "yes" ] ; then \
	    cd tar-build && $(SHASUM_BIN) $(NAME)*.tar.gz > $(notdir $@) ; \
	else \
	    cd tar-build && $(SHASUM_BIN) $(NAME)*.tar.gz | $(GPG_BIN) --clearsign --batch --passphrase "$(GPG_PASSPHRASE)" -u "$(GPG_KEY)" -o $(notdir $@) - ; \
	fi

setup_tarball: tar-build/$(SETUP_TAR_FILE) tar-build/$(SETUP_TAR_CHECKSUM)
	@echo "#############################################"
	@echo "Artifacts:"
	@echo tar-build/$(SETUP_TAR_FILE)
	@echo tar-build/$(SETUP_TAR_LINK)
	@echo tar-build/$(SETUP_TAR_CHECKSUM)
	@echo "#############################################"

release_clean:
	-(rm *.tar)
	-(rm -rf ($RELEASE))

dist/$(SDIST_TAR_FILE): ui-release
	BUILD="$(BUILD)" $(PYTHON) setup.py sdist

sdist: dist/$(SDIST_TAR_FILE)
	@echo "#############################################"
	@echo "Artifacts:"
	@echo dist/$(SDIST_TAR_FILE)
	@echo "#############################################"

# Build setup bundle tarball
setup-bundle-build:
	mkdir -p $@

# TODO - Somehow share implementation with setup_tarball
setup-bundle-build/$(OFFLINE_TAR_FILE):
	rsync -az --exclude /test setup/ setup-bundle-build/$(OFFLINE_TAR_NAME)
	rsync -az docs/licenses setup-bundle-build/$(OFFLINE_TAR_NAME)/
	cd setup-bundle-build/$(OFFLINE_TAR_NAME) && sed -e 's#%NAME%#$(NAME)#;s#%VERSION%#$(VERSION)#;s#%RELEASE%#$(RELEASE)#;' group_vars/all.in > group_vars/all
	$(PYTHON) $(DEPS_SCRIPT) -d $(DIST) -r $(DIST_MAJOR) -u $(AW_REPO_URL) -s setup-bundle-build/$(OFFLINE_TAR_NAME) -v -v -v
	cd setup-bundle-build && tar -czf $(OFFLINE_TAR_FILE) --exclude "*/all.in" $(OFFLINE_TAR_NAME)/
	ln -sf $(OFFLINE_TAR_FILE) setup-bundle-build/$(OFFLINE_TAR_LINK)

setup-bundle-build/$(OFFLINE_TAR_CHECKSUM):
	@if [ "$(OFFICIAL)" != "yes" ] ; then \
	    cd setup-bundle-build && $(SHASUM_BIN) $(NAME)*.tar.gz > $(notdir $@) ; \
	else \
	    cd setup-bundle-build && $(SHASUM_BIN) $(NAME)*.tar.gz | $(GPG_BIN) --clearsign --batch --passphrase "$(GPG_PASSPHRASE)" -u "$(GPG_KEY)" -o $(notdir $@) - ; \
	fi

setup_bundle_tarball: setup-bundle-build setup-bundle-build/$(OFFLINE_TAR_FILE) setup-bundle-build/$(OFFLINE_TAR_CHECKSUM)
	@echo "#############################################"
	@echo "Offline artifacts:"
	@echo setup-bundle-build/$(OFFLINE_TAR_FILE)
	@echo setup-bundle-build/$(OFFLINE_TAR_LINK)
	@echo setup-bundle-build/$(OFFLINE_TAR_CHECKSUM)
	@echo "#############################################"

rpm-build:
	mkdir -p $@

rpm-build/$(SDIST_TAR_FILE): rpm-build dist/$(SDIST_TAR_FILE)
	cp packaging/rpm/$(NAME).spec rpm-build/
	cp packaging/rpm/$(NAME).te rpm-build/
	cp packaging/rpm/$(NAME).sysconfig rpm-build/
	cp packaging/remove_tower_source.py rpm-build/
	cp packaging/bytecompile.sh rpm-build/
	if [ "$(OFFICIAL)" != "yes" ] ; then \
	  (cd dist/ && tar zxf $(SDIST_TAR_FILE)) ; \
	  (cd dist/ && mv $(NAME)-$(VERSION)-$(BUILD) $(NAME)-$(VERSION)) ; \
	  (cd dist/ && tar czf ../rpm-build/$(SDIST_TAR_FILE) $(NAME)-$(VERSION)) ; \
	  ln -sf $(SDIST_TAR_FILE) rpm-build/$(NAME)-$(VERSION).tar.gz ; \
	else \
	  cp -a dist/$(SDIST_TAR_FILE) rpm-build/ ; \
	fi

rpmtar: sdist rpm-build/$(SDIST_TAR_FILE)

rpm-build/$(RPM_NVR).src.rpm: /etc/mock/$(MOCK_CFG).cfg
	$(MOCK_BIN) -r $(MOCK_CFG) --resultdir rpm-build --buildsrpm --spec rpm-build/$(NAME).spec --sources rpm-build \
	   --define "tower_version $(VERSION)" --define "tower_release $(RELEASE)" $(SCL_DEFINES)

mock-srpm: rpmtar rpm-build/$(RPM_NVR).src.rpm
	@echo "#############################################"
	@echo "Artifacts:"
	@echo rpm-build/$(RPM_NVR).src.rpm
	@echo "#############################################"

rpm-build/$(RPM_NVR).$(RPM_ARCH).rpm: rpm-build/$(RPM_NVR).src.rpm
	$(MOCK_BIN) -r $(MOCK_CFG) --resultdir rpm-build --rebuild rpm-build/$(RPM_NVR).src.rpm \
	   --define "tower_version $(VERSION)" --define "tower_release $(RELEASE)" $(SCL_DEFINES)

mock-rpm: rpmtar rpm-build/$(RPM_NVR).$(RPM_ARCH).rpm
	@echo "#############################################"
	@echo "Artifacts:"
	@echo rpm-build/$(RPM_NVR).$(RPM_ARCH).rpm
	@echo "#############################################"

ifeq ($(OFFICIAL),yes)
rpm-build/$(GPG_FILE): rpm-build
	$(GPG_BIN) --export -a "${GPG_KEY}" > "$@"

rpm-sign: rpm-build/$(GPG_FILE) rpmtar rpm-build/$(RPM_NVR).$(RPM_ARCH).rpm
	rpm --define "_signature gpg" --define "_gpg_name $(GPG_KEY)" --addsign rpm-build/$(RPM_NVR).$(RPM_ARCH).rpm
endif

deb-build:
	mkdir -p $@

deb-build/$(DEB_TAR_NAME): dist/$(SDIST_TAR_FILE)
	mkdir -p $(dir $@)
	@if [ "$(OFFICIAL)" != "yes" ] ; then \
	  tar -C deb-build/ -xvf dist/$(SDIST_TAR_FILE) ; \
	  mv deb-build/$(SDIST_TAR_NAME) deb-build/$(DEB_TAR_NAME) ; \
	  cd deb-build && tar czf $(DEB_TAR_FILE) $(DEB_TAR_NAME) ; \
	else \
	  cp -a dist/$(SDIST_TAR_FILE) deb-build/$(DEB_TAR_FILE) ; \
	fi
	cd deb-build && tar -xf $(DEB_TAR_FILE)
	cp -a packaging/debian deb-build/$(DEB_TAR_NAME)/
	cp packaging/remove_tower_source.py deb-build/$(DEB_TAR_NAME)/debian/
	sed -ie "s#^$(NAME) (\([^)]*\)) \([^;]*\);#$(NAME) ($(VERSION)-$(RELEASE)~$(DEB_DIST)) $(DEB_DIST);#" deb-build/$(DEB_TAR_NAME)/debian/changelog

ifeq ($(OFFICIAL),yes)
debian: deb-build/$(DEB_TAR_NAME) deb-build/$(GPG_FILE)

deb-build/$(GPG_FILE): deb-build
	$(GPG_BIN) --export -a "${GPG_KEY}" > "$@"
else
debian: deb-build/$(DEB_TAR_NAME)
endif

deb-build/$(DEB_NVR).dsc: deb-build/$(DEB_TAR_NAME)
	cd deb-build/$(DEB_TAR_NAME) && \
		cp debian/control.$(DEB_DIST) debian/control && \
		$(DEBUILD) -S

deb-src: deb-build/$(DEB_NVR).dsc
	@echo "#############################################"
	@echo "Artifacts:"
	@echo deb-build/$(DEB_NVR).dsc
	@echo deb-build/$(DEB_NVRS).changes
	@echo "#############################################"

$(PBUILDER_CACHE_DIR)/$(DEB_DIST)-$(DEB_ARCH)-base.tgz:
	$(PBUILDER_BIN) create $(PBUILDER_OPTS)

pbuilder: $(PBUILDER_CACHE_DIR)/$(DEB_DIST)-$(DEB_ARCH)-base.tgz deb-build/$(DEB_NVRA).deb

deb-build/$(DEB_NVRA).deb: deb-build/$(DEB_NVR).dsc $(PBUILDER_CACHE_DIR)/$(DEB_DIST)-$(DEB_ARCH)-base.tgz
	# cd deb-build/$(DEB_TAR_NAME) && $(DEBUILD) -b
	$(PBUILDER_BIN) update $(PBUILDER_OPTS)
	$(PBUILDER_BIN) execute $(PBUILDER_OPTS) --save-after-exec packaging/pbuilder/setup.sh $(DEB_DIST)
	$(PBUILDER_BIN) build $(PBUILDER_OPTS) deb-build/$(DEB_NVR).dsc

deb: guard-DEB_DIST deb-build/$(DEB_NVRA).deb
	@echo "#############################################"
	@echo "Artifacts:"
	@echo deb-build/$(DEB_NVRA).deb
	@echo "#############################################"

deb-upload: deb-build/$(DEB_NVRA).changes
	$(DPUT_BIN) $(DPUT_OPTS) $(DEB_PPA) deb-build/$(DEB_NVRA).changes

dput: deb-build/$(DEB_NVRA).changes
	$(DPUT_BIN) $(DPUT_OPTS) $(DEB_PPA) deb-build/$(DEB_NVRA).changes

deb-src-upload: deb-build/$(DEB_NVRS).changes
	$(DPUT_BIN) $(DPUT_OPTS) $(DEB_PPA) deb-build/$(DEB_NVRS).changes

debsign: deb-build/$(DEB_NVRS).changes debian deb-build/$(DEB_NVR).dsc
	debsign -k$(GPG_KEY) deb-build/$(DEB_NVRS).changes deb-build/$(DEB_NVR).dsc

reprepro/conf:
	mkdir -p $@
	cp -a packaging/reprepro/* $@/
	if [ "$(OFFICIAL)" = "yes" ] ; then \
	    sed -i -e 's|^\(Codename:\)|SignWith: $(GPG_KEY)\n\1|' $@/distributions ; \
	fi

reprepro: deb-build/$(DEB_NVRA).deb reprepro/conf
	$(REPREPRO_BIN) $(REPREPRO_OPTS) clearvanished
	for COMPONENT in non-free $(VERSION); do \
	  $(REPREPRO_BIN) $(REPREPRO_OPTS) -C $$COMPONENT remove $(DEB_DIST) $(NAME) ; \
	  $(REPREPRO_BIN) $(REPREPRO_OPTS) -C $$COMPONENT --keepunreferencedfiles --ignore=brokenold includedeb $(DEB_DIST) deb-build/$(DEB_NVRA).deb ; \
	done


#
# Packer build targets
#

amazon-ebs:
	cd packaging/packer && $(PACKER) build -only $@ $(PACKER_BUILD_OPTS) -var "aws_instance_count=$(AWS_INSTANCE_COUNT)" -var "product_version=$(VERSION)" packer-$(NAME).json

# Vagrant box using virtualbox provider
vagrant-virtualbox: packaging/packer/ansible-tower-$(VERSION)-virtualbox.box

packaging/packer/ansible-tower-$(VERSION)-virtualbox.box: packaging/packer/output-virtualbox-iso/centos-7.ovf
	cd packaging/packer && $(PACKER) build -only virtualbox-ovf $(PACKER_BUILD_OPTS) -var "aws_instance_count=$(AWS_INSTANCE_COUNT)" -var "product_version=$(VERSION)" packer-$(NAME).json

packaging/packer/output-virtualbox-iso/centos-7.ovf:
	cd packaging/packer && $(PACKER) build -only virtualbox-iso packer-centos-7.json

virtualbox-iso: packaging/packer/output-virtualbox-iso/centos-7.ovf

# Vagrant box using VMware provider
vagrant-vmware: packaging/packer/ansible-tower-$(VERSION)-vmware.box

packaging/packer/output-vmware-iso/centos-7.vmx:
	cd packaging/packer && $(PACKER) build -only vmware-iso packer-centos-7.json

packaging/packer/ansible-tower-$(VERSION)-vmware.box: packaging/packer/output-vmware-iso/centos-7.vmx
	cd packaging/packer && $(PACKER) build -only vmware-vmx $(PACKER_BUILD_OPTS) -var "aws_instance_count=$(AWS_INSTANCE_COUNT)" -var "product_version=$(VERSION)" packer-$(NAME).json

# TODO - figure out how to build the front-end and python requirements with
# 'build'
build:
	export SCL_PREFIX
	$(PYTHON) setup.py build

install:
	export SCL_PREFIX HTTPD_SCL_PREFIX
	$(PYTHON) setup.py install $(SETUP_INSTALL_ARGS)

docker-auth:
	docker login -e 1234@5678.com -u oauth2accesstoken -p "$(GCLOUD_AUTH)" https://gcr.io

# Docker Compose Development environment
docker-compose: docker-auth
	TAG=$(COMPOSE_TAG) docker-compose -f tools/docker-compose.yml up --no-recreate tower

docker-compose-cluster: docker-auth
	TAG=$(COMPOSE_TAG) docker-compose -f tools/docker-compose-cluster.yml up

docker-compose-test: docker-auth
	cd tools && TAG=$(COMPOSE_TAG) docker-compose run --rm --service-ports tower /bin/bash

docker-compose-build:
	docker build -t ansible/tower_devel -f tools/docker-compose/Dockerfile .
	docker tag ansible/tower_devel gcr.io/ansible-tower-engineering/tower_devel:$(COMPOSE_TAG)
	#docker push gcr.io/ansible-tower-engineering/tower_devel:$(COMPOSE_TAG)

MACHINE?=default
docker-clean:
	eval $$(docker-machine env $(MACHINE))
	$(foreach container_id,$(shell docker ps -f name=tools_tower -aq),docker stop $(container_id); docker rm -f $(container_id);)
	-docker images | grep "tower_devel" | awk '{print $$1 ":" $$2}' | xargs docker rmi

docker-refresh: docker-clean docker-compose

mongo-debug-ui:
	docker run -it --rm --name mongo-express --link tools_mongo_1:mongo -e ME_CONFIG_OPTIONS_EDITORTHEME=ambiance -e ME_CONFIG_BASICAUTH_USERNAME=admin -e ME_CONFIG_BASICAUTH_PASSWORD=password -p 8081:8081 knickers/mongo-express

mongo-container:
	docker run -it --link tools_mongo_1:mongo --rm mongo sh -c 'exec mongo "$MONGO_PORT_27017_TCP_ADDR:$MONGO_PORT_27017_TCP_PORT/system_tracking_dev"'

psql-container:
	docker run -it --link tools_postgres_1:postgres --rm postgres:9.4.1 sh -c 'exec psql -h "$$POSTGRES_PORT_5432_TCP_ADDR" -p "$$POSTGRES_PORT_5432_TCP_PORT" -U postgres'<|MERGE_RESOLUTION|>--- conflicted
+++ resolved
@@ -574,15 +574,11 @@
 ui-docker: $(UI_DEPS_FLAG_FILE)
 	$(NPM_BIN) --prefix awx/ui run build-docker-cid
 
-<<<<<<< HEAD
-ui-release: languages $(UI_RELEASE_FLAG_FILE)
-=======
 # Builds UI with development/debug settings enabled. Does not raise browser-sync or filesystem polling.
 ui-devel: $(UI_DEPS_FLAG_FILE)
 	$(NPM_BIN) --prefix awx/ui run build-devel
 
-ui-release: $(UI_RELEASE_FLAG_FILE)
->>>>>>> 2c8d2951
+ui-release: languages $(UI_RELEASE_FLAG_FILE)
 
 # todo: include languages target when .po deliverables are added to source control
 $(UI_RELEASE_FLAG_FILE): $(UI_DEPS_FLAG_FILE)
