--- conflicted
+++ resolved
@@ -25,8 +25,7 @@
             "default_type": "execution",
         },
     }
-
-<<<<<<< HEAD
+    
     _REQUIRED_ATTRIBUTES = {
         'receptor_log_level': 'info',
         'receptor_control_service_name': 'control',
@@ -34,10 +33,8 @@
         'receptor_listener_port': 2222,
         'receptor_listener_protocol': 'tcp'
     }
-
-=======
+  
     _GENERATE_DOT_FILE_PARAM = "generate_dot_file"
->>>>>>> 07b88bc6
 
     def generate_control_plane_topology(self, data):
         res = defaultdict(set)
