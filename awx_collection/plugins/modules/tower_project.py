--- conflicted
+++ resolved
@@ -235,13 +235,8 @@
 
     # Attempt to look up the related items the user specified (these will fail the module if not found)
     org_id = module.resolve_name_to_id('organizations', organization)
-<<<<<<< HEAD
-    if scm_credential is not None and state != 'absent':
-        scm_credential_id = module.resolve_name_to_id('credentials', scm_credential)
-=======
-    if credential is not None:
+    if credential is not None and state != 'absent':
         credential = module.resolve_name_to_id('credentials', credential)
->>>>>>> aa637d51
 
     # Attempt to look up project based on the provided name and org ID
     project = module.get_one('projects', **{
