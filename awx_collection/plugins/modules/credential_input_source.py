#!/usr/bin/python
# coding: utf-8 -*-

# Copyright: (c) 2020, Tom Page <tpage@redhat.com>
# GNU General Public License v3.0+ (see COPYING or https://www.gnu.org/licenses/gpl-3.0.txt)

from __future__ import absolute_import, division, print_function

__metaclass__ = type


ANSIBLE_METADATA = {'metadata_version': '1.1', 'status': ['preview'], 'supported_by': 'community'}


DOCUMENTATION = '''
---
module: credential_input_source
author: "Tom Page (@Tompage1994)"
version_added: "2.3.0"
short_description: create, update, or destroy Automation Platform Controller credential input sources.
description:
    - Create, update, or destroy Automation Platform Controller credential input sources. See
      U(https://www.ansible.com/tower) for an overview.
options:
    description:
      description:
        - The description to use for the credential input source.
      type: str
    input_field_name:
      description:
        - The input field the credential source will be used for
      required: True
      type: str
    metadata:
      description:
        - A JSON or YAML string
      required: False
      type: dict
    target_credential:
      description:
        - The credential which will have its input defined by this source
      required: true
      type: str
    target_organization:
      description:
        - Organization that should own the target credential.
    target_credential_type:
      description:
        - The credential type of the target to be used for lookup
        - Can be a built-in credential type such as "Machine", or a custom credential type such as "My Credential Type"
        - Choices include Amazon Web Services, Ansible Galaxy/Automation Hub API Token, Centrify Vault Credential Provider Lookup,
          Container Registry, CyberArk Central Credential Provider Lookup, CyberArk Conjur Secret Lookup, Google Compute Engine,
          GitHub Personal Access Token, GitLab Personal Access Token, GPG Public Key, HashiCorp Vault Secret Lookup, HashiCorp Vault Signed SSH,
          Insights, Machine, Microsoft Azure Key Vault, Microsoft Azure Resource Manager, Network, OpenShift or Kubernetes API
          Bearer Token, OpenStack, Red Hat Ansible Automation Platform, Red Hat Satellite 6, Red Hat Virtualization, Source Control,
          Thycotic DevOps Secrets Vault, Thycotic Secret Server, Vault, VMware vCenter, or a custom credential type
      type: str
    source_credential:
      description:
        - The credential which is the source of the credential lookup
      type: str
<<<<<<< HEAD
    source_organization:
      description:
        - Organization that should own the source credential.
      type: str
    source_credential_type:
      description:
        - The credential type of the source to be used for lookup
=======
    organization:
      description:
        - Organization that should own the target credential.
      type: str
    credential_type:
      description:
        - The credential type of the target to be used for lookup
>>>>>>> f568fbf8
        - Can be a built-in credential type such as "Machine", or a custom credential type such as "My Credential Type"
        - Choices include Amazon Web Services, Ansible Galaxy/Automation Hub API Token, Centrify Vault Credential Provider Lookup,
          Container Registry, CyberArk Central Credential Provider Lookup, CyberArk Conjur Secret Lookup, Google Compute Engine,
          GitHub Personal Access Token, GitLab Personal Access Token, GPG Public Key, HashiCorp Vault Secret Lookup, HashiCorp Vault Signed SSH,
          Insights, Machine, Microsoft Azure Key Vault, Microsoft Azure Resource Manager, Network, OpenShift or Kubernetes API
          Bearer Token, OpenStack, Red Hat Ansible Automation Platform, Red Hat Satellite 6, Red Hat Virtualization, Source Control,
          Thycotic DevOps Secrets Vault, Thycotic Secret Server, Vault, VMware vCenter, or a custom credential type
      type: str
    state:
      description:
        - Desired state of the resource.
      choices: ["present", "absent", "exists"]
      default: "present"
      type: str

extends_documentation_fragment: awx.awx.auth
'''


EXAMPLES = '''
- name: Use CyberArk Lookup credential as password source
  credential_input_source:
    input_field_name: password
    target_credential: new_cred
    source_credential: cyberark_lookup
    metadata:
      object_query: "Safe=MY_SAFE;Object=awxuser"
      object_query_format: "Exact"
    state: present

'''

from ..module_utils.controller_api import ControllerAPIModule


def main():
    # Any additional arguments that are not fields of the item can be added here
    argument_spec = dict(
        description=dict(),
        input_field_name=dict(required=True),
        target_credential=dict(required=True),
        target_organization=dict(),
        target_credential_type=dict(),
        source_credential=dict(),
<<<<<<< HEAD
        source_organization=dict(),
        source_credential_type=dict(),
=======
        organization=dict(),
        credential_type=dict(),
>>>>>>> f568fbf8
        metadata=dict(type="dict"),
        state=dict(choices=['present', 'absent', 'exists'], default='present'),
    )

    # Create a module for ourselves
    module = ControllerAPIModule(argument_spec=argument_spec)

    # Extract our parameters
    description = module.params.get('description')
    input_field_name = module.params.get('input_field_name')
    target_credential = module.params.get('target_credential')
    target_organization = module.params.get('target_organization')
    target_credential_type = module.params.get('target_credential_type')
    source_credential = module.params.get('source_credential')
<<<<<<< HEAD
    source_organization = module.params.get('source_organization')
    source_credential_type = module.params.get('source_credential_type')
=======
    organization = module.params.get('organization')
    credential_type = module.params.get('credential_type')
>>>>>>> f568fbf8
    metadata = module.params.get('metadata')
    state = module.params.get('state')

    # Set lookup data
<<<<<<< HEAD
    target_lookup_data = {}
    if target_credential_type:
        cred_type_id = module.resolve_name_to_id('credential_types', target_credential_type)
        target_lookup_data['credential_type'] = cred_type_id
    if target_organization:
        target_lookup_data['organization'] = module.resolve_name_to_id('organizations', organization)
    target_credential_id = module.get_one('credentials', name_or_id=target_credential, **{'data': target_lookup_data})['id']
=======
    lookup_data = {}
    if credential_type:
        cred_type_id = module.resolve_name_to_id('credential_types', credential_type)
        lookup_data['credential_type'] = cred_type_id
    if organization:
        lookup_data['organization'] = module.resolve_name_to_id('organizations', organization)
    target_credential_id = module.get_one('credentials', name_or_id=target_credential, **{'data': lookup_data})['id']
>>>>>>> f568fbf8

    # Attempt to look up the object based on the target credential and input field
    target_lookup_data = {
        'target_credential': target_credential_id,
        'input_field_name': input_field_name,
    }

    credential_input_source = module.get_one('credential_input_sources', check_exists=(state == 'exists'), **{'data': lookup_data})

    if state == 'absent':
        module.delete_if_needed(credential_input_source)

    # Create the data that gets sent for create and update
    credential_input_source_fields = {
        'target_credential': target_credential_id,
        'input_field_name': input_field_name,
    }
    if source_credential:
        credential_input_source_fields['source_credential'] = module.resolve_name_to_id('credentials', source_credential)
    if metadata:
        credential_input_source_fields['metadata'] = metadata
    if description:
        credential_input_source_fields['description'] = description

    # If the state was present we can let the module build or update the existing group, this will return on its own
    module.create_or_update_if_needed(
        credential_input_source, credential_input_source_fields, endpoint='credential_input_sources', item_type='credential_input_source'
    )


if __name__ == '__main__':
    main()<|MERGE_RESOLUTION|>--- conflicted
+++ resolved
@@ -44,6 +44,7 @@
     target_organization:
       description:
         - Organization that should own the target credential.
+      type: str
     target_credential_type:
       description:
         - The credential type of the target to be used for lookup
@@ -59,7 +60,6 @@
       description:
         - The credential which is the source of the credential lookup
       type: str
-<<<<<<< HEAD
     source_organization:
       description:
         - Organization that should own the source credential.
@@ -67,15 +67,6 @@
     source_credential_type:
       description:
         - The credential type of the source to be used for lookup
-=======
-    organization:
-      description:
-        - Organization that should own the target credential.
-      type: str
-    credential_type:
-      description:
-        - The credential type of the target to be used for lookup
->>>>>>> f568fbf8
         - Can be a built-in credential type such as "Machine", or a custom credential type such as "My Credential Type"
         - Choices include Amazon Web Services, Ansible Galaxy/Automation Hub API Token, Centrify Vault Credential Provider Lookup,
           Container Registry, CyberArk Central Credential Provider Lookup, CyberArk Conjur Secret Lookup, Google Compute Engine,
@@ -120,13 +111,8 @@
         target_organization=dict(),
         target_credential_type=dict(),
         source_credential=dict(),
-<<<<<<< HEAD
         source_organization=dict(),
         source_credential_type=dict(),
-=======
-        organization=dict(),
-        credential_type=dict(),
->>>>>>> f568fbf8
         metadata=dict(type="dict"),
         state=dict(choices=['present', 'absent', 'exists'], default='present'),
     )
@@ -141,43 +127,27 @@
     target_organization = module.params.get('target_organization')
     target_credential_type = module.params.get('target_credential_type')
     source_credential = module.params.get('source_credential')
-<<<<<<< HEAD
     source_organization = module.params.get('source_organization')
     source_credential_type = module.params.get('source_credential_type')
-=======
-    organization = module.params.get('organization')
-    credential_type = module.params.get('credential_type')
->>>>>>> f568fbf8
     metadata = module.params.get('metadata')
     state = module.params.get('state')
 
     # Set lookup data
-<<<<<<< HEAD
     target_lookup_data = {}
     if target_credential_type:
-        cred_type_id = module.resolve_name_to_id('credential_types', target_credential_type)
-        target_lookup_data['credential_type'] = cred_type_id
+        target_lookup_data['credential_type'] = module.resolve_name_to_id('credential_types', target_credential_type)
     if target_organization:
-        target_lookup_data['organization'] = module.resolve_name_to_id('organizations', organization)
+        target_lookup_data['organization'] = module.resolve_name_to_id('organizations', target_organization)
+
     target_credential_id = module.get_one('credentials', name_or_id=target_credential, **{'data': target_lookup_data})['id']
-=======
-    lookup_data = {}
-    if credential_type:
-        cred_type_id = module.resolve_name_to_id('credential_types', credential_type)
-        lookup_data['credential_type'] = cred_type_id
-    if organization:
-        lookup_data['organization'] = module.resolve_name_to_id('organizations', organization)
-    target_credential_id = module.get_one('credentials', name_or_id=target_credential, **{'data': lookup_data})['id']
->>>>>>> f568fbf8
 
     # Attempt to look up the object based on the target credential and input field
-    target_lookup_data = {
+    credential_input_source_lookup_data = {
         'target_credential': target_credential_id,
         'input_field_name': input_field_name,
     }
 
-    credential_input_source = module.get_one('credential_input_sources', check_exists=(state == 'exists'), **{'data': lookup_data})
-
+    credential_input_source = module.get_one('credential_input_sources', check_exists=(state == 'exists'), **{'data': credential_input_source_lookup_data})
     if state == 'absent':
         module.delete_if_needed(credential_input_source)
 
@@ -187,7 +157,13 @@
         'input_field_name': input_field_name,
     }
     if source_credential:
-        credential_input_source_fields['source_credential'] = module.resolve_name_to_id('credentials', source_credential)
+        source_lookup_data = {}
+        if source_credential_type:
+            source_lookup_data['credential_type'] = module.resolve_name_to_id('credential_types', source_credential_type)
+        if source_organization:
+            source_lookup_data['organization'] = module.resolve_name_to_id('organizations', source_organization)
+        credential_input_source_fields['source_credential'] = module.get_one('credentials', name_or_id=source_credential, **{'data': source_lookup_data})['id']
+
     if metadata:
         credential_input_source_fields['metadata'] = metadata
     if description:
