from __future__ import absolute_import, division, print_function

__metaclass__ = type

import pytest
from awx.main.tests.functional.conftest import _request
from ansible.module_utils.six import PY2, string_types
import yaml
import os
import re

# Analysis variables
# -----------------------------------------------------------------------------------------------------------

# Read-only endpoints are dynamically created by an options page with no POST section.
# Normally a read-only endpoint should not have a module (i.e. /api/v2/me) but sometimes we reuse a name
# For example, we have a tower_role module but /api/v2/roles is a read only endpoint.
# This list indicates which read-only endpoints have associated modules with them.
read_only_endpoints_with_modules = ['tower_settings', 'tower_role', 'tower_project_update']

# If a module should not be created for an endpoint and the endpoint is not read-only add it here
# THINK HARD ABOUT DOING THIS
no_module_for_endpoint = []

# Some modules work on the related fields of an endpoint. These modules will not have an auto-associated endpoint
no_endpoint_for_module = [
<<<<<<< HEAD
    'tower_import', 'tower_meta', 'tower_export', 'tower_inventory_source_update', 'tower_job_launch', 'tower_job_wait',
    'tower_job_list', 'tower_license', 'tower_ping', 'tower_receive', 'tower_send', 'tower_workflow_launch',
    'tower_job_cancel', 'tower_workflow_template', 'tower_workflow_job_template_schema',
    'tower_ad_hoc_command_wait', 'tower_ad_hoc_command_cancel',
=======
    'tower_import',
    'tower_meta',
    'tower_export',
    'tower_inventory_source_update',
    'tower_job_launch',
    'tower_job_wait',
    'tower_job_list',
    'tower_license',
    'tower_ping',
    'tower_receive',
    'tower_send',
    'tower_workflow_launch',
    'tower_job_cancel',
    'tower_workflow_template',
    'tower_ad_hoc_command_wait',
    'tower_ad_hoc_command_cancel',
>>>>>>> 646c9cc7
]

# Global module parameters we can ignore
ignore_parameters = ['state', 'new_name', 'update_secrets', 'copy_from']

# Some modules take additional parameters that do not appear in the API
# Add the module name as the key with the value being the list of params to ignore
no_api_parameter_ok = {
    # The wait is for whether or not to wait for a project update on change
    'tower_project': ['wait', 'interval', 'update_project'],
    # Existing_token and id are for working with an existing tokens
    'tower_token': ['existing_token', 'existing_token_id'],
    # /survey spec is now how we handle associations
    # We take an organization here to help with the lookups only
    'tower_job_template': ['survey_spec', 'organization'],
    'tower_inventory_source': ['organization'],
    # Organization is how we are looking up job templates, Approval node is for workflow_approval_templates
    'tower_workflow_job_template_node': ['organization', 'approval_node'],
    # Survey is how we handle associations
    'tower_workflow_job_template': ['survey_spec', 'destroy_current_schema'],
    # ad hoc commands support interval and timeout since its more like tower_job_launc
    'tower_ad_hoc_command': ['interval', 'timeout', 'wait'],
    # tower_group parameters to perserve hosts and children.
    'tower_group': ['preserve_existing_children', 'preserve_existing_hosts'],
}

# When this tool was created we were not feature complete. Adding something in here indicates a module
# that needs to be developed. If the module is found on the file system it will auto-detect that the
# work is being done and will bypass this check. At some point this module should be removed from this list.
needs_development = ['tower_inventory_script', 'tower_workflow_approval']
needs_param_development = {
    'tower_host': ['instance_id'],
}
# -----------------------------------------------------------------------------------------------------------

return_value = 0
read_only_endpoint = []


def cause_error(msg):
    global return_value
    return_value = 255
    return msg


def determine_state(module_id, endpoint, module, parameter, api_option, module_option):
    # This is a hierarchical list of things that are ok/failures based on conditions

    # If we know this module needs development this is a non-blocking failure
    if module_id in needs_development and module == 'N/A':
        return "Failed (non-blocking), module needs development"

    # If the module is a read only endpoint:
    #    If it has no module on disk that is ok.
    #    If it has a module on disk but its listed in read_only_endpoints_with_modules that is ok
    #    Else we have a module for a read only endpoint that should not exit
    if module_id in read_only_endpoint:
        if module == 'N/A':
            # There may be some cases where a read only endpoint has a module
            return "OK, this endpoint is read-only and should not have a module"
        elif module_id in read_only_endpoints_with_modules:
            return "OK, module params can not be checked to read-only"
        else:
            return cause_error("Failed, read-only endpoint should not have an associated module")

    # If the endpoint is listed as not needing a module and we don't have one we are ok
    if module_id in no_module_for_endpoint and module == 'N/A':
        return "OK, this endpoint should not have a module"

    # If module is listed as not needing an endpoint and we don't have one we are ok
    if module_id in no_endpoint_for_module and endpoint == 'N/A':
        return "OK, this module does not require an endpoint"

    # All of the end/point module conditionals are done so if we don't have a module or endpoint we have a problem
    if module == 'N/A':
        return cause_error('Failed, missing module')
    if endpoint == 'N/A':
        return cause_error('Failed, why does this module have no endpoint')

    # Now perform parameter checks

    # First, if the parameter is in the ignore_parameters list we are ok
    if parameter in ignore_parameters:
        return "OK, globally ignored parameter"

    # If both the api option and the module option are both either objects or none
    if (api_option is None) ^ (module_option is None):
        # If the API option is node and the parameter is in the no_api_parameter list we are ok
        if api_option is None and parameter in no_api_parameter_ok.get(module, {}):
            return 'OK, no api parameter is ok'
        # If we know this parameter needs development and we don't have a module option we are non-blocking
        if module_option is None and parameter in needs_param_development.get(module_id, {}):
            return "Failed (non-blocking), parameter needs development"
        # Check for deprecated in the node, if its deprecated and has no api option we are ok, otherwise we have a problem
        if module_option and module_option.get('description'):
            description = ''
            if isinstance(module_option.get('description'), string_types):
                description = module_option.get('description')
            else:
                description = " ".join(module_option.get('description'))

            if 'deprecated' in description.lower():
                if api_option is None:
                    return 'OK, deprecated module option'
                else:
                    return cause_error('Failed, module marks option as deprecated but option still exists in API')
        # If we don't have a corresponding API option but we are a list then we are likely a relation
        if not api_option and module_option and module_option.get('type', 'str') == 'list':
            return "OK, Field appears to be relation"
            # TODO, at some point try and check the object model to confirm its actually a relation

        return cause_error('Failed, option mismatch')

    # We made it through all of the checks so we are ok
    return 'OK'


def test_completeness(collection_import, request, admin_user, job_template):
    option_comparison = {}
    # Load a list of existing module files from disk
    base_folder = os.path.abspath(os.path.join(os.path.dirname(__file__), os.pardir, os.pardir))
    module_directory = os.path.join(base_folder, 'plugins', 'modules')
    for root, dirs, files in os.walk(module_directory):
        if root == module_directory:
            for filename in files:
                if re.match('^tower_.*.py$', filename):
                    module_name = filename[:-3]
                    option_comparison[module_name] = {
                        'endpoint': 'N/A',
                        'api_options': {},
                        'module_options': {},
                        'module_name': module_name,
                    }
                    resource_module = collection_import('plugins.modules.{0}'.format(module_name))
                    option_comparison[module_name]['module_options'] = yaml.load(resource_module.DOCUMENTATION, Loader=yaml.SafeLoader)['options']

    endpoint_response = _request('get')(
        url='/api/v2/',
        user=admin_user,
        expect=None,
    )
    for endpoint in endpoint_response.data.keys():
        # Module names are singular and endpoints are plural so we need to convert to singular
        singular_endpoint = '{0}'.format(endpoint)
        if singular_endpoint.endswith('ies'):
            singular_endpoint = singular_endpoint[:-3]
        if singular_endpoint != 'settings' and singular_endpoint.endswith('s'):
            singular_endpoint = singular_endpoint[:-1]
        module_name = 'tower_{0}'.format(singular_endpoint)

        endpoint_url = endpoint_response.data.get(endpoint)

        # If we don't have a module for this endpoint then we can create an empty one
        if module_name not in option_comparison:
            option_comparison[module_name] = {}
            option_comparison[module_name]['module_name'] = 'N/A'
            option_comparison[module_name]['module_options'] = {}

        # Add in our endpoint and an empty api_options
        option_comparison[module_name]['endpoint'] = endpoint_url
        option_comparison[module_name]['api_options'] = {}

        # Get out the endpoint, load and parse its options page
        options_response = _request('options')(
            url=endpoint_url,
            user=admin_user,
            expect=None,
        )
        if 'POST' in options_response.data.get('actions', {}):
            option_comparison[module_name]['api_options'] = options_response.data.get('actions').get('POST')
        else:
            read_only_endpoint.append(module_name)

    # Parse through our data to get string lengths to make a pretty report
    longest_module_name = 0
    longest_option_name = 0
    longest_endpoint = 0
    for module in option_comparison:
        if len(option_comparison[module]['module_name']) > longest_module_name:
            longest_module_name = len(option_comparison[module]['module_name'])
        if len(option_comparison[module]['endpoint']) > longest_endpoint:
            longest_endpoint = len(option_comparison[module]['endpoint'])
        for option in option_comparison[module]['api_options'], option_comparison[module]['module_options']:
            if len(option) > longest_option_name:
                longest_option_name = len(option)

    # Print out some headers
    print(
        "".join(
            [
                "End Point",
                " " * (longest_endpoint - len("End Point")),
                " | Module Name",
                " " * (longest_module_name - len("Module Name")),
                " | Option",
                " " * (longest_option_name - len("Option")),
                " | API | Module | State",
            ]
        )
    )
    print(
        "-|-".join(
            [
                "-" * longest_endpoint,
                "-" * longest_module_name,
                "-" * longest_option_name,
                "---",
                "------",
                "---------------------------------------------",
            ]
        )
    )

    # Print out all of our data
    for module in sorted(option_comparison):
        module_data = option_comparison[module]
        all_param_names = list(set(module_data['api_options']) | set(module_data['module_options']))
        for parameter in sorted(all_param_names):
            print(
                "".join(
                    [
                        module_data['endpoint'],
                        " " * (longest_endpoint - len(module_data['endpoint'])),
                        " | ",
                        module_data['module_name'],
                        " " * (longest_module_name - len(module_data['module_name'])),
                        " | ",
                        parameter,
                        " " * (longest_option_name - len(parameter)),
                        " | ",
                        " X " if (parameter in module_data['api_options']) else '   ',
                        " | ",
                        '  X   ' if (parameter in module_data['module_options']) else '      ',
                        " | ",
                        determine_state(
                            module,
                            module_data['endpoint'],
                            module_data['module_name'],
                            parameter,
                            module_data['api_options'][parameter] if (parameter in module_data['api_options']) else None,
                            module_data['module_options'][parameter] if (parameter in module_data['module_options']) else None,
                        ),
                    ]
                )
            )
        # This handles cases were we got no params from the options page nor from the modules
        if len(all_param_names) == 0:
            print(
                "".join(
                    [
                        module_data['endpoint'],
                        " " * (longest_endpoint - len(module_data['endpoint'])),
                        " | ",
                        module_data['module_name'],
                        " " * (longest_module_name - len(module_data['module_name'])),
                        " | ",
                        "N/A",
                        " " * (longest_option_name - len("N/A")),
                        " | ",
                        '   ',
                        " | ",
                        '      ',
                        " | ",
                        determine_state(module, module_data['endpoint'], module_data['module_name'], 'N/A', None, None),
                    ]
                )
            )

    if return_value != 0:
        raise Exception("One or more failures caused issues")<|MERGE_RESOLUTION|>--- conflicted
+++ resolved
@@ -24,12 +24,6 @@
 
 # Some modules work on the related fields of an endpoint. These modules will not have an auto-associated endpoint
 no_endpoint_for_module = [
-<<<<<<< HEAD
-    'tower_import', 'tower_meta', 'tower_export', 'tower_inventory_source_update', 'tower_job_launch', 'tower_job_wait',
-    'tower_job_list', 'tower_license', 'tower_ping', 'tower_receive', 'tower_send', 'tower_workflow_launch',
-    'tower_job_cancel', 'tower_workflow_template', 'tower_workflow_job_template_schema',
-    'tower_ad_hoc_command_wait', 'tower_ad_hoc_command_cancel',
-=======
     'tower_import',
     'tower_meta',
     'tower_export',
@@ -44,9 +38,8 @@
     'tower_workflow_launch',
     'tower_job_cancel',
     'tower_workflow_template',
-    'tower_ad_hoc_command_wait',
+    'tower_workflow_job_template_schema' 'tower_ad_hoc_command_wait',
     'tower_ad_hoc_command_cancel',
->>>>>>> 646c9cc7
 ]
 
 # Global module parameters we can ignore
