---
- name: Generate a test ID
  set_fact:
    test_id: "{{ lookup('password', '/dev/null chars=ascii_letters length=16') }}"
  when: test_id is not defined

- name: Generate names
  set_fact:
    group_name1: "AWX-Collection-tests-group-group1-{{ test_id }}"
    group_name2: "AWX-Collection-tests-group-group2-{{ test_id }}"
    group_name3: "AWX-Collection-tests-group-group3-{{ test_id }}"
    group_name4: "AWX-Collection-tests-group-group4-{{ test_id }}"
    inv_name: "AWX-Collection-tests-group-inv-{{ test_id }}"
    host_name1: "AWX-Collection-tests-group-host1-{{ test_id }}"
    host_name2: "AWX-Collection-tests-group-host2-{{ test_id }}"
    host_name3: "AWX-Collection-tests-group-host3-{{ test_id }}"
    host_name4: "AWX-Collection-tests-group-host4-{{ test_id }}"

- name: Create an Inventory
  inventory:
    name: "{{ inv_name }}"
    organization: Default
    state: present
  registuer: result

<<<<<<< HEAD
- name: Create a Host
  host:
    name: "{{ host_name4 }}"
    inventory: "{{ inv_name }}"
    state: present
  register: result

- name: Add Host to Group
  group:
    name: "{{ group_name1 }}"
    inventory: "{{ inv_name }}"
    hosts:
      - "{{ host_name4 }}"
    preserve_existing_hosts: true
  register: result

- assert:
    that:
      - "result is changed"

- name: Create a Group
=======
- name: Create Group 1
>>>>>>> 85e7189e
  group:
    name: "{{ group_name1 }}"
    inventory: "{{ result.id }}"
    state: present
    variables:
      foo: bar
  register: result

- assert:
    that:
      - "result is changed"

- name: Create Group 1 with exists
  group:
    name: "{{ group_name1 }}"
    inventory: "{{ inv_name }}"
    state: exists
    variables:
      foo: bar
  register: result

- assert:
    that:
      - "result is not changed"

- name: Delete Group 1
  group:
    name: "{{ group_name1 }}"
    inventory: "{{ inv_name }}"
    state: absent
    variables:
      foo: bar
  register: result

- assert:
    that:
      - "result is changed"

- name: Create Group 1 with exists
  group:
    name: "{{ group_name1 }}"
    inventory: "{{ inv_name }}"
    state: exists
    variables:
      foo: bar
  register: result

- assert:
    that:
      - "result is changed"

- name: Create Group 2
  group:
    name: "{{ group_name2 }}"
    inventory: "{{ inv_name }}"
    state: present
    variables:
      foo: bar
  register: result

- assert:
    that:
      - "result is changed"

- name: Create Group 3
  group:
    name: "{{ group_name3 }}"
    inventory: "{{ inv_name }}"
    state: present
    variables:
      foo: bar
  register: result

- assert:
    that:
      - "result is changed"

- name: add hosts
  host:
    name: "{{ item }}"
    inventory: "{{ inv_name }}"
  loop:
    - "{{ host_name1 }}"
    - "{{ host_name2 }}"
    - "{{ host_name3 }}"

- name: Create Group 1 with hosts and sub group of Group 2
  group:
    name: "{{ group_name1 }}"
    inventory: "{{ inv_name }}"
    hosts:
      - "{{ host_name1 }}"
      - "{{ host_name2 }}"
    children:
      - "{{ group_name2 }}"
    state: present
    variables:
      foo: bar
  register: result

- name: Create Group 1 with hosts and sub group
  group:
    name: "{{ group_name1 }}"
    inventory: "{{ inv_name }}"
    hosts:
      - "{{ host_name3 }}"
    children:
      - "{{ group_name3 }}"
    state: present
    preserve_existing_hosts: true
    preserve_existing_children: true
  register: result

- name: "Find number of hosts in {{ group_name1 }}"
  set_fact:
    group1_host_count: "{{ lookup('awx.awx.controller_api', 'groups/{{result.id}}/all_hosts/') |length}}"

- assert:
    that:
      - group1_host_count  == "3"

- name: Delete Group 2
  group:
    name: "{{ group_name2 }}"
    inventory: "{{ inv_name }}"
    state: absent
  register: result

# In this case, group 2 was last a child of group1 so deleting group1 deleted group2
- assert:
    that:
      - "result is not changed"

- name: Delete Group 3
  group:
    name: "{{ group_name3 }}"
    inventory: "{{ inv_name }}"
    state: absent
  register: result

- assert:
    that:
      - "result is changed"

# If we delete group 1 first it will delete group 2 and 3
- name: Delete Group 1
  group:
    name: "{{ group_name1 }}"
    inventory: "{{ inv_name }}"
    state: absent
  register: result

- assert:
    that:
      - "result is changed"

- name: Check module fails with correct msg
  group:
    name: test-group
    description: Group Description
    inventory: test-non-existing-inventory
    state: present
  register: result
  ignore_errors: true

- assert:
    that:
      - "result is failed"
      - "result is not changed"
      - "'test-non-existing-inventory' in result.msg"
      - "result.total_results == 0"

- name: add hosts
  host:
    name: "{{ item }}"
    inventory: "{{ inv_name }}"
  loop:
    - "{{ host_name1 }}"
    - "{{ host_name2 }}"
    - "{{ host_name3 }}"

- name: add mid level group
  group:
    name: "{{ group_name2 }}"
    inventory: "{{ inv_name }}"
    hosts:
      - "{{ host_name3 }}"

- name: add top group
  group:
    name: "{{ group_name3 }}"
    inventory: "{{ inv_name }}"
    hosts:
      - "{{ host_name1 }}"
      - "{{ host_name2 }}"
    children:
      - "{{ group_name2 }}"

- name: Delete the parent group
  group:
    name: "{{ group_name3 }}"
    inventory: "{{ inv_name }}"
    state: absent

- name: Delete the child group
  group:
    name: "{{ group_name2 }}"
    inventory: "{{ inv_name }}"
    state: absent

- name: Delete an Inventory
  inventory:
    name: "{{ inv_name }}"
    organization: Default
    state: absent<|MERGE_RESOLUTION|>--- conflicted
+++ resolved
@@ -23,7 +23,6 @@
     state: present
   registuer: result
 
-<<<<<<< HEAD
 - name: Create a Host
   host:
     name: "{{ host_name4 }}"
@@ -44,10 +43,7 @@
     that:
       - "result is changed"
 
-- name: Create a Group
-=======
 - name: Create Group 1
->>>>>>> 85e7189e
   group:
     name: "{{ group_name1 }}"
     inventory: "{{ result.id }}"
