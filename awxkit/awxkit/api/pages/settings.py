--- conflicted
+++ resolved
@@ -18,11 +18,6 @@
         resources.settings_github_team,
         resources.settings_google_oauth2,
         resources.settings_jobs,
-<<<<<<< HEAD
-        resources.settings_ldap,
-=======
-        resources.settings_radius,
->>>>>>> e664119c
         resources.settings_saml,
         resources.settings_system,
         resources.settings_ui,
