<<<<<<< HEAD
from .plugin import CredentialPlugin, CertFiles
=======
from .plugin import CredentialPlugin, CertFiles, raise_for_status
>>>>>>> 6e75d25b

from urllib.parse import quote, urlencode, urljoin

from django.utils.translation import ugettext_lazy as _
import requests

aim_inputs = {
    'fields': [{
        'id': 'url',
        'label': _('CyberArk AIM URL'),
        'type': 'string',
        'format': 'url',
    }, {
        'id': 'app_id',
        'label': _('Application ID'),
        'type': 'string',
        'secret': True,
    }, {
        'id': 'client_key',
        'label': _('Client Key'),
        'type': 'string',
        'secret': True,
        'multiline': True,
    }, {
        'id': 'client_cert',
        'label': _('Client Certificate'),
        'type': 'string',
        'secret': True,
        'multiline': True,
    }, {
        'id': 'verify',
        'label': _('Verify SSL Certificates'),
        'type': 'boolean',
        'default': True,
    }],
    'metadata': [{
        'id': 'object_query',
        'label': _('Object Query'),
        'type': 'string',
        'help_text': _('Lookup query for the object. Ex: Safe=TestSafe;Object=testAccountName123'),
    }, {
        'id': 'object_query_format',
        'label': _('Object Query Format'),
        'type': 'string',
        'default': 'Exact',
        'choices': ['Exact', 'Regexp']
    }, {
        'id': 'reason',
        'label': _('Reason'),
        'type': 'string',
        'help_text': _('Object request reason. This is only needed if it is required by the object\'s policy.')
    }],
    'required': ['url', 'app_id', 'object_query'],
}


def aim_backend(**kwargs):
    url = kwargs['url']
    client_cert = kwargs.get('client_cert', None)
    client_key = kwargs.get('client_key', None)
    verify = kwargs['verify']
    app_id = kwargs['app_id']
    object_query = kwargs['object_query']
    object_query_format = kwargs['object_query_format']
    reason = kwargs.get('reason', None)

    query_params = {
        'AppId': app_id,
        'Query': object_query,
        'QueryFormat': object_query_format,
    }
    if reason:
        query_params['reason'] = reason

    request_qs = '?' + urlencode(query_params, quote_via=quote)
    request_url = urljoin(url, '/'.join(['AIMWebService', 'api', 'Accounts']))

    with CertFiles(client_cert, client_key) as cert:
        res = requests.get(
            request_url + request_qs,
            timeout=30,
            cert=cert,
            verify=verify,
<<<<<<< HEAD
        )
    res.raise_for_status()
=======
            allow_redirects=False,
        )
    raise_for_status(res)
>>>>>>> 6e75d25b
    return res.json()['Content']


aim_plugin = CredentialPlugin(
    'CyberArk AIM Central Credential Provider Lookup',
    inputs=aim_inputs,
    backend=aim_backend
)<|MERGE_RESOLUTION|>--- conflicted
+++ resolved
@@ -1,8 +1,4 @@
-<<<<<<< HEAD
-from .plugin import CredentialPlugin, CertFiles
-=======
 from .plugin import CredentialPlugin, CertFiles, raise_for_status
->>>>>>> 6e75d25b
 
 from urllib.parse import quote, urlencode, urljoin
 
@@ -86,14 +82,9 @@
             timeout=30,
             cert=cert,
             verify=verify,
-<<<<<<< HEAD
-        )
-    res.raise_for_status()
-=======
             allow_redirects=False,
         )
     raise_for_status(res)
->>>>>>> 6e75d25b
     return res.json()['Content']
 
 
