--- conflicted
+++ resolved
@@ -192,77 +192,4 @@
     put(url, data=mock_settings, user=admin, expect=200)
     # "Test" the logger
     url = reverse('api:setting_logging_test')
-    post(url, {}, user=admin, expect=202)
-
-
-@pytest.mark.django_db
-<<<<<<< HEAD
-def test_github_settings(get, put, patch, delete, admin):
-    url = reverse('api:setting_singleton_detail', kwargs={'category_slug': 'github'})
-    get(url, user=admin, expect=200)
-    delete(url, user=admin, expect=204)
-    response = get(url, user=admin, expect=200)
-    data = dict(response.data.items())
-    put(url, user=admin, data=data, expect=200)
-    patch(url, user=admin, data={'SOCIAL_AUTH_GITHUB_KEY': '???'}, expect=200)
-    response = get(url, user=admin, expect=200)
-    assert response.data['SOCIAL_AUTH_GITHUB_KEY'] == '???'
-    data.pop('SOCIAL_AUTH_GITHUB_KEY')
-    put(url, user=admin, data=data, expect=200)
-    response = get(url, user=admin, expect=200)
-    assert response.data['SOCIAL_AUTH_GITHUB_KEY'] == ''
-
-
-@pytest.mark.django_db
-def test_github_enterprise_settings(get, put, patch, delete, admin):
-    url = reverse('api:setting_singleton_detail', kwargs={'category_slug': 'github-enterprise'})
-    get(url, user=admin, expect=200)
-    delete(url, user=admin, expect=204)
-    response = get(url, user=admin, expect=200)
-    data = dict(response.data.items())
-    put(url, user=admin, data=data, expect=200)
-    patch(
-        url,
-        user=admin,
-        data={
-            'SOCIAL_AUTH_GITHUB_ENTERPRISE_URL': 'example.com',
-            'SOCIAL_AUTH_GITHUB_ENTERPRISE_API_URL': 'example.com',
-        },
-        expect=200,
-    )
-    response = get(url, user=admin, expect=200)
-    assert response.data['SOCIAL_AUTH_GITHUB_ENTERPRISE_URL'] == 'example.com'
-    assert response.data['SOCIAL_AUTH_GITHUB_ENTERPRISE_API_URL'] == 'example.com'
-    data.pop('SOCIAL_AUTH_GITHUB_ENTERPRISE_URL')
-    data.pop('SOCIAL_AUTH_GITHUB_ENTERPRISE_API_URL')
-    put(url, user=admin, data=data, expect=200)
-    response = get(url, user=admin, expect=200)
-    assert response.data['SOCIAL_AUTH_GITHUB_ENTERPRISE_URL'] == ''
-    assert response.data['SOCIAL_AUTH_GITHUB_ENTERPRISE_API_URL'] == ''
-=======
-@pytest.mark.parametrize('headers', [True, False])
-def test_saml_x509cert_validation(patch, get, admin, headers):
-    cert = "MIIEogIBAAKCAQEA1T4za6qBbHxFpN5f9eFvA74MFjrsjcp1uvzOaE23AYKMDEJghJ6dqQ7GwHLNIeIeumqDFmODauIzrgSDJTT5+NG30Rr+rRi0zDkrkBAj/AtA+SaVhbzqB6ZSd7LaMly9XAc+82OKlNpuWS9hPmFaSShzDTXRu5RRyvm4NDCAOGDu5hyVR2pV/ffKDNfNkChnqzvRRW9laQcVmliZhlTGn7nPZ+JbjpwEy0nwW+4zoAiEvwnT52N4xTqIcYOnXtGiaf13dh7FkUfYmS0tzF3+h8QRKwtIm4y+sq84R/kr79/0t5aRUpJynNrECajzmArpL4IjXKTPIyUpTKirJgGnCwIDAQABAoIBAC6bbbm2hpsjfkVOpUKkhxMWUqX5MwK6oYjBAIwjkEAwPFPhnh7eXC87H42oidVCCt1LsmMOVQbjcdAzBEb5kTkk/Twi3k8O+1U3maHfJT5NZ2INYNjeNXh+jb/Dw5UGWAzpOIUR2JQ4Oa4cgPCVbppW0O6uOKz6+fWXJv+hKiUoBCC0TiY52iseHJdUOaKNxYRD2IyIzCAxFSd5tZRaARIYDsugXp3E/TdbsVWA7bmjIBOXq+SquTrlB8x7j3B7+Pi09nAJ2U/uV4PHE+/2Fl009ywfmqancvnhwnz+GQ5jjP+gTfghJfbO+Z6M346rS0Vw+osrPgfyudNHlCswHOECgYEA/Cfq25gDP07wo6+wYWbx6LIzj/SSZy/Ux9P8zghQfoZiPoaq7BQBPAzwLNt7JWST8U11LZA8/wo6ch+HSTMk+m5ieVuru2cHxTDqeNlh94eCrNwPJ5ayA5U6LxAuSCTAzp+rv6KQUx1JcKSEHuh+nRYTKvUDE6iA6YtPLO96lLUCgYEA2H5rOPX2M4w1Q9zjol77lplbPRdczXNd0PIzhy8Z2ID65qvmr1nxBG4f2H96ykW8CKLXNvSXreNZ1BhOXc/3Hv+3mm46iitB33gDX4mlV4Jyo/w5IWhUKRyoW6qXquFFsScxRzTrx/9M+aZeRRLdsBk27HavFEg6jrbQ0SleZL8CgYAaM6Op8d/UgkVrHOR9Go9kmK/W85kK8+NuaE7Ksf57R0eKK8AzC9kc/lMuthfTyOG+n0ff1i8gaVWtai1Ko+/hvfqplacAsDIUgYK70AroB8LCZ5ODj5sr2CPVpB7LDFakod7c6O2KVW6+L7oy5AHUHOkc+5y4PDg5DGrLxo68SQKBgAlGoWF3aG0c/MtDk51JZI43U+lyLs++ua5SMlMAeaMFI7rucpvgxqrh7Qthqukvw7a7A22fXUBeFWM5B2KNnpD9c+hyAKAa6l+gzMQzKZpuRGsyS2BbEAAS8kO7M3Rm4o2MmFfstI2FKs8nibJ79HOvIONQ0n+T+K5Utu2/UAQRAoGAFB4fiIyQ0nYzCf18Z4Wvi/qeIOW+UoBonIN3y1h4wruBywINHxFMHx4aVImJ6R09hoJ9D3Mxli3xF/8JIjfTG5fBSGrGnuofl14d/XtRDXbT2uhVXrIkeLL/ojODwwEx0VhxIRUEjPTvEl6AFSRRcBp3KKzQ/cu7ENDY6GTlOUI="  # noqa
-    if headers:
-        cert = '-----BEGIN CERTIFICATE-----\n' + cert + '\n-----END CERTIFICATE-----'
-    url = reverse('api:setting_singleton_detail', kwargs={'category_slug': 'saml'})
-    resp = patch(
-        url,
-        user=admin,
-        data={
-            'SOCIAL_AUTH_SAML_ENABLED_IDPS': {
-                "okta": {
-                    "attr_last_name": "LastName",
-                    "attr_username": "login",
-                    "entity_id": "http://www.okta.com/abc123",
-                    "attr_user_permanent_id": "login",
-                    "url": "https://example.okta.com/app/abc123/xyz123/sso/saml",
-                    "attr_email": "Email",
-                    "x509cert": cert,
-                    "attr_first_name": "FirstName",
-                }
-            }
-        },
-    )
-    assert resp.status_code == 200
->>>>>>> c476564c
+    post(url, {}, user=admin, expect=202)