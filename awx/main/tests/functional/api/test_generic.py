import pytest

from awx.api.versioning import reverse


@pytest.mark.django_db
def test_proxy_ip_whitelist(get, patch, admin):
    url = reverse('api:setting_singleton_detail', kwargs={'category_slug': 'system'})
    patch(url, user=admin, data={
        'REMOTE_HOST_HEADERS': [
            'HTTP_X_FROM_THE_LOAD_BALANCER',
            'REMOTE_ADDR',
            'REMOTE_HOST'
        ]
    })

    class HeaderTrackingMiddleware(object):
        environ = {}

        def process_request(self, request):
            pass

        def process_response(self, request, response):
            self.environ = request.environ

    # By default, `PROXY_IP_WHITELIST` is disabled, so custom `REMOTE_HOST_HEADERS`
    # should just pass through
    middleware = HeaderTrackingMiddleware()
    get(url, user=admin, middleware=middleware,
        HTTP_X_FROM_THE_LOAD_BALANCER='some-actual-ip')
    assert middleware.environ['HTTP_X_FROM_THE_LOAD_BALANCER'] == 'some-actual-ip'

    # If `PROXY_IP_WHITELIST` is restricted to 10.0.1.100 and we make a request
    # from 8.9.10.11, the custom `HTTP_X_FROM_THE_LOAD_BALANCER` header should
    # be stripped
    patch(url, user=admin, data={
        'PROXY_IP_WHITELIST': ['10.0.1.100']
    })
    middleware = HeaderTrackingMiddleware()
    get(url, user=admin, middleware=middleware, REMOTE_ADDR='8.9.10.11',
        HTTP_X_FROM_THE_LOAD_BALANCER='some-actual-ip')
    assert 'HTTP_X_FROM_THE_LOAD_BALANCER' not in middleware.environ

    # If 8.9.10.11 is added to `PROXY_IP_WHITELIST` the
    # `HTTP_X_FROM_THE_LOAD_BALANCER` header should be passed through again
    patch(url, user=admin, data={
        'PROXY_IP_WHITELIST': ['10.0.1.100', '8.9.10.11']
    })
    middleware = HeaderTrackingMiddleware()
    get(url, user=admin, middleware=middleware, REMOTE_ADDR='8.9.10.11',
        HTTP_X_FROM_THE_LOAD_BALANCER='some-actual-ip')
    assert middleware.environ['HTTP_X_FROM_THE_LOAD_BALANCER'] == 'some-actual-ip'

    # Allow whitelisting of proxy hostnames in addition to IP addresses
    patch(url, user=admin, data={
        'PROXY_IP_WHITELIST': ['my.proxy.example.org']
    })
    middleware = HeaderTrackingMiddleware()
    get(url, user=admin, middleware=middleware, REMOTE_ADDR='8.9.10.11',
        REMOTE_HOST='my.proxy.example.org',
        HTTP_X_FROM_THE_LOAD_BALANCER='some-actual-ip')
    assert middleware.environ['HTTP_X_FROM_THE_LOAD_BALANCER'] == 'some-actual-ip'


@pytest.mark.django_db
class TestDeleteViews:
    def test_sublist_delete_permission_check(self, inventory_source, host, rando, delete):
        inventory_source.hosts.add(host)
        inventory_source.inventory.read_role.members.add(rando)
        delete(
            reverse(
                'api:inventory_source_hosts_list',
                kwargs={'version': 'v2', 'pk': inventory_source.pk}
            ), user=rando, expect=403
        )

    def test_sublist_delete_functionality(self, inventory_source, host, rando, delete):
        inventory_source.hosts.add(host)
        inventory_source.inventory.admin_role.members.add(rando)
        delete(
            reverse(
                'api:inventory_source_hosts_list',
                kwargs={'version': 'v2', 'pk': inventory_source.pk}
            ), user=rando, expect=204
        )
        assert inventory_source.hosts.count() == 0

    def test_destroy_permission_check(self, job_factory, system_auditor, delete):
        job = job_factory()
        resp = delete(
            job.get_absolute_url(), user=system_auditor
        )
        assert resp.status_code == 403


@pytest.mark.django_db
def test_filterable_fields(options, instance, admin_user):
    r = options(
        url=instance.get_absolute_url(),
        user=admin_user
    )

    filterable_info = r.data['actions']['GET']['created']
    non_filterable_info = r.data['actions']['GET']['percent_capacity_remaining']

    assert 'filterable' in filterable_info
    assert filterable_info['filterable'] is True

<<<<<<< HEAD
    assert not non_filterable_info['filterable']
=======
    assert 'filterable' not in non_filterable_info


@pytest.mark.django_db
def test_handle_content_type(post, admin):
    ''' Tower should return 415 when wrong content type is in HTTP requests '''
    post(reverse('api:project_list'),
         {'name': 't', 'organization': None},
         admin,
         content_type='text/html',
         expect=415)
>>>>>>> 151187f6
<|MERGE_RESOLUTION|>--- conflicted
+++ resolved
@@ -106,10 +106,7 @@
     assert 'filterable' in filterable_info
     assert filterable_info['filterable'] is True
 
-<<<<<<< HEAD
     assert not non_filterable_info['filterable']
-=======
-    assert 'filterable' not in non_filterable_info
 
 
 @pytest.mark.django_db
@@ -119,5 +116,4 @@
          {'name': 't', 'organization': None},
          admin,
          content_type='text/html',
-         expect=415)
->>>>>>> 151187f6
+         expect=415)