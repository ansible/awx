--- conflicted
+++ resolved
@@ -41,14 +41,20 @@
         "USER_SEARCH": False,
     }
 
-<<<<<<< HEAD
     DAB_OIDC_AUTHENTICATOR_KEYS = {
         "KEY": True,
         "SECRET": False,
         "OIDC_ENDPOINT": True,
         "VERIFY_SSL": False,
     }
-=======
+
+    DAB_OIDC_AUTHENTICATOR_KEYS = {
+        "KEY": True,
+        "SECRET": False,
+        "OIDC_ENDPOINT": True,
+        "VERIFY_SSL": False,
+    }
+
     def is_enabled(self, settings, keys):
         missing_fields = []
         for key, required in keys.items():
@@ -57,7 +63,6 @@
         if missing_fields:
             return False, missing_fields
         return True, None
->>>>>>> f178c847
 
     def get_awx_ldap_settings(self) -> dict[str, dict[str, Any]]:
         awx_ldap_settings = {}
@@ -204,6 +209,7 @@
                     )
                 )
 
+
             # write to file if requested
             if options["output_file"]:
                 # Define the path for the output JSON file
