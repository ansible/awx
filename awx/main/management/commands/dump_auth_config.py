--- conflicted
+++ resolved
@@ -41,13 +41,12 @@
         "USER_SEARCH": False,
     }
 
-<<<<<<< HEAD
     DAB_AZURE_AUTHENTICATOR_KEYS = {
         "CALLBACK_URL": False,
         "KEY": True,
         "SECRET": False,
     }
-=======
+
     def is_enabled(self, settings, keys):
         missing_fields = []
         for key, required in keys.items():
@@ -56,7 +55,6 @@
         if missing_fields:
             return False, missing_fields
         return True, None
->>>>>>> c7605778
 
     def get_awx_ldap_settings(self) -> dict[str, dict[str, Any]]:
         awx_ldap_settings = {}
@@ -203,6 +201,7 @@
                     )
                 )
 
+
             # write to file if requested
             if options["output_file"]:
                 # Define the path for the output JSON file
