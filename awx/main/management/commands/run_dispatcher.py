# Copyright (c) 2015 Ansible, Inc.
# All Rights Reserved.
import logging
import yaml

from django.conf import settings
from django.core.cache import cache as django_cache
from django.core.management.base import BaseCommand
from django.db import connection as django_connection

from awx.main.dispatch import get_local_queuename
from awx.main.dispatch.control import Control
from awx.main.dispatch.pool import AutoscalePool
from awx.main.dispatch.worker import AWXConsumerPG, TaskWorker
from awx.main.dispatch import periodic

logger = logging.getLogger('awx.main.dispatch')


def construct_bcast_queue_name(common_name):
    return common_name + '_' + settings.CLUSTER_HOST_ID


class Command(BaseCommand):
    help = 'Launch the task dispatcher'

    def add_arguments(self, parser):
        parser.add_argument('--status', dest='status', action='store_true', help='print the internal state of any running dispatchers')
        parser.add_argument('--running', dest='running', action='store_true', help='print the UUIDs of any tasked managed by this dispatcher')
        parser.add_argument(
            '--reload',
            dest='reload',
            action='store_true',
            help=('cause the dispatcher to recycle all of its worker processes; running jobs will run to completion first'),
        )
        parser.add_argument(
            '--cancel',
            dest='cancel',
            help=(
                'Cancel a particular task id. Takes either a single id string, or a JSON list of multiple ids. '
                'Can take in output from the --running argument as input to cancel all tasks. '
                'Only running tasks can be canceled, queued tasks must be started before they can be canceled.'
            ),
        )

    def handle(self, *arg, **options):
        if options.get('status'):
            print(Control('dispatcher').status())
            return
        if options.get('running'):
            print(Control('dispatcher').running())
            return
        if options.get('reload'):
            return Control('dispatcher').control({'control': 'reload'})
        if options.get('cancel'):
            cancel_str = options.get('cancel')
            try:
                cancel_data = yaml.safe_load(cancel_str)
            except Exception:
                cancel_data = [cancel_str]
            if not isinstance(cancel_data, list):
                cancel_data = [cancel_str]
            print(Control('dispatcher').cancel(cancel_data))
            return

        # It's important to close these because we're _about_ to fork, and we
        # don't want the forked processes to inherit the open sockets
        # for the DB and cache connections (that way lies race conditions)
        django_connection.close()
        django_cache.close()

        # spawn a daemon thread to periodically enqueues scheduled tasks
        # (like the node heartbeat)
        periodic.run_continuously()

        consumer = None

        try:
<<<<<<< HEAD
            queues = ['tower_broadcast_all', 'tower_settings_change', get_local_queuename()]
=======
            queues = ['tower_broadcast_all', 'rsyslog_configurer', get_local_queuename()]
>>>>>>> 0fb95f04
            consumer = AWXConsumerPG('dispatcher', TaskWorker(), queues, AutoscalePool(min_workers=4))
            consumer.run()
        except KeyboardInterrupt:
            logger.debug('Terminating Task Dispatcher')
            if consumer:
                consumer.stop()<|MERGE_RESOLUTION|>--- conflicted
+++ resolved
@@ -76,11 +76,7 @@
         consumer = None
 
         try:
-<<<<<<< HEAD
-            queues = ['tower_broadcast_all', 'tower_settings_change', get_local_queuename()]
-=======
-            queues = ['tower_broadcast_all', 'rsyslog_configurer', get_local_queuename()]
->>>>>>> 0fb95f04
+            queues = ['tower_broadcast_all', 'tower_settings_change', 'rsyslog_configurer', get_local_queuename()]
             consumer = AWXConsumerPG('dispatcher', TaskWorker(), queues, AutoscalePool(min_workers=4))
             consumer.run()
         except KeyboardInterrupt:
