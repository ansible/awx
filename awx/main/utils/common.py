# Copyright (c) 2015 Ansible, Inc.
# All Rights Reserved.

# Python
import base64
import json
import yaml
import logging
import os
import re
import subprocess
import stat
import sys
import urllib
import urlparse
import threading
import contextlib
import tempfile
import six
import psutil

# Decorator
from decorator import decorator

# Django
from django.core.exceptions import ObjectDoesNotExist
from django.utils.translation import ugettext_lazy as _
from django.db.models.fields.related import ForeignObjectRel, ManyToManyField

# Django REST Framework
from rest_framework.exceptions import ParseError, PermissionDenied
from django.utils.encoding import smart_str
from django.utils.text import slugify
from django.apps import apps

logger = logging.getLogger('awx.main.utils')

__all__ = ['get_object_or_400', 'get_object_or_403', 'camelcase_to_underscore', 'memoize', 'memoize_delete',
           'get_ansible_version', 'get_ssh_version', 'get_licenser', 'get_awx_version', 'update_scm_url',
           'get_type_for_model', 'get_model_for_type', 'copy_model_by_class',
           'copy_m2m_relationships' ,'cache_list_capabilities', 'to_python_boolean',
           'ignore_inventory_computed_fields', 'ignore_inventory_group_removal',
           '_inventory_updates', 'get_pk_from_dict', 'getattrd', 'NoDefaultProvided',
           'get_current_apps', 'set_current_apps', 'OutputEventFilter',
           'extract_ansible_vars', 'get_search_fields', 'get_system_task_capacity',
           'wrap_args_with_proot', 'build_proot_temp_dir', 'check_proot_installed', 'model_to_dict',
           'model_instance_diff', 'timestamp_apiformat', 'parse_yaml_or_json', 'RequireDebugTrueOrTest',
           'has_model_field_prefetched', 'set_environ', 'IllegalArgumentError',]


def get_object_or_400(klass, *args, **kwargs):
    '''
    Return a single object from the given model or queryset based on the query
    params, otherwise raise an exception that will return in a 400 response.
    '''
    from django.shortcuts import _get_queryset
    queryset = _get_queryset(klass)
    try:
        return queryset.get(*args, **kwargs)
    except queryset.model.DoesNotExist as e:
        raise ParseError(*e.args)
    except queryset.model.MultipleObjectsReturned as e:
        raise ParseError(*e.args)


def get_object_or_403(klass, *args, **kwargs):
    '''
    Return a single object from the given model or queryset based on the query
    params, otherwise raise an exception that will return in a 403 response.
    '''
    from django.shortcuts import _get_queryset
    queryset = _get_queryset(klass)
    try:
        return queryset.get(*args, **kwargs)
    except queryset.model.DoesNotExist as e:
        raise PermissionDenied(*e.args)
    except queryset.model.MultipleObjectsReturned as e:
        raise PermissionDenied(*e.args)


def to_python_boolean(value, allow_none=False):
    value = unicode(value)
    if value.lower() in ('true', '1', 't'):
        return True
    elif value.lower() in ('false', '0', 'f'):
        return False
    elif allow_none and value.lower() in ('none', 'null'):
        return None
    else:
        raise ValueError(_(u'Unable to convert "%s" to boolean') % unicode(value))


def camelcase_to_underscore(s):
    '''
    Convert CamelCase names to lowercase_with_underscore.
    '''
    s = re.sub(r'(((?<=[a-z])[A-Z])|([A-Z](?![A-Z]|$)))', '_\\1', s)
    return s.lower().strip('_')


class RequireDebugTrueOrTest(logging.Filter):
    '''
    Logging filter to output when in DEBUG mode or running tests.
    '''

    def filter(self, record):
        from django.conf import settings
        return settings.DEBUG or 'test' in sys.argv


class IllegalArgumentError(ValueError):
    pass


def memoize(ttl=60, cache_key=None, track_function=False):
    '''
    Decorator to wrap a function and cache its result.
    '''
    from django.core.cache import cache


    def _memoizer(f, *args, **kwargs):
        if cache_key and track_function:
            raise IllegalArgumentError("Can not specify cache_key when track_function is True")

        if track_function:
            cache_dict_key = slugify('%r %r' % (args, kwargs))
            key = slugify("%s" % f.__name__)
            cache_dict = cache.get(key) or dict()
            if cache_dict_key not in cache_dict:
                value = f(*args, **kwargs)
                cache_dict[cache_dict_key] = value
                cache.set(key, cache_dict, ttl)
            else:
                value = cache_dict[cache_dict_key]
        else:
            key = cache_key or slugify('%s %r %r' % (f.__name__, args, kwargs))
            value = cache.get(key)
            if value is None:
                value = f(*args, **kwargs)
                cache.set(key, value, ttl)

        return value
    return decorator(_memoizer)


def memoize_delete(function_name):
    from django.core.cache import cache

    return cache.delete(function_name)


@memoize()
def get_ansible_version():
    '''
    Return Ansible version installed.
    '''
    try:
        proc = subprocess.Popen(['ansible', '--version'],
                                stdout=subprocess.PIPE)
        result = proc.communicate()[0]
        return result.split('\n')[0].replace('ansible', '').strip()
    except:
        return 'unknown'


@memoize()
def get_ssh_version():
    '''
    Return SSH version installed.
    '''
    try:
        proc = subprocess.Popen(['ssh', '-V'],
                                stderr=subprocess.PIPE)
        result = proc.communicate()[1]
        return result.split(" ")[0].split("_")[1]
    except:
        return 'unknown'


def get_awx_version():
    '''
    Return AWX version as reported by setuptools.
    '''
    from awx import __version__
    try:
        import pkg_resources
        return pkg_resources.require('awx')[0].version
    except:
        return __version__


class StubLicense(object):

    features = {
        'activity_streams': True,
        'ha': True,
        'ldap': True,
        'multiple_organizations': True,
        'surveys': True,
        'system_tracking': True,
        'rebranding': True,
        'enterprise_auth': True,
        'workflows': True,
    }

    def validate(self):
        return dict(license_key='OPEN',
                    valid_key=True,
                    compliant=True,
                    features=self.features,
                    license_type='open')


def get_licenser(*args, **kwargs):
    try:
        from tower_license import TowerLicense
        return TowerLicense(*args, **kwargs)
    except ImportError:
        return StubLicense(*args, **kwargs)


def update_scm_url(scm_type, url, username=True, password=True,
                   check_special_cases=True, scp_format=False):
    '''
    Update the given SCM URL to add/replace/remove the username/password. When
    username/password is True, preserve existing username/password, when
    False (None, '', etc.), remove any existing username/password, otherwise
    replace username/password. Also validates the given URL.
    '''
    # Handle all of the URL formats supported by the SCM systems:
    # git: https://www.kernel.org/pub/software/scm/git/docs/git-clone.html#URLS
    # hg: http://www.selenic.com/mercurial/hg.1.html#url-paths
    # svn: http://svnbook.red-bean.com/en/1.7/svn-book.html#svn.advanced.reposurls
    if scm_type not in ('git', 'hg', 'svn', 'insights'):
        raise ValueError(_('Unsupported SCM type "%s"') % str(scm_type))
    if not url.strip():
        return ''
    parts = urlparse.urlsplit(url)
    try:
        parts.port
    except ValueError:
        raise ValueError(_('Invalid %s URL') % scm_type)
    if parts.scheme == 'git+ssh' and not scp_format:
        raise ValueError(_('Unsupported %s URL') % scm_type)

    if '://' not in url:
        # Handle SCP-style URLs for git (e.g. [user@]host.xz:path/to/repo.git/).
        if scm_type == 'git' and ':' in url:
            if '@' in url:
                userpass, hostpath = url.split('@', 1)
            else:
                userpass, hostpath = '', url
            if hostpath.count(':') > 1:
                raise ValueError(_('Invalid %s URL') % scm_type)
            host, path = hostpath.split(':', 1)
            #if not path.startswith('/') and not path.startswith('~/'):
            #    path = '~/%s' % path
            #if path.startswith('/'):
            #    path = path.lstrip('/')
            hostpath = '/'.join([host, path])
            modified_url = '@'.join(filter(None, [userpass, hostpath]))
            # git+ssh scheme identifies URLs that should be converted back to
            # SCP style before passed to git module.
            parts = urlparse.urlsplit('git+ssh://%s' % modified_url)
        # Handle local paths specified without file scheme (e.g. /path/to/foo).
        # Only supported by git and hg.
        elif scm_type in ('git', 'hg'):
            if not url.startswith('/'):
                parts = urlparse.urlsplit('file:///%s' % url)
            else:
                parts = urlparse.urlsplit('file://%s' % url)
        else:
            raise ValueError(_('Invalid %s URL') % scm_type)

    # Validate that scheme is valid for given scm_type.
    scm_type_schemes = {
        'git': ('ssh', 'git', 'git+ssh', 'http', 'https', 'ftp', 'ftps', 'file'),
        'hg': ('http', 'https', 'ssh', 'file'),
        'svn': ('http', 'https', 'svn', 'svn+ssh', 'file'),
        'insights': ('http', 'https')
    }
    if parts.scheme not in scm_type_schemes.get(scm_type, ()):
        raise ValueError(_('Unsupported %s URL') % scm_type)
    if parts.scheme == 'file' and parts.netloc not in ('', 'localhost'):
        raise ValueError(_('Unsupported host "%s" for file:// URL') % (parts.netloc))
    elif parts.scheme != 'file' and not parts.netloc:
        raise ValueError(_('Host is required for %s URL') % parts.scheme)
    if username is True:
        netloc_username = parts.username or ''
    elif username:
        netloc_username = username
    else:
        netloc_username = ''
    if password is True:
        netloc_password = parts.password or ''
    elif password:
        netloc_password = password
    else:
        netloc_password = ''

    # Special handling for github/bitbucket SSH URLs.
    if check_special_cases:
        special_git_hosts = ('github.com', 'bitbucket.org', 'altssh.bitbucket.org')
        if scm_type == 'git' and parts.scheme.endswith('ssh') and parts.hostname in special_git_hosts and netloc_username != 'git':
            raise ValueError(_('Username must be "git" for SSH access to %s.') % parts.hostname)
        if scm_type == 'git' and parts.scheme.endswith('ssh') and parts.hostname in special_git_hosts and netloc_password:
            #raise ValueError('Password not allowed for SSH access to %s.' % parts.hostname)
            netloc_password = ''
        special_hg_hosts = ('bitbucket.org', 'altssh.bitbucket.org')
        if scm_type == 'hg' and parts.scheme == 'ssh' and parts.hostname in special_hg_hosts and netloc_username != 'hg':
            raise ValueError(_('Username must be "hg" for SSH access to %s.') % parts.hostname)
        if scm_type == 'hg' and parts.scheme == 'ssh' and netloc_password:
            #raise ValueError('Password not supported for SSH with Mercurial.')
            netloc_password = ''

    if netloc_username and parts.scheme != 'file' and scm_type != "insights":
        netloc = u':'.join([urllib.quote(x,safe='') for x in (netloc_username, netloc_password) if x])
    else:
        netloc = u''
    netloc = u'@'.join(filter(None, [netloc, parts.hostname]))
    if parts.port:
        netloc = u':'.join([netloc, unicode(parts.port)])
    new_url = urlparse.urlunsplit([parts.scheme, netloc, parts.path,
                                   parts.query, parts.fragment])
    if scp_format and parts.scheme == 'git+ssh':
        new_url = new_url.replace('git+ssh://', '', 1).replace('/', ':', 1)
    return new_url


def get_allowed_fields(obj, serializer_mapping):
    from django.contrib.auth.models import User

    if serializer_mapping is not None and obj.__class__ in serializer_mapping:
        serializer_actual = serializer_mapping[obj.__class__]()
        allowed_fields = [x for x in serializer_actual.fields if not serializer_actual.fields[x].read_only] + ['id']
    else:
        allowed_fields = [x.name for x in obj._meta.fields]

    if isinstance(obj, User):
        field_blacklist = ['last_login']
        allowed_fields = [f for f in allowed_fields if f not in field_blacklist]

    return allowed_fields


def _convert_model_field_for_display(obj, field_name, password_fields=None):
    # NOTE: Careful modifying the value of field_val, as it could modify
    # underlying model object field value also.
    try:
        field_val = getattr(obj, field_name, None)
    except ObjectDoesNotExist:
        return '<missing {}>-{}'.format(obj._meta.verbose_name, getattr(obj, '{}_id'.format(field_name)))
    if password_fields is None:
        password_fields = set(getattr(type(obj), 'PASSWORD_FIELDS', [])) | set(['password'])
    if field_name in password_fields or (
        isinstance(field_val, six.string_types) and
        field_val.startswith('$encrypted$')
    ):
        return u'hidden'
    if hasattr(obj, 'display_%s' % field_name):
        field_val = getattr(obj, 'display_%s' % field_name)()
    if isinstance(field_val, (list, dict)):
        try:
            field_val = json.dumps(field_val, ensure_ascii=False)
        except Exception:
            pass
    if type(field_val) not in (bool, int, type(None)):
        field_val = smart_str(field_val)
    return field_val


def model_instance_diff(old, new, serializer_mapping=None):
    """
    Calculate the differences between two model instances. One of the instances may be None (i.e., a newly
    created model or deleted model). This will cause all fields with a value to have changed (from None).
    serializer_mapping are used to determine read-only fields.
    When provided, read-only fields will not be included in the resulting dictionary
    """
    from django.db.models import Model

    if not(old is None or isinstance(old, Model)):
        raise TypeError('The supplied old instance is not a valid model instance.')
    if not(new is None or isinstance(new, Model)):
        raise TypeError('The supplied new instance is not a valid model instance.')
    old_password_fields = set(getattr(type(old), 'PASSWORD_FIELDS', [])) | set(['password'])
    new_password_fields = set(getattr(type(new), 'PASSWORD_FIELDS', [])) | set(['password'])

    diff = {}

    allowed_fields = get_allowed_fields(new, serializer_mapping)

    for field in allowed_fields:
        old_value = getattr(old, field, None)
        new_value = getattr(new, field, None)
        if old_value != new_value:
            diff[field] = (
                _convert_model_field_for_display(old, field, password_fields=old_password_fields),
                _convert_model_field_for_display(new, field, password_fields=new_password_fields),
            )

    if len(diff) == 0:
        diff = None

    return diff


def model_to_dict(obj, serializer_mapping=None):
    """
    Serialize a model instance to a dictionary as best as possible
    serializer_mapping are used to determine read-only fields.
    When provided, read-only fields will not be included in the resulting dictionary
    """
    password_fields = set(getattr(type(obj), 'PASSWORD_FIELDS', [])) | set(['password'])
    attr_d = {}

    allowed_fields = get_allowed_fields(obj, serializer_mapping)

    for field in obj._meta.fields:
        if field.name not in allowed_fields:
            continue
        attr_d[field.name] = _convert_model_field_for_display(obj, field.name, password_fields=password_fields)

    return attr_d


def copy_model_by_class(obj1, Class2, fields, kwargs):
    '''
    Creates a new unsaved object of type Class2 using the fields from obj1
    values in kwargs can override obj1
    '''
    create_kwargs = {}
    for field_name in fields:
        # Foreign keys can be specified as field_name or field_name_id.
        id_field_name = '%s_id' % field_name
        if hasattr(obj1, id_field_name):
            if field_name in kwargs:
                value = kwargs[field_name]
            elif id_field_name in kwargs:
                value = kwargs[id_field_name]
            else:
                value = getattr(obj1, id_field_name)
            if hasattr(value, 'id'):
                value = value.id
            create_kwargs[id_field_name] = value
        elif field_name in kwargs:
            if field_name == 'extra_vars' and isinstance(kwargs[field_name], dict):
                create_kwargs[field_name] = json.dumps(kwargs['extra_vars'])
            elif not isinstance(Class2._meta.get_field(field_name), (ForeignObjectRel, ManyToManyField)):
                create_kwargs[field_name] = kwargs[field_name]
        elif hasattr(obj1, field_name):
            field_obj = obj1._meta.get_field_by_name(field_name)[0]
            if not isinstance(field_obj, ManyToManyField):
                create_kwargs[field_name] = getattr(obj1, field_name)

    # Apply class-specific extra processing for origination of unified jobs
    if hasattr(obj1, '_update_unified_job_kwargs') and obj1.__class__ != Class2:
        new_kwargs = obj1._update_unified_job_kwargs(create_kwargs, kwargs)
    else:
        new_kwargs = create_kwargs

    return Class2(**new_kwargs)


def copy_m2m_relationships(obj1, obj2, fields, kwargs=None):
    '''
    In-place operation.
    Given two saved objects, copies related objects from obj1
    to obj2 to field of same name, if field occurs in `fields`
    '''
    for field_name in fields:
        if hasattr(obj1, field_name):
            field_obj = obj1._meta.get_field_by_name(field_name)[0]
            if isinstance(field_obj, ManyToManyField):
                # Many to Many can be specified as field_name
                src_field_value = getattr(obj1, field_name)
                if kwargs and field_name in kwargs:
                    override_field_val = kwargs[field_name]
                    if isinstance(override_field_val, list):
                        getattr(obj2, field_name).add(*override_field_val)
                        continue
                    if override_field_val.__class__.__name__ is 'ManyRelatedManager':
                        src_field_value = override_field_val
                dest_field = getattr(obj2, field_name)
                dest_field.add(*list(src_field_value.all().values_list('id', flat=True)))


def get_type_for_model(model):
    '''
    Return type name for a given model class.
    '''
    opts = model._meta.concrete_model._meta
    return camelcase_to_underscore(opts.object_name)


def get_model_for_type(type):
    '''
    Return model class for a given type name.
    '''
    from django.db.models import Q
    from django.contrib.contenttypes.models import ContentType
    for ct in ContentType.objects.filter(Q(app_label='main') | Q(app_label='auth', model='user')):
        ct_model = ct.model_class()
        if not ct_model:
            continue
        ct_type = get_type_for_model(ct_model)
        if type == ct_type:
            return ct_model


def cache_list_capabilities(page, prefetch_list, model, user):
    '''
    Given a `page` list of objects, the specified roles for the specified user
    are save on each object in the list, using 1 query for each role type

    Examples:
    capabilities_prefetch = ['admin', 'execute']
      --> prefetch the admin (edit) and execute (start) permissions for
          items in list for current user
    capabilities_prefetch = ['inventory.admin']
      --> prefetch the related inventory FK permissions for current user,
          and put it into the object's cache
    capabilities_prefetch = [{'copy': ['inventory.admin', 'project.admin']}]
      --> prefetch logical combination of admin permission to inventory AND
          project, put into cache dictionary as "copy"
    '''
    from django.db.models import Q
    page_ids = [obj.id for obj in page]
    for obj in page:
        obj.capabilities_cache = {}

    skip_models = []
    if hasattr(model, 'invalid_user_capabilities_prefetch_models'):
        skip_models = model.invalid_user_capabilities_prefetch_models()

    for prefetch_entry in prefetch_list:

        display_method = None
        if type(prefetch_entry) is dict:
            display_method = prefetch_entry.keys()[0]
            paths = prefetch_entry[display_method]
        else:
            paths = prefetch_entry

        if type(paths) is not list:
            paths = [paths]

        # Build the query for accessible_objects according the user & role(s)
        filter_args = []
        for role_path in paths:
            if '.' in role_path:
                res_path = '__'.join(role_path.split('.')[:-1])
                role_type = role_path.split('.')[-1]
                parent_model = model
                for subpath in role_path.split('.')[:-1]:
                    parent_model = parent_model._meta.get_field(subpath).related_model
                filter_args.append(Q(
                    Q(**{'%s__pk__in' % res_path: parent_model.accessible_pk_qs(user, '%s_role' % role_type)}) |
                    Q(**{'%s__isnull' % res_path: True})))
            else:
                role_type = role_path
                filter_args.append(Q(**{'pk__in': model.accessible_pk_qs(user, '%s_role' % role_type)}))

        if display_method is None:
            # Role name translation to UI names for methods
            display_method = role_type
            if role_type == 'admin':
                display_method = 'edit'
            elif role_type in ['execute', 'update']:
                display_method = 'start'

        # Union that query with the list of items on page
        filter_args.append(Q(pk__in=page_ids))
        ids_with_role = set(model.objects.filter(*filter_args).values_list('pk', flat=True))

        # Save data item-by-item
        for obj in page:
            if skip_models and obj.__class__.__name__.lower() in skip_models:
                continue
            obj.capabilities_cache[display_method] = False
            if obj.pk in ids_with_role:
                obj.capabilities_cache[display_method] = True


<<<<<<< HEAD
def validate_vars_type(vars_obj):
    if not isinstance(vars_obj, dict):
        vars_type = type(vars_obj)
        if hasattr(vars_type, '__name__'):
            data_type = vars_type.__name__
        else:
            data_type = str(vars_type)
        raise AssertionError(
            _('Input type `{data_type}` is not a dictionary').format(
                data_type=data_type)
        )


=======
>>>>>>> 70f8ec78
def parse_yaml_or_json(vars_str, silent_failure=True):
    '''
    Attempt to parse a string of variables.
    First, with JSON parser, if that fails, then with PyYAML.
    If both attempts fail, return an empty dictionary if `silent_failure`
    is True, re-raise combination error if `silent_failure` if False.
    '''
    if isinstance(vars_str, dict):
        return vars_str
    elif isinstance(vars_str, basestring) and vars_str == '""':
        return {}

    try:
        vars_dict = json.loads(vars_str)
        validate_vars_type(vars_dict)
    except (ValueError, TypeError, AssertionError) as json_err:
        try:
            vars_dict = yaml.safe_load(vars_str)
<<<<<<< HEAD
            # Can be None if '---'
            if vars_dict is None:
                return {}
            validate_vars_type(vars_dict)
        except (yaml.YAMLError, TypeError, AttributeError, AssertionError) as yaml_err:
            if silent_failure:
                return {}
            raise ParseError(_(
                'Cannot parse as JSON (error: {json_error}) or '
                'YAML (error: {yaml_error}).').format(
                    json_error=str(json_err), yaml_error=str(yaml_err)))
=======
            assert isinstance(vars_dict, dict)
        except (yaml.YAMLError, TypeError, AttributeError, AssertionError):
            if silent_failure:
                return {}
            raise
>>>>>>> 70f8ec78
    return vars_dict


@memoize()
def get_system_task_capacity():
    '''
    Measure system memory and use it as a baseline for determining the system's capacity
    '''
    from django.conf import settings
    if hasattr(settings, 'SYSTEM_TASK_CAPACITY'):
        return settings.SYSTEM_TASK_CAPACITY
    mem = psutil.virtual_memory()
    total_mem_value = mem.total / 1024 / 1024
    if total_mem_value <= 2048:
        return 50
    return 50 + ((total_mem_value / 1024) - 2) * 75


_inventory_updates = threading.local()


@contextlib.contextmanager
def ignore_inventory_computed_fields():
    '''
    Context manager to ignore updating inventory computed fields.
    '''
    try:
        previous_value = getattr(_inventory_updates, 'is_updating', False)
        _inventory_updates.is_updating = True
        yield
    finally:
        _inventory_updates.is_updating = previous_value


@contextlib.contextmanager
def ignore_inventory_group_removal():
    '''
    Context manager to ignore moving groups/hosts when group is deleted.
    '''
    try:
        previous_value = getattr(_inventory_updates, 'is_removing', False)
        _inventory_updates.is_removing = True
        yield
    finally:
        _inventory_updates.is_removing = previous_value


@contextlib.contextmanager
def set_environ(**environ):
    '''
    Temporarily set the process environment variables.

    >>> with set_environ(FOO='BAR'):
    ...   assert os.environ['FOO'] == 'BAR'
    '''
    old_environ = os.environ.copy()
    try:
        os.environ.update(environ)
        yield
    finally:
        os.environ.clear()
        os.environ.update(old_environ)


@memoize()
def check_proot_installed():
    '''
    Check that proot is installed.
    '''
    from django.conf import settings
    cmd = [getattr(settings, 'AWX_PROOT_CMD', 'bwrap'), '--version']
    try:
        proc = subprocess.Popen(cmd, stdout=subprocess.PIPE,
                                stderr=subprocess.PIPE)
        proc.communicate()
        return bool(proc.returncode == 0)
    except (OSError, ValueError):
        return False


def build_proot_temp_dir():
    '''
    Create a temporary directory for proot to use.
    '''
    from django.conf import settings
    path = tempfile.mkdtemp(prefix='awx_proot_', dir=settings.AWX_PROOT_BASE_PATH)
    os.chmod(path, stat.S_IRUSR | stat.S_IWUSR | stat.S_IXUSR)
    return path


def wrap_args_with_proot(args, cwd, **kwargs):
    '''
    Wrap existing command line with proot to restrict access to:
     - AWX_PROOT_BASE_PATH (generally, /tmp) (except for own /tmp files)
    For non-isolated nodes:
     - /etc/tower (to prevent obtaining db info or secret key)
     - /var/lib/awx (except for current project)
     - /var/log/tower
     - /var/log/supervisor
    '''
    from django.conf import settings
    new_args = [getattr(settings, 'AWX_PROOT_CMD', 'bwrap'), '--unshare-pid', '--dev-bind', '/', '/']
    hide_paths = [settings.AWX_PROOT_BASE_PATH]
    if not kwargs.get('isolated'):
        hide_paths.extend(['/etc/tower', '/var/lib/awx', '/var/log',
                           settings.PROJECTS_ROOT, settings.JOBOUTPUT_ROOT])
    hide_paths.extend(getattr(settings, 'AWX_PROOT_HIDE_PATHS', None) or [])
    for path in sorted(set(hide_paths)):
        if not os.path.exists(path):
            continue
        path = os.path.realpath(path)
        if os.path.isdir(path):
            new_path = tempfile.mkdtemp(dir=kwargs['proot_temp_dir'])
            os.chmod(new_path, stat.S_IRUSR | stat.S_IWUSR | stat.S_IXUSR)
        else:
            handle, new_path = tempfile.mkstemp(dir=kwargs['proot_temp_dir'])
            os.close(handle)
            os.chmod(new_path, stat.S_IRUSR | stat.S_IWUSR)
        new_args.extend(['--bind', '%s' %(new_path,), '%s' % (path,)])
    if kwargs.get('isolated'):
        show_paths = [kwargs['private_data_dir']]
    elif 'private_data_dir' in kwargs:
        show_paths = [cwd, kwargs['private_data_dir']]
    else:
        show_paths = [cwd]
    for venv in (
        settings.ANSIBLE_VENV_PATH,
        settings.AWX_VENV_PATH
    ):
        new_args.extend(['--ro-bind', venv, venv])
    show_paths.extend(getattr(settings, 'AWX_PROOT_SHOW_PATHS', None) or [])
    show_paths.extend(kwargs.get('proot_show_paths', []))
    for path in sorted(set(show_paths)):
        if not os.path.exists(path):
            continue
        path = os.path.realpath(path)
        new_args.extend(['--bind', '%s' % (path,), '%s' % (path,)])
    if kwargs.get('isolated'):
        if 'ansible-playbook' in args:
            # playbook runs should cwd to the SCM checkout dir
            new_args.extend(['--chdir', os.path.join(kwargs['private_data_dir'], 'project')])
        else:
            # ad-hoc runs should cwd to the root of the private data dir
            new_args.extend(['--chdir', kwargs['private_data_dir']])
    else:
        new_args.extend(['--chdir', cwd])
    new_args.extend(args)
    return new_args


def get_pk_from_dict(_dict, key):
    '''
    Helper for obtaining a pk from user data dict or None if not present.
    '''
    try:
        val = _dict[key]
        if isinstance(val, object) and hasattr(val, 'id'):
            return val.id  # return id if given model object
        return int(val)
    except (TypeError, KeyError, ValueError):
        return None


def timestamp_apiformat(timestamp):
    timestamp = timestamp.isoformat()
    if timestamp.endswith('+00:00'):
        timestamp = timestamp[:-6] + 'Z'
    return timestamp


# damn you python 2.6
def timedelta_total_seconds(timedelta):
    return (
        timedelta.microseconds + 0.0 +
        (timedelta.seconds + timedelta.days * 24 * 3600) * 10 ** 6) / 10 ** 6


class NoDefaultProvided(object):
    pass


def getattrd(obj, name, default=NoDefaultProvided):
    """
    Same as getattr(), but allows dot notation lookup
    Discussed in:
    http://stackoverflow.com/questions/11975781
    """

    try:
        return reduce(getattr, name.split("."), obj)
    except AttributeError:
        if default != NoDefaultProvided:
            return default
        raise


current_apps = apps


def set_current_apps(apps):
    global current_apps
    current_apps = apps


def get_current_apps():
    global current_apps
    return current_apps


class OutputEventFilter(object):
    '''
    File-like object that looks for encoded job events in stdout data.
    '''

    EVENT_DATA_RE = re.compile(r'\x1b\[K((?:[A-Za-z0-9+/=]+\x1b\[\d+D)+)\x1b\[K')

    def __init__(self, fileobj=None, event_callback=None, raw_callback=None):
        self._fileobj = fileobj
        self._event_callback = event_callback
        self._raw_callback = raw_callback
        self._counter = 1
        self._start_line = 0
        self._buffer = ''
        self._current_event_data = None

    def __getattr__(self, attr):
        return getattr(self._fileobj, attr)

    def write(self, data):
        if self._fileobj:
            self._fileobj.write(data)
        self._buffer += data
        if self._raw_callback:
            self._raw_callback(data)
        while True:
            match = self.EVENT_DATA_RE.search(self._buffer)
            if not match:
                break
            try:
                base64_data = re.sub(r'\x1b\[\d+D', '', match.group(1))
                event_data = json.loads(base64.b64decode(base64_data))
            except ValueError:
                event_data = {}
            self._emit_event(self._buffer[:match.start()], event_data)
            self._buffer = self._buffer[match.end():]

    def close(self):
        if self._fileobj:
            self._fileobj.close()
        if self._buffer:
            self._emit_event(self._buffer)
            self._buffer = ''

    def _emit_event(self, buffered_stdout, next_event_data=None):
        if self._current_event_data:
            event_data = self._current_event_data
            stdout_chunks = [buffered_stdout]
        elif buffered_stdout:
            event_data = dict(event='verbose')
            stdout_chunks = buffered_stdout.splitlines(True)
        else:
            stdout_chunks = []

        for stdout_chunk in stdout_chunks:
            event_data['counter'] = self._counter
            self._counter += 1
            event_data['stdout'] = stdout_chunk[:-2] if len(stdout_chunk) > 2 else ""
            n_lines = stdout_chunk.count('\n')
            event_data['start_line'] = self._start_line
            event_data['end_line'] = self._start_line + n_lines
            self._start_line += n_lines
            if self._event_callback:
                self._event_callback(event_data)

        if next_event_data.get('uuid', None):
            self._current_event_data = next_event_data
        else:
            self._current_event_data = None


def is_ansible_variable(key):
    return key.startswith('ansible_')


def extract_ansible_vars(extra_vars):
    extra_vars = parse_yaml_or_json(extra_vars)
    ansible_vars = set([])
    for key in extra_vars.keys():
        if is_ansible_variable(key):
            extra_vars.pop(key)
            ansible_vars.add(key)
    return (extra_vars, ansible_vars)


def get_search_fields(model):
    fields = []
    for field in model._meta.fields:
        if field.name in ('username', 'first_name', 'last_name', 'email',
                          'name', 'description'):
            fields.append(field.name)
    return fields


def has_model_field_prefetched(model_obj, field_name):
    # NOTE: Update this function if django internal implementation changes.
    return getattr(getattr(model_obj, field_name, None),
                   'prefetch_cache_name', '') in getattr(model_obj, '_prefetched_objects_cache', {})<|MERGE_RESOLUTION|>--- conflicted
+++ resolved
@@ -582,7 +582,6 @@
                 obj.capabilities_cache[display_method] = True
 
 
-<<<<<<< HEAD
 def validate_vars_type(vars_obj):
     if not isinstance(vars_obj, dict):
         vars_type = type(vars_obj)
@@ -596,8 +595,6 @@
         )
 
 
-=======
->>>>>>> 70f8ec78
 def parse_yaml_or_json(vars_str, silent_failure=True):
     '''
     Attempt to parse a string of variables.
@@ -616,7 +613,6 @@
     except (ValueError, TypeError, AssertionError) as json_err:
         try:
             vars_dict = yaml.safe_load(vars_str)
-<<<<<<< HEAD
             # Can be None if '---'
             if vars_dict is None:
                 return {}
@@ -628,13 +624,6 @@
                 'Cannot parse as JSON (error: {json_error}) or '
                 'YAML (error: {yaml_error}).').format(
                     json_error=str(json_err), yaml_error=str(yaml_err)))
-=======
-            assert isinstance(vars_dict, dict)
-        except (yaml.YAMLError, TypeError, AttributeError, AssertionError):
-            if silent_failure:
-                return {}
-            raise
->>>>>>> 70f8ec78
     return vars_dict
 
 
