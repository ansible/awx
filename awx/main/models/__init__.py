# Copyright (c) 2015 Ansible, Inc.
# All Rights Reserved.

import json

# Django
from django.conf import settings  # noqa
from django.db import connection
from django.db.models.signals import pre_delete  # noqa

# django-ansible-base
from ansible_base.resource_registry.fields import AnsibleResourceField
from ansible_base.rbac import permission_registry
from ansible_base.rbac.models import RoleDefinition, RoleUserAssignment
from ansible_base.lib.utils.models import prevent_search
from ansible_base.lib.utils.models import user_summary_fields

# AWX
from awx.main.models.base import BaseModel, PrimordialModel, accepts_json, CLOUD_INVENTORY_SOURCES, VERBOSITY_CHOICES  # noqa
from awx.main.models.unified_jobs import UnifiedJob, UnifiedJobTemplate, StdoutMaxBytesExceeded  # noqa
from awx.main.models.organization import Organization, Team, UserSessionMembership  # noqa
from awx.main.models.credential import Credential, CredentialType, CredentialInputSource, ManagedCredentialType, build_safe_env  # noqa
from awx.main.models.projects import Project, ProjectUpdate  # noqa
from awx.main.models.receptor_address import ReceptorAddress  # noqa
from awx.main.models.inventory import (  # noqa
    CustomInventoryScript,
    Group,
    Host,
    HostMetric,
    HostMetricSummaryMonthly,
    Inventory,
    InventoryConstructedInventoryMembership,
    InventorySource,
    InventoryUpdate,
    SmartInventoryMembership,
)
from awx.main.models.jobs import (  # noqa
    Job,
    JobHostSummary,
    JobLaunchConfig,
    JobTemplate,
    SystemJob,
    SystemJobTemplate,
)
from awx.main.models.events import (  # noqa
    AdHocCommandEvent,
    InventoryUpdateEvent,
    JobEvent,
    ProjectUpdateEvent,
    SystemJobEvent,
    UnpartitionedAdHocCommandEvent,
    UnpartitionedInventoryUpdateEvent,
    UnpartitionedJobEvent,
    UnpartitionedProjectUpdateEvent,
    UnpartitionedSystemJobEvent,
)
from awx.main.models.ad_hoc_commands import AdHocCommand  # noqa
from awx.main.models.schedules import Schedule  # noqa
from awx.main.models.execution_environments import ExecutionEnvironment  # noqa
from awx.main.models.activity_stream import ActivityStream  # noqa
from awx.main.models.ha import (  # noqa
    Instance,
    InstanceLink,
    InstanceGroup,
    TowerScheduleState,
)
from awx.main.models.rbac import (  # noqa
    Role,
    batch_role_ancestor_rebuilding,
    role_summary_fields_generator,
    ROLE_SINGLETON_SYSTEM_ADMINISTRATOR,
    ROLE_SINGLETON_SYSTEM_AUDITOR,
)
from awx.main.models.mixins import (  # noqa
    CustomVirtualEnvMixin,
    ExecutionEnvironmentMixin,
    ResourceMixin,
    SurveyJobMixin,
    SurveyJobTemplateMixin,
    TaskManagerInventoryUpdateMixin,
    TaskManagerJobMixin,
    TaskManagerProjectUpdateMixin,
    TaskManagerUnifiedJobMixin,
)
from awx.main.models.notifications import Notification, NotificationTemplate, JobNotificationMixin  # noqa
from awx.main.models.label import Label  # noqa
from awx.main.models.workflow import (  # noqa
    WorkflowJob,
    WorkflowJobNode,
    WorkflowJobOptions,
    WorkflowJobTemplate,
    WorkflowJobTemplateNode,
    WorkflowApproval,
    WorkflowApprovalTemplate,
)
from awx.api.versioning import reverse
from awx.main.models.oauth import OAuth2AccessToken, OAuth2Application  # noqa
from oauth2_provider.models import Grant, RefreshToken  # noqa -- needed django-oauth-toolkit model migrations


# Add custom methods to User model for permissions checks.
from django.contrib.auth.models import User  # noqa
from awx.main.access import get_user_queryset, check_user_access, check_user_access_with_errors  # noqa


User.add_to_class('get_queryset', get_user_queryset)
User.add_to_class('can_access', check_user_access)
User.add_to_class('can_access_with_errors', check_user_access_with_errors)
User.add_to_class('resource', AnsibleResourceField(primary_key_field="id"))
User.add_to_class('summary_fields', user_summary_fields)


def convert_jsonfields():
    if connection.vendor != 'postgresql':
        return

    # fmt: off
    fields = [
        ('main_activitystream', 'id', (
            'deleted_actor',
            'setting',
        )),
        ('main_job', 'unifiedjob_ptr_id', (
            'survey_passwords',
        )),
        ('main_joblaunchconfig', 'id', (
            'char_prompts',
            'survey_passwords',
        )),
        ('main_notification', 'id', (
            'body',
        )),
        ('main_unifiedjob', 'id', (
            'job_env',
        )),
        ('main_workflowjob', 'unifiedjob_ptr_id', (
            'char_prompts',
            'survey_passwords',
        )),
        ('main_workflowjobnode', 'id', (
            'char_prompts',
            'survey_passwords',
        )),
    ]
    # fmt: on

    with connection.cursor() as cursor:
        for table, pkfield, columns in fields:
            # Do the renamed old columns still exist?  If so, run the task.
            old_columns = ','.join(f"'{column}_old'" for column in columns)
            cursor.execute(
                f"""
                select count(1) from information_schema.columns
                where
                  table_name = %s and column_name in ({old_columns});
                """,
                (table,),
            )
            if cursor.fetchone()[0]:
                from awx.main.tasks.system import migrate_jsonfield

                migrate_jsonfield.apply_async([table, pkfield, columns])


def cleanup_created_modified_by(sender, **kwargs):
    # work around a bug in django-polymorphic that doesn't properly
    # handle cascades for reverse foreign keys on the polymorphic base model
    # https://github.com/django-polymorphic/django-polymorphic/issues/229
    for cls in (UnifiedJobTemplate, UnifiedJob):
        cls.objects.filter(created_by=kwargs['instance']).update(created_by=None)
        cls.objects.filter(modified_by=kwargs['instance']).update(modified_by=None)


pre_delete.connect(cleanup_created_modified_by, sender=User)


@property
def user_get_organizations(user):
    return Organization.access_qs(user, 'member')


@property
def user_get_admin_of_organizations(user):
    return Organization.access_qs(user, 'change')


@property
def user_get_auditor_of_organizations(user):
    return Organization.access_qs(user, 'audit')


@property
def created(user):
    return user.date_joined


User.add_to_class('organizations', user_get_organizations)
User.add_to_class('admin_of_organizations', user_get_admin_of_organizations)
User.add_to_class('auditor_of_organizations', user_get_auditor_of_organizations)
User.add_to_class('created', created)


def get_system_auditor_role():
    rd, created = RoleDefinition.objects.get_or_create(
        name='Controller System Auditor', defaults={'description': 'Migrated singleton role giving read permission to everything'}
    )
    if created:
        rd.permissions.add(*list(permission_registry.permission_qs.filter(codename__startswith='view')))
    return rd


@property
def user_is_system_auditor(user):
    if not hasattr(user, '_is_system_auditor'):
        if user.pk:
            rd = get_system_auditor_role()
            user._is_system_auditor = RoleUserAssignment.objects.filter(user=user, role_definition=rd).exists()
        else:
            # Odd case where user is unsaved, this should never be relied on
            return False
    return user._is_system_auditor


@user_is_system_auditor.setter
def user_is_system_auditor(user, tf):
    if not user.id:
        # If the user doesn't have a primary key yet (i.e., this is the *first*
        # time they've logged in, and we've just created the new User in this
        # request), we need one to set up the system auditor role
        user.save()
    rd = get_system_auditor_role()
    assignment = RoleUserAssignment.objects.filter(user=user, role_definition=rd).first()
    prior_value = bool(assignment)
    if prior_value != bool(tf):
        if assignment:
            assignment.delete()
        else:
            rd.give_global_permission(user)
        user._is_system_auditor = bool(tf)
        entry = ActivityStream.objects.create(changes=json.dumps({"is_system_auditor": [prior_value, bool(tf)]}), object1='user', operation='update')
        entry.user.add(user)


User.add_to_class('is_system_auditor', user_is_system_auditor)


def user_is_in_enterprise_category(user, category):
    ret = (category,) in user.enterprise_auth.values_list('provider') and not user.has_usable_password()
    # NOTE: this if block ensures existing enterprise users are still able to
    # log in. Remove it in a future release
<<<<<<< HEAD
    if category == 'radius':
        ret = ret or not user.has_usable_password()
=======
    if category == 'saml':
        ret = ret or user.social_auth.all()
>>>>>>> c476564c
    return ret


User.add_to_class('is_in_enterprise_category', user_is_in_enterprise_category)


def o_auth2_application_get_absolute_url(self, request=None):
    return reverse('api:o_auth2_application_detail', kwargs={'pk': self.pk}, request=request)


OAuth2Application.add_to_class('get_absolute_url', o_auth2_application_get_absolute_url)


def o_auth2_token_get_absolute_url(self, request=None):
    return reverse('api:o_auth2_token_detail', kwargs={'pk': self.pk}, request=request)


OAuth2AccessToken.add_to_class('get_absolute_url', o_auth2_token_get_absolute_url)

from awx.main.registrar import activity_stream_registrar  # noqa

activity_stream_registrar.connect(Organization)
activity_stream_registrar.connect(Inventory)
activity_stream_registrar.connect(Host)
activity_stream_registrar.connect(Group)
activity_stream_registrar.connect(Instance)
activity_stream_registrar.connect(InstanceGroup)
activity_stream_registrar.connect(InventorySource)
# activity_stream_registrar.connect(InventoryUpdate)
activity_stream_registrar.connect(Credential)
activity_stream_registrar.connect(CredentialType)
activity_stream_registrar.connect(Team)
activity_stream_registrar.connect(Project)
# activity_stream_registrar.connect(ProjectUpdate)
activity_stream_registrar.connect(ExecutionEnvironment)
activity_stream_registrar.connect(JobTemplate)
activity_stream_registrar.connect(Job)
activity_stream_registrar.connect(AdHocCommand)
# activity_stream_registrar.connect(JobHostSummary)
# activity_stream_registrar.connect(JobEvent)
activity_stream_registrar.connect(Schedule)
activity_stream_registrar.connect(NotificationTemplate)
activity_stream_registrar.connect(Notification)
activity_stream_registrar.connect(Label)
activity_stream_registrar.connect(User)
activity_stream_registrar.connect(WorkflowJobTemplate)
activity_stream_registrar.connect(WorkflowJobTemplateNode)
activity_stream_registrar.connect(WorkflowJob)
activity_stream_registrar.connect(WorkflowApproval)
activity_stream_registrar.connect(WorkflowApprovalTemplate)
activity_stream_registrar.connect(OAuth2Application)
activity_stream_registrar.connect(OAuth2AccessToken)

# Register models
permission_registry.register(Project, Team, WorkflowJobTemplate, JobTemplate, Inventory, Organization, Credential, NotificationTemplate, ExecutionEnvironment)
permission_registry.register(InstanceGroup, parent_field_name=None)  # Not part of an organization

# prevent API filtering on certain Django-supplied sensitive fields
prevent_search(User._meta.get_field('password'))
prevent_search(OAuth2AccessToken._meta.get_field('token'))
prevent_search(RefreshToken._meta.get_field('token'))
prevent_search(OAuth2Application._meta.get_field('client_secret'))
prevent_search(OAuth2Application._meta.get_field('client_id'))
prevent_search(Grant._meta.get_field('code'))<|MERGE_RESOLUTION|>--- conflicted
+++ resolved
@@ -248,13 +248,6 @@
     ret = (category,) in user.enterprise_auth.values_list('provider') and not user.has_usable_password()
     # NOTE: this if block ensures existing enterprise users are still able to
     # log in. Remove it in a future release
-<<<<<<< HEAD
-    if category == 'radius':
-        ret = ret or not user.has_usable_password()
-=======
-    if category == 'saml':
-        ret = ret or user.social_auth.all()
->>>>>>> c476564c
     return ret
 
 
