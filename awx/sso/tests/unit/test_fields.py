import pytest

from rest_framework.exceptions import ValidationError

<<<<<<< HEAD
from awx.sso.fields import LDAPGroupTypeParamsField, LDAPServerURIField


class TestLDAPGroupTypeParamsField:
    @pytest.mark.parametrize(
        "group_type, data, expected",
        [
            ('LDAPGroupType', {'name_attr': 'user', 'bob': ['a', 'b'], 'scooter': 'hello'}, ['Invalid key(s): "bob", "scooter".']),
            ('MemberDNGroupType', {'name_attr': 'user', 'member_attr': 'west', 'bob': ['a', 'b'], 'scooter': 'hello'}, ['Invalid key(s): "bob", "scooter".']),
            (
                'PosixUIDGroupType',
                {'name_attr': 'user', 'member_attr': 'west', 'ldap_group_user_attr': 'legacyThing', 'bob': ['a', 'b'], 'scooter': 'hello'},
                ['Invalid key(s): "bob", "member_attr", "scooter".'],
            ),
        ],
    )
    def test_internal_value_invalid(self, group_type, data, expected):
        field = LDAPGroupTypeParamsField()
        field.get_depends_on = mock.MagicMock(return_value=group_type)

=======
from awx.sso.fields import SAMLOrgAttrField, SAMLTeamAttrField, SAMLUserFlagsAttrField


class TestSAMLOrgAttrField:
    @pytest.mark.parametrize(
        "data, expected",
        [
            ({}, {}),
            ({'remove': True, 'saml_attr': 'foobar'}, {'remove': True, 'saml_attr': 'foobar'}),
            ({'remove': True, 'saml_attr': 1234}, {'remove': True, 'saml_attr': '1234'}),
            ({'remove': True, 'saml_attr': 3.14}, {'remove': True, 'saml_attr': '3.14'}),
            ({'saml_attr': 'foobar'}, {'saml_attr': 'foobar'}),
            ({'remove': True}, {'remove': True}),
            ({'remove': True, 'saml_admin_attr': 'foobar'}, {'remove': True, 'saml_admin_attr': 'foobar'}),
            ({'saml_admin_attr': 'foobar'}, {'saml_admin_attr': 'foobar'}),
            ({'remove_admins': True, 'saml_admin_attr': 'foobar'}, {'remove_admins': True, 'saml_admin_attr': 'foobar'}),
            (
                {'remove': True, 'saml_attr': 'foo', 'remove_admins': True, 'saml_admin_attr': 'bar'},
                {'remove': True, 'saml_attr': 'foo', 'remove_admins': True, 'saml_admin_attr': 'bar'},
            ),
        ],
    )
    def test_internal_value_valid(self, data, expected):
        field = SAMLOrgAttrField()
        res = field.to_internal_value(data)
        assert res == expected

    @pytest.mark.parametrize(
        "data, expected",
        [
            ({'remove': 'blah', 'saml_attr': 'foobar'}, {'remove': ['Must be a valid boolean.']}),
            ({'remove': True, 'saml_attr': False}, {'saml_attr': ['Not a valid string.']}),
            (
                {'remove': True, 'saml_attr': False, 'foo': 'bar', 'gig': 'ity'},
                {'saml_attr': ['Not a valid string.'], 'foo': ['Invalid field.'], 'gig': ['Invalid field.']},
            ),
            ({'remove_admins': True, 'saml_admin_attr': False}, {'saml_admin_attr': ['Not a valid string.']}),
            ({'remove_admins': 'blah', 'saml_admin_attr': 'foobar'}, {'remove_admins': ['Must be a valid boolean.']}),
        ],
    )
    def test_internal_value_invalid(self, data, expected):
        field = SAMLOrgAttrField()
>>>>>>> c476564c
        with pytest.raises(ValidationError) as e:
            field.to_internal_value(data)
        assert e.value.detail == expected


<<<<<<< HEAD
class TestLDAPServerURIField:
    @pytest.mark.parametrize(
        "ldap_uri, exception, expected",
        [
            (r'ldap://servername.com:444', None, r'ldap://servername.com:444'),
            (r'ldap://servername.so3:444', None, r'ldap://servername.so3:444'),
            (r'ldaps://servername3.s300:344', None, r'ldaps://servername3.s300:344'),
            (r'ldap://servername.-so3:444', ValidationError, None),
        ],
    )
    def test_run_validators_valid(self, ldap_uri, exception, expected):
        field = LDAPServerURIField()
        if exception is None:
            assert field.run_validators(ldap_uri) == expected
        else:
            with pytest.raises(exception):
                field.run_validators(ldap_uri)
=======
class TestSAMLTeamAttrField:
    @pytest.mark.parametrize(
        "data",
        [
            {},
            {'remove': True, 'saml_attr': 'foobar', 'team_org_map': []},
            {'remove': True, 'saml_attr': 'foobar', 'team_org_map': [{'team': 'Engineering', 'organization': 'Ansible'}]},
            {
                'remove': True,
                'saml_attr': 'foobar',
                'team_org_map': [
                    {'team': 'Engineering', 'organization': 'Ansible'},
                    {'team': 'Engineering', 'organization': 'Ansible2'},
                    {'team': 'Engineering2', 'organization': 'Ansible'},
                ],
            },
            {
                'remove': True,
                'saml_attr': 'foobar',
                'team_org_map': [
                    {'team': 'Engineering', 'organization': 'Ansible'},
                    {'team': 'Engineering', 'organization': 'Ansible2'},
                    {'team': 'Engineering2', 'organization': 'Ansible'},
                ],
            },
            {
                'remove': True,
                'saml_attr': 'foobar',
                'team_org_map': [
                    {'team': 'Engineering', 'team_alias': 'Engineering Team', 'organization': 'Ansible'},
                    {'team': 'Engineering', 'organization': 'Ansible2'},
                    {'team': 'Engineering2', 'organization': 'Ansible'},
                ],
            },
        ],
    )
    def test_internal_value_valid(self, data):
        field = SAMLTeamAttrField()
        res = field.to_internal_value(data)
        assert res == data

    @pytest.mark.parametrize(
        "data, expected",
        [
            (
                {'remove': True, 'saml_attr': 'foobar', 'team_org_map': [{'team': 'foobar', 'not_a_valid_key': 'blah', 'organization': 'Ansible'}]},
                {'team_org_map': {0: {'not_a_valid_key': ['Invalid field.']}}},
            ),
            (
                {'remove': False, 'saml_attr': 'foobar', 'team_org_map': [{'organization': 'Ansible'}]},
                {'team_org_map': {0: {'team': ['This field is required.']}}},
            ),
            (
                {'remove': False, 'saml_attr': 'foobar', 'team_org_map': [{}]},
                {'team_org_map': {0: {'organization': ['This field is required.'], 'team': ['This field is required.']}}},
            ),
        ],
    )
    def test_internal_value_invalid(self, data, expected):
        field = SAMLTeamAttrField()
        with pytest.raises(ValidationError) as e:
            field.to_internal_value(data)
        assert e.value.detail == expected


class TestSAMLUserFlagsAttrField:
    @pytest.mark.parametrize(
        "data",
        [
            {},
            {'is_superuser_attr': 'something'},
            {'is_superuser_value': ['value']},
            {'is_superuser_role': ['my_peeps']},
            {'remove_superusers': False},
            {'is_system_auditor_attr': 'something_else'},
            {'is_system_auditor_value': ['value2']},
            {'is_system_auditor_role': ['other_peeps']},
            {'remove_system_auditors': False},
        ],
    )
    def test_internal_value_valid(self, data):
        field = SAMLUserFlagsAttrField()
        res = field.to_internal_value(data)
        assert res == data

    @pytest.mark.parametrize(
        "data, expected",
        [
            (
                {
                    'junk': 'something',
                    'is_superuser_value': 'value',
                    'is_superuser_role': 'my_peeps',
                    'is_system_auditor_attr': 'else',
                    'is_system_auditor_value': 'value2',
                    'is_system_auditor_role': 'other_peeps',
                },
                {
                    'junk': ['Invalid field.'],
                    'is_superuser_role': ['Expected a list of items but got type "str".'],
                    'is_superuser_value': ['Expected a list of items but got type "str".'],
                    'is_system_auditor_role': ['Expected a list of items but got type "str".'],
                    'is_system_auditor_value': ['Expected a list of items but got type "str".'],
                },
            ),
            (
                {
                    'junk': 'something',
                },
                {
                    'junk': ['Invalid field.'],
                },
            ),
            (
                {
                    'junk': 'something',
                    'junk2': 'else',
                },
                {
                    'junk': ['Invalid field.'],
                    'junk2': ['Invalid field.'],
                },
            ),
            # make sure we can't pass a string to the boolean fields
            (
                {
                    'remove_superusers': 'test',
                    'remove_system_auditors': 'test',
                },
                {
                    "remove_superusers": ["Must be a valid boolean."],
                    "remove_system_auditors": ["Must be a valid boolean."],
                },
            ),
        ],
    )
    def test_internal_value_invalid(self, data, expected):
        field = SAMLUserFlagsAttrField()
        with pytest.raises(ValidationError) as e:
            field.to_internal_value(data)
        print(e.value.detail)
        assert e.value.detail == expected
>>>>>>> c476564c
<|MERGE_RESOLUTION|>--- conflicted
+++ resolved
@@ -1,236 +1,3 @@
 import pytest
 
 from rest_framework.exceptions import ValidationError
-
-<<<<<<< HEAD
-from awx.sso.fields import LDAPGroupTypeParamsField, LDAPServerURIField
-
-
-class TestLDAPGroupTypeParamsField:
-    @pytest.mark.parametrize(
-        "group_type, data, expected",
-        [
-            ('LDAPGroupType', {'name_attr': 'user', 'bob': ['a', 'b'], 'scooter': 'hello'}, ['Invalid key(s): "bob", "scooter".']),
-            ('MemberDNGroupType', {'name_attr': 'user', 'member_attr': 'west', 'bob': ['a', 'b'], 'scooter': 'hello'}, ['Invalid key(s): "bob", "scooter".']),
-            (
-                'PosixUIDGroupType',
-                {'name_attr': 'user', 'member_attr': 'west', 'ldap_group_user_attr': 'legacyThing', 'bob': ['a', 'b'], 'scooter': 'hello'},
-                ['Invalid key(s): "bob", "member_attr", "scooter".'],
-            ),
-        ],
-    )
-    def test_internal_value_invalid(self, group_type, data, expected):
-        field = LDAPGroupTypeParamsField()
-        field.get_depends_on = mock.MagicMock(return_value=group_type)
-
-=======
-from awx.sso.fields import SAMLOrgAttrField, SAMLTeamAttrField, SAMLUserFlagsAttrField
-
-
-class TestSAMLOrgAttrField:
-    @pytest.mark.parametrize(
-        "data, expected",
-        [
-            ({}, {}),
-            ({'remove': True, 'saml_attr': 'foobar'}, {'remove': True, 'saml_attr': 'foobar'}),
-            ({'remove': True, 'saml_attr': 1234}, {'remove': True, 'saml_attr': '1234'}),
-            ({'remove': True, 'saml_attr': 3.14}, {'remove': True, 'saml_attr': '3.14'}),
-            ({'saml_attr': 'foobar'}, {'saml_attr': 'foobar'}),
-            ({'remove': True}, {'remove': True}),
-            ({'remove': True, 'saml_admin_attr': 'foobar'}, {'remove': True, 'saml_admin_attr': 'foobar'}),
-            ({'saml_admin_attr': 'foobar'}, {'saml_admin_attr': 'foobar'}),
-            ({'remove_admins': True, 'saml_admin_attr': 'foobar'}, {'remove_admins': True, 'saml_admin_attr': 'foobar'}),
-            (
-                {'remove': True, 'saml_attr': 'foo', 'remove_admins': True, 'saml_admin_attr': 'bar'},
-                {'remove': True, 'saml_attr': 'foo', 'remove_admins': True, 'saml_admin_attr': 'bar'},
-            ),
-        ],
-    )
-    def test_internal_value_valid(self, data, expected):
-        field = SAMLOrgAttrField()
-        res = field.to_internal_value(data)
-        assert res == expected
-
-    @pytest.mark.parametrize(
-        "data, expected",
-        [
-            ({'remove': 'blah', 'saml_attr': 'foobar'}, {'remove': ['Must be a valid boolean.']}),
-            ({'remove': True, 'saml_attr': False}, {'saml_attr': ['Not a valid string.']}),
-            (
-                {'remove': True, 'saml_attr': False, 'foo': 'bar', 'gig': 'ity'},
-                {'saml_attr': ['Not a valid string.'], 'foo': ['Invalid field.'], 'gig': ['Invalid field.']},
-            ),
-            ({'remove_admins': True, 'saml_admin_attr': False}, {'saml_admin_attr': ['Not a valid string.']}),
-            ({'remove_admins': 'blah', 'saml_admin_attr': 'foobar'}, {'remove_admins': ['Must be a valid boolean.']}),
-        ],
-    )
-    def test_internal_value_invalid(self, data, expected):
-        field = SAMLOrgAttrField()
->>>>>>> c476564c
-        with pytest.raises(ValidationError) as e:
-            field.to_internal_value(data)
-        assert e.value.detail == expected
-
-
-<<<<<<< HEAD
-class TestLDAPServerURIField:
-    @pytest.mark.parametrize(
-        "ldap_uri, exception, expected",
-        [
-            (r'ldap://servername.com:444', None, r'ldap://servername.com:444'),
-            (r'ldap://servername.so3:444', None, r'ldap://servername.so3:444'),
-            (r'ldaps://servername3.s300:344', None, r'ldaps://servername3.s300:344'),
-            (r'ldap://servername.-so3:444', ValidationError, None),
-        ],
-    )
-    def test_run_validators_valid(self, ldap_uri, exception, expected):
-        field = LDAPServerURIField()
-        if exception is None:
-            assert field.run_validators(ldap_uri) == expected
-        else:
-            with pytest.raises(exception):
-                field.run_validators(ldap_uri)
-=======
-class TestSAMLTeamAttrField:
-    @pytest.mark.parametrize(
-        "data",
-        [
-            {},
-            {'remove': True, 'saml_attr': 'foobar', 'team_org_map': []},
-            {'remove': True, 'saml_attr': 'foobar', 'team_org_map': [{'team': 'Engineering', 'organization': 'Ansible'}]},
-            {
-                'remove': True,
-                'saml_attr': 'foobar',
-                'team_org_map': [
-                    {'team': 'Engineering', 'organization': 'Ansible'},
-                    {'team': 'Engineering', 'organization': 'Ansible2'},
-                    {'team': 'Engineering2', 'organization': 'Ansible'},
-                ],
-            },
-            {
-                'remove': True,
-                'saml_attr': 'foobar',
-                'team_org_map': [
-                    {'team': 'Engineering', 'organization': 'Ansible'},
-                    {'team': 'Engineering', 'organization': 'Ansible2'},
-                    {'team': 'Engineering2', 'organization': 'Ansible'},
-                ],
-            },
-            {
-                'remove': True,
-                'saml_attr': 'foobar',
-                'team_org_map': [
-                    {'team': 'Engineering', 'team_alias': 'Engineering Team', 'organization': 'Ansible'},
-                    {'team': 'Engineering', 'organization': 'Ansible2'},
-                    {'team': 'Engineering2', 'organization': 'Ansible'},
-                ],
-            },
-        ],
-    )
-    def test_internal_value_valid(self, data):
-        field = SAMLTeamAttrField()
-        res = field.to_internal_value(data)
-        assert res == data
-
-    @pytest.mark.parametrize(
-        "data, expected",
-        [
-            (
-                {'remove': True, 'saml_attr': 'foobar', 'team_org_map': [{'team': 'foobar', 'not_a_valid_key': 'blah', 'organization': 'Ansible'}]},
-                {'team_org_map': {0: {'not_a_valid_key': ['Invalid field.']}}},
-            ),
-            (
-                {'remove': False, 'saml_attr': 'foobar', 'team_org_map': [{'organization': 'Ansible'}]},
-                {'team_org_map': {0: {'team': ['This field is required.']}}},
-            ),
-            (
-                {'remove': False, 'saml_attr': 'foobar', 'team_org_map': [{}]},
-                {'team_org_map': {0: {'organization': ['This field is required.'], 'team': ['This field is required.']}}},
-            ),
-        ],
-    )
-    def test_internal_value_invalid(self, data, expected):
-        field = SAMLTeamAttrField()
-        with pytest.raises(ValidationError) as e:
-            field.to_internal_value(data)
-        assert e.value.detail == expected
-
-
-class TestSAMLUserFlagsAttrField:
-    @pytest.mark.parametrize(
-        "data",
-        [
-            {},
-            {'is_superuser_attr': 'something'},
-            {'is_superuser_value': ['value']},
-            {'is_superuser_role': ['my_peeps']},
-            {'remove_superusers': False},
-            {'is_system_auditor_attr': 'something_else'},
-            {'is_system_auditor_value': ['value2']},
-            {'is_system_auditor_role': ['other_peeps']},
-            {'remove_system_auditors': False},
-        ],
-    )
-    def test_internal_value_valid(self, data):
-        field = SAMLUserFlagsAttrField()
-        res = field.to_internal_value(data)
-        assert res == data
-
-    @pytest.mark.parametrize(
-        "data, expected",
-        [
-            (
-                {
-                    'junk': 'something',
-                    'is_superuser_value': 'value',
-                    'is_superuser_role': 'my_peeps',
-                    'is_system_auditor_attr': 'else',
-                    'is_system_auditor_value': 'value2',
-                    'is_system_auditor_role': 'other_peeps',
-                },
-                {
-                    'junk': ['Invalid field.'],
-                    'is_superuser_role': ['Expected a list of items but got type "str".'],
-                    'is_superuser_value': ['Expected a list of items but got type "str".'],
-                    'is_system_auditor_role': ['Expected a list of items but got type "str".'],
-                    'is_system_auditor_value': ['Expected a list of items but got type "str".'],
-                },
-            ),
-            (
-                {
-                    'junk': 'something',
-                },
-                {
-                    'junk': ['Invalid field.'],
-                },
-            ),
-            (
-                {
-                    'junk': 'something',
-                    'junk2': 'else',
-                },
-                {
-                    'junk': ['Invalid field.'],
-                    'junk2': ['Invalid field.'],
-                },
-            ),
-            # make sure we can't pass a string to the boolean fields
-            (
-                {
-                    'remove_superusers': 'test',
-                    'remove_system_auditors': 'test',
-                },
-                {
-                    "remove_superusers": ["Must be a valid boolean."],
-                    "remove_system_auditors": ["Must be a valid boolean."],
-                },
-            ),
-        ],
-    )
-    def test_internal_value_invalid(self, data, expected):
-        field = SAMLUserFlagsAttrField()
-        with pytest.raises(ValidationError) as e:
-            field.to_internal_value(data)
-        print(e.value.detail)
-        assert e.value.detail == expected
->>>>>>> c476564c
