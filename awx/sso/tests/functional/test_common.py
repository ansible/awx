import pytest
from collections import Counter
from django.core.exceptions import FieldError
from django.utils.timezone import now
from django.test.utils import override_settings

from awx.main.models import Credential, CredentialType, Organization, Team, User
from awx.sso.common import (
    get_orgs_by_ids,
    reconcile_users_org_team_mappings,
    create_org_and_teams,
    get_or_create_org_with_default_galaxy_cred,
    is_remote_auth_enabled,
    get_external_account,
)


class MicroMockObject(object):
    def all(self):
        return True


@pytest.mark.django_db
class TestCommonFunctions:
    @pytest.fixture
    def orgs(self):
        o1 = Organization.objects.create(name='Default1')
        o2 = Organization.objects.create(name='Default2')
        o3 = Organization.objects.create(name='Default3')
        return (o1, o2, o3)

    @pytest.fixture
    def galaxy_credential(self):
        galaxy_type = CredentialType.objects.create(kind='galaxy')
        cred = Credential(
            created=now(), modified=now(), name='Ansible Galaxy', managed=True, credential_type=galaxy_type, inputs={'url': 'https://galaxy.ansible.com/'}
        )
        cred.save()

    def test_get_orgs_by_ids(self, orgs):
        orgs_and_ids = get_orgs_by_ids()
        o1, o2, o3 = orgs
        assert Counter(orgs_and_ids.keys()) == Counter([o1.name, o2.name, o3.name])
        assert Counter(orgs_and_ids.values()) == Counter([o1.id, o2.id, o3.id])

    def test_reconcile_users_org_team_mappings(self):
        # Create objects for us to play with
        user = User.objects.create(username='user1@foo.com', last_name='foo', first_name='bar', email='user1@foo.com', is_active=True)
        org1 = Organization.objects.create(name='Default1')
        org2 = Organization.objects.create(name='Default2')
        team1 = Team.objects.create(name='Team1', organization=org1)
        team2 = Team.objects.create(name='Team1', organization=org2)

        # Try adding nothing
        reconcile_users_org_team_mappings(user, {}, {}, 'Nada')
        assert list(user.roles.all()) == []

        # Add a user to an org that does not exist (should have no affect)
        reconcile_users_org_team_mappings(
            user,
            {
                'junk': {'member_role': True},
            },
            {},
            'Nada',
        )
        assert list(user.roles.all()) == []

        # Remove a user to an org that does not exist (should have no affect)
        reconcile_users_org_team_mappings(
            user,
            {
                'junk': {'member_role': False},
            },
            {},
            'Nada',
        )
        assert list(user.roles.all()) == []

        # Add the user to the orgs
        reconcile_users_org_team_mappings(user, {org1.name: {'member_role': True}, org2.name: {'member_role': True}}, {}, 'Nada')
        assert len(user.roles.all()) == 2
        assert user in org1.member_role
        assert user in org2.member_role

        # Remove the user from the orgs
        reconcile_users_org_team_mappings(user, {org1.name: {'member_role': False}, org2.name: {'member_role': False}}, {}, 'Nada')
        assert list(user.roles.all()) == []
        assert user not in org1.member_role
        assert user not in org2.member_role

        # Remove the user from the orgs (again, should have no affect)
        reconcile_users_org_team_mappings(user, {org1.name: {'member_role': False}, org2.name: {'member_role': False}}, {}, 'Nada')
        assert list(user.roles.all()) == []
        assert user not in org1.member_role
        assert user not in org2.member_role

        # Add a user back to the member role
        reconcile_users_org_team_mappings(
            user,
            {
                org1.name: {
                    'member_role': True,
                },
            },
            {},
            'Nada',
        )
        users_roles = set(user.roles.values_list('pk', flat=True))
        assert len(users_roles) == 1
        assert user in org1.member_role

        # Add the user to additional roles
        reconcile_users_org_team_mappings(
            user,
            {
                org1.name: {'admin_role': True, 'auditor_role': True},
            },
            {},
            'Nada',
        )
        assert len(user.roles.all()) == 3
        assert user in org1.member_role
        assert user in org1.admin_role
        assert user in org1.auditor_role

        # Add a user to a non-existent role (results in FieldError exception)
        with pytest.raises(FieldError):
            reconcile_users_org_team_mappings(
                user,
                {
                    org1.name: {
                        'dne_role': True,
                    },
                },
                {},
                'Nada',
            )

        # Try adding a user to a role that should not exist on an org (technically this works at this time)
        reconcile_users_org_team_mappings(
            user,
            {
                org1.name: {
                    'read_role_id': True,
                },
            },
            {},
            'Nada',
        )
        assert len(user.roles.all()) == 4
        assert user in org1.member_role
        assert user in org1.admin_role
        assert user in org1.auditor_role

        # Remove all of the org perms to test team perms
        reconcile_users_org_team_mappings(
            user,
            {
                org1.name: {
                    'read_role_id': False,
                    'member_role': False,
                    'admin_role': False,
                    'auditor_role': False,
                },
            },
            {},
            'Nada',
        )
        assert list(user.roles.all()) == []

        # Add the user as a member to one of the teams
        reconcile_users_org_team_mappings(user, {}, {org1.name: {team1.name: {'member_role': True}}}, 'Nada')
        assert len(user.roles.all()) == 1
        assert user in team1.member_role
        # Validate that the user did not become a member of a team with the same name in a different org
        assert user not in team2.member_role

        # Remove the user from the team
        reconcile_users_org_team_mappings(user, {}, {org1.name: {team1.name: {'member_role': False}}}, 'Nada')
        assert list(user.roles.all()) == []
        assert user not in team1.member_role

        # Remove the user from the team again
        reconcile_users_org_team_mappings(user, {}, {org1.name: {team1.name: {'member_role': False}}}, 'Nada')
        assert list(user.roles.all()) == []

        # Add the user to a team that does not exist (should have no affect)
        reconcile_users_org_team_mappings(user, {}, {org1.name: {'junk': {'member_role': True}}}, 'Nada')
        assert list(user.roles.all()) == []

        # Remove the user from a team that does not exist (should have no affect)
        reconcile_users_org_team_mappings(user, {}, {org1.name: {'junk': {'member_role': False}}}, 'Nada')
        assert list(user.roles.all()) == []

        # Test a None setting
        reconcile_users_org_team_mappings(user, {}, {org1.name: {'junk': {'member_role': None}}}, 'Nada')
        assert list(user.roles.all()) == []

        # Add the user multiple teams in different orgs
        reconcile_users_org_team_mappings(user, {}, {org1.name: {team1.name: {'member_role': True}}, org2.name: {team2.name: {'member_role': True}}}, 'Nada')
        assert len(user.roles.all()) == 2
        assert user in team1.member_role
        assert user in team2.member_role

        # Remove the user from just one of the teams
        reconcile_users_org_team_mappings(user, {}, {org2.name: {team2.name: {'member_role': False}}}, 'Nada')
        assert len(user.roles.all()) == 1
        assert user in team1.member_role
        assert user not in team2.member_role

    @pytest.mark.parametrize(
        "org_list, team_map, can_create, org_count, team_count",
        [
            # In this case we will only pass in organizations
            (
                ["org1", "org2"],
                {},
                True,
                2,
                0,
            ),
            # In this case we will only pass in teams but the orgs will be created from the teams
            (
                [],
                {"team1": "org1", "team2": "org2"},
                True,
                2,
                2,
            ),
            # In this case we will reuse an org
            (
                ["org1"],
                {"team1": "org1", "team2": "org1"},
                True,
                1,
                2,
            ),
            # In this case we have a combination of orgs, orgs reused and an org created by a team
            (
                ["org1", "org2", "org3"],
                {"team1": "org1", "team2": "org4"},
                True,
                4,
                2,
            ),
            # In this case we will test a case that the UI should prevent and have a team with no Org
            #   This should create org1/2 but only team1
            (
                ["org1"],
                {"team1": "org2", "team2": None},
                True,
                2,
                1,
            ),
            # Block any creation with the can_create flag
            (
                ["org1"],
                {"team1": "org2", "team2": None},
                False,
                0,
                0,
            ),
        ],
    )
    def test_create_org_and_teams(self, galaxy_credential, org_list, team_map, can_create, org_count, team_count):
        create_org_and_teams(org_list, team_map, 'py.test', can_create=can_create)
        assert Organization.objects.count() == org_count
        assert Team.objects.count() == team_count

    def test_get_or_create_org_with_default_galaxy_cred_add_galaxy_cred(self, galaxy_credential):
        # If this method creates the org it should get the default galaxy credential
        num_orgs = 4
        for number in range(1, (num_orgs + 1)):
            get_or_create_org_with_default_galaxy_cred(name=f"Default {number}")

        assert Organization.objects.count() == 4

        for o in Organization.objects.all():
            assert o.galaxy_credentials.count() == 1
            assert o.galaxy_credentials.first().name == 'Ansible Galaxy'

    def test_get_or_create_org_with_default_galaxy_cred_no_galaxy_cred(self, galaxy_credential):
        # If the org is pre-created, we should not add the galaxy_credential
        num_orgs = 4
        for number in range(1, (num_orgs + 1)):
            Organization.objects.create(name=f"Default {number}")
            get_or_create_org_with_default_galaxy_cred(name=f"Default {number}")

        assert Organization.objects.count() == 4

        for o in Organization.objects.all():
            assert o.galaxy_credentials.count() == 0

    @pytest.mark.parametrize(
        "enable_social, enable_enterprise, expected_results",
        [
            (False, False, None),
            (True, False, 'social'),
            (True, True, 'enterprise'),
            (True, True, 'enterprise'),
            (False, True, 'enterprise'),
            (True, False, 'social'),
        ],
    )

    def test_get_external_account(self, enable_enterprise, expected_results):
        try:
            user = User.objects.get(username="external_tester")
        except User.DoesNotExist:
            user = User(username="external_tester")
            user.set_unusable_password()
            user.save()
        if enable_enterprise:
            from awx.sso.models import UserEnterpriseAuth

            enterprise_auth = UserEnterpriseAuth(user=user, provider='saml')
            enterprise_auth.save()

        assert get_external_account(user) == expected_results

    @pytest.mark.parametrize(
        "setting, expected",
        [
            # Set none of the social auth settings
            ('JUNK_SETTING', False),
<<<<<<< HEAD
            # Set some SOCIAL_SOCIAL_AUTH_OIDC_KEYAUTH_*_KEY settings
            ('SOCIAL_AUTH_OIDC_KEY', True),
=======
            ('SOCIAL_AUTH_SAML_ENABLED_IDPS', True),
>>>>>>> 9314573b
            # Try a hypothetical future one
            ('SOCIAL_AUTH_GIBBERISH_KEY', True),
        ],
    )
    def test_is_remote_auth_enabled(self, setting, expected):
        with override_settings(**{setting: True}):
            assert is_remote_auth_enabled() == expected

    @pytest.mark.parametrize(
        "key_one, key_one_value, key_two, key_two_value, expected",
        [
            ('JUNK_SETTING', True, 'JUNK2_SETTING', True, False),
        ],
    )
    def test_is_remote_auth_enabled_multiple_keys(self, key_one, key_one_value, key_two, key_two_value, expected):
        with override_settings(**{key_one: key_one_value}):
            with override_settings(**{key_two: key_two_value}):
                assert is_remote_auth_enabled() == expected<|MERGE_RESOLUTION|>--- conflicted
+++ resolved
@@ -324,12 +324,6 @@
         [
             # Set none of the social auth settings
             ('JUNK_SETTING', False),
-<<<<<<< HEAD
-            # Set some SOCIAL_SOCIAL_AUTH_OIDC_KEYAUTH_*_KEY settings
-            ('SOCIAL_AUTH_OIDC_KEY', True),
-=======
-            ('SOCIAL_AUTH_SAML_ENABLED_IDPS', True),
->>>>>>> 9314573b
             # Try a hypothetical future one
             ('SOCIAL_AUTH_GIBBERISH_KEY', True),
         ],
