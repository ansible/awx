--- conflicted
+++ resolved
@@ -334,14 +334,6 @@
         [
             # Set none of the social auth settings
             ('JUNK_SETTING', False),
-<<<<<<< HEAD
-            # Set the hard coded settings
-            ('AUTH_LDAP_SERVER_URI', True),
-            ('RADIUS_SERVER', True),
-            ('TACACSPLUS_HOST', True),
-=======
-            ('SOCIAL_AUTH_SAML_ENABLED_IDPS', True),
->>>>>>> c476564c
             # Set some SOCIAL_SOCIAL_AUTH_OIDC_KEYAUTH_*_KEY settings
             ('SOCIAL_AUTH_OIDC_KEY', True),
             # Try a hypothetical future one
