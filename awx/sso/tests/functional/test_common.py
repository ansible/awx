--- conflicted
+++ resolved
@@ -303,31 +303,14 @@
             (True, False, 'social'),
         ],
     )
-<<<<<<< HEAD
+
     def test_get_external_account(self, enable_enterprise, expected_results):
-=======
-    def test_get_external_account(self, enable_social, enable_enterprise, expected_results):
->>>>>>> c476564c
         try:
             user = User.objects.get(username="external_tester")
         except User.DoesNotExist:
             user = User(username="external_tester")
             user.set_unusable_password()
             user.save()
-<<<<<<< HEAD
-=======
-
-        if enable_social:
-            from social_django.models import UserSocialAuth
-
-            social_auth, _ = UserSocialAuth.objects.get_or_create(
-                uid='667ec049-cdf3-45d0-a4dc-0465f7505954',
-                provider='oidc',
-                extra_data={},
-                user_id=user.id,
-            )
-            user.social_auth.set([social_auth])
->>>>>>> c476564c
         if enable_enterprise:
             from awx.sso.models import UserEnterpriseAuth
 
@@ -342,11 +325,6 @@
             # Set none of the social auth settings
             ('JUNK_SETTING', False),
             ('SOCIAL_AUTH_SAML_ENABLED_IDPS', True),
-<<<<<<< HEAD
-=======
-            # Set some SOCIAL_SOCIAL_AUTH_OIDC_KEYAUTH_*_KEY settings
-            ('SOCIAL_AUTH_OIDC_KEY', True),
->>>>>>> c476564c
             # Try a hypothetical future one
             ('SOCIAL_AUTH_GIBBERISH_KEY', True),
             # Do a SAML one
