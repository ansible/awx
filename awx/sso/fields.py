--- conflicted
+++ resolved
@@ -14,17 +14,6 @@
 # AWX
 from awx.conf import fields
 from awx.main.validators import validate_certificate
-<<<<<<< HEAD
-from awx.sso.validators import (  # noqa
-    validate_ldap_dn,
-    validate_ldap_bind_dn,
-    validate_ldap_dn_with_user,
-    validate_ldap_filter,
-    validate_ldap_filter_with_user,
-)
-=======
-from awx.sso.validators import validate_tacacsplus_disallow_nonascii  # noqa
->>>>>>> 01a18bec
 
 
 def get_subclasses(cls):
