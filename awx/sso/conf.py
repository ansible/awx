# Python
import collections
import urllib.parse as urlparse

# Django
from django.conf import settings
from django.urls import reverse
from django.utils.translation import gettext_lazy as _

# AWX
from awx.conf import register, fields
from awx.sso.fields import (
    AuthenticationBackendsField,
    SAMLContactField,
    SAMLEnabledIdPsField,
    SAMLOrgAttrField,
    SAMLOrgInfoField,
    SAMLSecurityField,
    SAMLTeamAttrField,
    SAMLUserFlagsAttrField,
    SocialOrganizationMapField,
    SocialTeamMapField,
)
from awx.main.validators import validate_private_key, validate_certificate


class SocialAuthCallbackURL(object):
    def __init__(self, provider):
        self.provider = provider

    def __call__(self):
        path = reverse('social:complete', args=(self.provider,))
        return urlparse.urljoin(settings.TOWER_URL_BASE, path)


SOCIAL_AUTH_ORGANIZATION_MAP_HELP_TEXT = _(
    '''\
Mapping to organization admins/users from social auth accounts. This setting
controls which users are placed into which organizations based on their
username and email address. Configuration details are available in the
documentation.\
'''
)

# FIXME: /regex/gim (flags)

SOCIAL_AUTH_ORGANIZATION_MAP_PLACEHOLDER = collections.OrderedDict(
    [
        ('Default', collections.OrderedDict([('users', True)])),
        ('Test Org', collections.OrderedDict([('admins', ['admin@example.com']), ('auditors', ['auditor@example.com']), ('users', True)])),
        (
            'Test Org 2',
            collections.OrderedDict(
                [
                    ('admins', ['admin@example.com', r'/^tower-[^@]+*?@.*$/']),
                    ('remove_admins', True),
                    ('users', r'/^[^@].*?@example\.com$/i'),
                    ('remove_users', True),
                ]
            ),
        ),
    ]
)

SOCIAL_AUTH_TEAM_MAP_HELP_TEXT = _(
    '''\
Mapping of team members (users) from social auth accounts. Configuration
details are available in the documentation.\
'''
)

SOCIAL_AUTH_TEAM_MAP_PLACEHOLDER = collections.OrderedDict(
    [
        ('My Team', collections.OrderedDict([('organization', 'Test Org'), ('users', [r'/^[^@]+?@test\.example\.com$/']), ('remove', True)])),
        ('Other Team', collections.OrderedDict([('organization', 'Test Org 2'), ('users', r'/^[^@]+?@test2\.example\.com$/i'), ('remove', False)])),
    ]
)

if settings.ALLOW_LOCAL_RESOURCE_MANAGEMENT:
    ###############################################################################
    # AUTHENTICATION BACKENDS DYNAMIC SETTING
    ###############################################################################

    register(
        'AUTHENTICATION_BACKENDS',
        field_class=AuthenticationBackendsField,
        label=_('Authentication Backends'),
        help_text=_('List of authentication backends that are enabled based on license features and other authentication settings.'),
        read_only=True,
        depends_on=AuthenticationBackendsField.get_all_required_settings(),
        category=_('Authentication'),
        category_slug='authentication',
    )

    register(
        'SOCIAL_AUTH_ORGANIZATION_MAP',
        field_class=SocialOrganizationMapField,
        allow_null=True,
        default=None,
        label=_('Social Auth Organization Map'),
        help_text=SOCIAL_AUTH_ORGANIZATION_MAP_HELP_TEXT,
        category=_('Authentication'),
        category_slug='authentication',
        placeholder=SOCIAL_AUTH_ORGANIZATION_MAP_PLACEHOLDER,
    )

    register(
        'SOCIAL_AUTH_TEAM_MAP',
        field_class=SocialTeamMapField,
        allow_null=True,
        default=None,
        label=_('Social Auth Team Map'),
        help_text=SOCIAL_AUTH_TEAM_MAP_HELP_TEXT,
        category=_('Authentication'),
        category_slug='authentication',
        placeholder=SOCIAL_AUTH_TEAM_MAP_PLACEHOLDER,
    )

    register(
        'SOCIAL_AUTH_USER_FIELDS',
        field_class=fields.StringListField,
        allow_null=True,
        default=None,
        label=_('Social Auth User Fields'),
        help_text=_(
            'When set to an empty list `[]`, this setting prevents new user '
            'accounts from being created. Only users who have previously '
            'logged in using social auth or have a user account with a '
            'matching email address will be able to login.'
        ),
        category=_('Authentication'),
        category_slug='authentication',
        placeholder=['username', 'email'],
    )

    register(
        'SOCIAL_AUTH_USERNAME_IS_FULL_EMAIL',
        field_class=fields.BooleanField,
        default=False,
        label=_('Use Email address for usernames'),
        help_text=_('Enabling this setting will tell social auth to use the full Email as username instead of the full name'),
        category=_('Authentication'),
        category_slug='authentication',
    )

    ###############################################################################
<<<<<<< HEAD
    # LDAP AUTHENTICATION SETTINGS
    ###############################################################################

    def _register_ldap(append=None):
        append_str = '_{}'.format(append) if append else ''

        register(
            'AUTH_LDAP{}_SERVER_URI'.format(append_str),
            field_class=LDAPServerURIField,
            allow_blank=True,
            default='',
            label=_('LDAP Server URI'),
            help_text=_(
                'URI to connect to LDAP server, such as "ldap://ldap.example.com:389" '
                '(non-SSL) or "ldaps://ldap.example.com:636" (SSL). Multiple LDAP '
                'servers may be specified by separating with spaces or commas. LDAP '
                'authentication is disabled if this parameter is empty.'
            ),
            category=_('LDAP'),
            category_slug='ldap',
            placeholder='ldaps://ldap.example.com:636',
        )

        register(
            'AUTH_LDAP{}_BIND_DN'.format(append_str),
            field_class=fields.CharField,
            allow_blank=True,
            default='',
            validators=[validate_ldap_bind_dn],
            label=_('LDAP Bind DN'),
            help_text=_(
                'DN (Distinguished Name) of user to bind for all search queries. This'
                ' is the system user account we will use to login to query LDAP for other'
                ' user information. Refer to the documentation for example syntax.'
            ),
            category=_('LDAP'),
            category_slug='ldap',
        )

        register(
            'AUTH_LDAP{}_BIND_PASSWORD'.format(append_str),
            field_class=fields.CharField,
            allow_blank=True,
            default='',
            label=_('LDAP Bind Password'),
            help_text=_('Password used to bind LDAP user account.'),
            category=_('LDAP'),
            category_slug='ldap',
            encrypted=True,
        )

        register(
            'AUTH_LDAP{}_START_TLS'.format(append_str),
            field_class=fields.BooleanField,
            default=False,
            label=_('LDAP Start TLS'),
            help_text=_('Whether to enable TLS when the LDAP connection is not using SSL.'),
            category=_('LDAP'),
            category_slug='ldap',
        )

        register(
            'AUTH_LDAP{}_CONNECTION_OPTIONS'.format(append_str),
            field_class=LDAPConnectionOptionsField,
            default={'OPT_REFERRALS': 0, 'OPT_NETWORK_TIMEOUT': 30},
            label=_('LDAP Connection Options'),
            help_text=_(
                'Additional options to set for the LDAP connection.  LDAP '
                'referrals are disabled by default (to prevent certain LDAP '
                'queries from hanging with AD). Option names should be strings '
                '(e.g. "OPT_REFERRALS"). Refer to '
                'https://www.python-ldap.org/doc/html/ldap.html#options for '
                'possible options and values that can be set.'
            ),
            category=_('LDAP'),
            category_slug='ldap',
            placeholder=collections.OrderedDict([('OPT_REFERRALS', 0), ('OPT_NETWORK_TIMEOUT', 30)]),
        )

        register(
            'AUTH_LDAP{}_USER_SEARCH'.format(append_str),
            field_class=LDAPSearchUnionField,
            default=[],
            label=_('LDAP User Search'),
            help_text=_(
                'LDAP search query to find users.  Any user that matches the given '
                'pattern will be able to login to the service.  The user should also be '
                'mapped into an organization (as defined in the '
                'AUTH_LDAP_ORGANIZATION_MAP setting).  If multiple search queries '
                'need to be supported use of "LDAPUnion" is possible. See '
                'the documentation for details.'
            ),
            category=_('LDAP'),
            category_slug='ldap',
            placeholder=('OU=Users,DC=example,DC=com', 'SCOPE_SUBTREE', '(sAMAccountName=%(user)s)'),
        )

        register(
            'AUTH_LDAP{}_USER_DN_TEMPLATE'.format(append_str),
            field_class=LDAPDNWithUserField,
            allow_blank=True,
            allow_null=True,
            default=None,
            label=_('LDAP User DN Template'),
            help_text=_(
                'Alternative to user search, if user DNs are all of the same '
                'format. This approach is more efficient for user lookups than '
                'searching if it is usable in your organizational environment. If '
                'this setting has a value it will be used instead of '
                'AUTH_LDAP_USER_SEARCH.'
            ),
            category=_('LDAP'),
            category_slug='ldap',
            placeholder='uid=%(user)s,OU=Users,DC=example,DC=com',
        )

        register(
            'AUTH_LDAP{}_USER_ATTR_MAP'.format(append_str),
            field_class=LDAPUserAttrMapField,
            default={},
            label=_('LDAP User Attribute Map'),
            help_text=_(
                'Mapping of LDAP user schema to API user attributes. The default'
                ' setting is valid for ActiveDirectory but users with other LDAP'
                ' configurations may need to change the values. Refer to the'
                ' documentation for additional details.'
            ),
            category=_('LDAP'),
            category_slug='ldap',
            placeholder=collections.OrderedDict([('first_name', 'givenName'), ('last_name', 'sn'), ('email', 'mail')]),
        )

        register(
            'AUTH_LDAP{}_GROUP_SEARCH'.format(append_str),
            field_class=LDAPSearchField,
            default=[],
            label=_('LDAP Group Search'),
            help_text=_(
                'Users are mapped to organizations based on their membership in LDAP'
                ' groups. This setting defines the LDAP search query to find groups. '
                'Unlike the user search, group search does not support LDAPSearchUnion.'
            ),
            category=_('LDAP'),
            category_slug='ldap',
            placeholder=('DC=example,DC=com', 'SCOPE_SUBTREE', '(objectClass=group)'),
        )

        register(
            'AUTH_LDAP{}_GROUP_TYPE'.format(append_str),
            field_class=LDAPGroupTypeField,
            label=_('LDAP Group Type'),
            help_text=_(
                'The group type may need to be changed based on the type of the '
                'LDAP server.  Values are listed at: '
                'https://django-auth-ldap.readthedocs.io/en/stable/groups.html#types-of-groups'
            ),
            category=_('LDAP'),
            category_slug='ldap',
            default='MemberDNGroupType',
            depends_on=['AUTH_LDAP{}_GROUP_TYPE_PARAMS'.format(append_str)],
        )

        register(
            'AUTH_LDAP{}_GROUP_TYPE_PARAMS'.format(append_str),
            field_class=LDAPGroupTypeParamsField,
            label=_('LDAP Group Type Parameters'),
            help_text=_('Key value parameters to send the chosen group type init method.'),
            category=_('LDAP'),
            category_slug='ldap',
            default=collections.OrderedDict([('member_attr', 'member'), ('name_attr', 'cn')]),
            placeholder=collections.OrderedDict([('ldap_group_user_attr', 'legacyuid'), ('member_attr', 'member'), ('name_attr', 'cn')]),
            depends_on=['AUTH_LDAP{}_GROUP_TYPE'.format(append_str)],
        )

        register(
            'AUTH_LDAP{}_REQUIRE_GROUP'.format(append_str),
            field_class=LDAPDNField,
            allow_blank=True,
            allow_null=True,
            default=None,
            label=_('LDAP Require Group'),
            help_text=_(
                'Group DN required to login. If specified, user must be a member '
                'of this group to login via LDAP. If not set, everyone in LDAP '
                'that matches the user search will be able to login to the service. '
                'Only one require group is supported.'
            ),
            category=_('LDAP'),
            category_slug='ldap',
            placeholder='CN=Service Users,OU=Users,DC=example,DC=com',
        )

        register(
            'AUTH_LDAP{}_DENY_GROUP'.format(append_str),
            field_class=LDAPDNField,
            allow_blank=True,
            allow_null=True,
            default=None,
            label=_('LDAP Deny Group'),
            help_text=_(
                'Group DN denied from login. If specified, user will not be allowed to login if a member of this group.  Only one deny group is supported.'
            ),
            category=_('LDAP'),
            category_slug='ldap',
            placeholder='CN=Disabled Users,OU=Users,DC=example,DC=com',
        )

        register(
            'AUTH_LDAP{}_USER_FLAGS_BY_GROUP'.format(append_str),
            field_class=LDAPUserFlagsField,
            default={},
            label=_('LDAP User Flags By Group'),
            help_text=_(
                'Retrieve users from a given group. At this time, superuser and system'
                ' auditors are the only groups supported. Refer to the'
                ' documentation for more detail.'
            ),
            category=_('LDAP'),
            category_slug='ldap',
            placeholder=collections.OrderedDict(
                [('is_superuser', 'CN=Domain Admins,CN=Users,DC=example,DC=com'), ('is_system_auditor', 'CN=Domain Auditors,CN=Users,DC=example,DC=com')]
            ),
        )

        register(
            'AUTH_LDAP{}_ORGANIZATION_MAP'.format(append_str),
            field_class=LDAPOrganizationMapField,
            default={},
            label=_('LDAP Organization Map'),
            help_text=_(
                'Mapping between organization admins/users and LDAP groups. This '
                'controls which users are placed into which organizations '
                'relative to their LDAP group memberships. Configuration details '
                'are available in the documentation.'
            ),
            category=_('LDAP'),
            category_slug='ldap',
            placeholder=collections.OrderedDict(
                [
                    (
                        'Test Org',
                        collections.OrderedDict(
                            [
                                ('admins', 'CN=Domain Admins,CN=Users,DC=example,DC=com'),
                                ('auditors', 'CN=Domain Auditors,CN=Users,DC=example,DC=com'),
                                ('users', ['CN=Domain Users,CN=Users,DC=example,DC=com']),
                                ('remove_users', True),
                                ('remove_admins', True),
                            ]
                        ),
                    ),
                    (
                        'Test Org 2',
                        collections.OrderedDict(
                            [('admins', 'CN=Administrators,CN=Builtin,DC=example,DC=com'), ('users', True), ('remove_users', True), ('remove_admins', True)]
                        ),
                    ),
                ]
            ),
        )

        register(
            'AUTH_LDAP{}_TEAM_MAP'.format(append_str),
            field_class=LDAPTeamMapField,
            default={},
            label=_('LDAP Team Map'),
            help_text=_('Mapping between team members (users) and LDAP groups. Configuration details are available in the documentation.'),
            category=_('LDAP'),
            category_slug='ldap',
            placeholder=collections.OrderedDict(
                [
                    (
                        'My Team',
                        collections.OrderedDict([('organization', 'Test Org'), ('users', ['CN=Domain Users,CN=Users,DC=example,DC=com']), ('remove', True)]),
                    ),
                    (
                        'Other Team',
                        collections.OrderedDict([('organization', 'Test Org 2'), ('users', 'CN=Other Users,CN=Users,DC=example,DC=com'), ('remove', False)]),
                    ),
                ]
            ),
        )

    _register_ldap()
    _register_ldap('1')
    _register_ldap('2')
    _register_ldap('3')
    _register_ldap('4')
    _register_ldap('5')

    ###############################################################################
    # TACACSPLUS AUTHENTICATION SETTINGS
    ###############################################################################

    register(
        'TACACSPLUS_HOST',
        field_class=fields.CharField,
        allow_blank=True,
        default='',
        label=_('TACACS+ Server'),
        help_text=_('Hostname of TACACS+ server.'),
        category=_('TACACS+'),
        category_slug='tacacsplus',
    )

    register(
        'TACACSPLUS_PORT',
        field_class=fields.IntegerField,
        min_value=1,
        max_value=65535,
        default=49,
        label=_('TACACS+ Port'),
        help_text=_('Port number of TACACS+ server.'),
        category=_('TACACS+'),
        category_slug='tacacsplus',
    )

    register(
        'TACACSPLUS_SECRET',
        field_class=fields.CharField,
        allow_blank=True,
        default='',
        validators=[validate_tacacsplus_disallow_nonascii],
        label=_('TACACS+ Secret'),
        help_text=_('Shared secret for authenticating to TACACS+ server.'),
        category=_('TACACS+'),
        category_slug='tacacsplus',
        encrypted=True,
    )

    register(
        'TACACSPLUS_SESSION_TIMEOUT',
        field_class=fields.IntegerField,
        min_value=0,
        default=5,
        label=_('TACACS+ Auth Session Timeout'),
        help_text=_('TACACS+ session timeout value in seconds, 0 disables timeout.'),
        category=_('TACACS+'),
        category_slug='tacacsplus',
        unit=_('seconds'),
    )

    register(
        'TACACSPLUS_AUTH_PROTOCOL',
        field_class=fields.ChoiceField,
        choices=['ascii', 'pap'],
        default='ascii',
        label=_('TACACS+ Authentication Protocol'),
        help_text=_('Choose the authentication protocol used by TACACS+ client.'),
        category=_('TACACS+'),
        category_slug='tacacsplus',
    )

    register(
        'TACACSPLUS_REM_ADDR',
        field_class=fields.BooleanField,
        default=True,
        label=_('TACACS+ client address sending enabled'),
        help_text=_('Enable the client address sending by TACACS+ client.'),
        category=_('TACACS+'),
        category_slug='tacacsplus',
    )

=======
    # RADIUS AUTHENTICATION SETTINGS
    ###############################################################################

    register(
        'RADIUS_SERVER',
        field_class=fields.CharField,
        allow_blank=True,
        default='',
        label=_('RADIUS Server'),
        help_text=_('Hostname/IP of RADIUS server. RADIUS authentication is disabled if this setting is empty.'),
        category=_('RADIUS'),
        category_slug='radius',
        placeholder='radius.example.com',
    )

    register(
        'RADIUS_PORT',
        field_class=fields.IntegerField,
        min_value=1,
        max_value=65535,
        default=1812,
        label=_('RADIUS Port'),
        help_text=_('Port of RADIUS server.'),
        category=_('RADIUS'),
        category_slug='radius',
    )

    register(
        'RADIUS_SECRET',
        field_class=fields.CharField,
        allow_blank=True,
        default='',
        label=_('RADIUS Secret'),
        help_text=_('Shared secret for authenticating to RADIUS server.'),
        category=_('RADIUS'),
        category_slug='radius',
        encrypted=True,
    )

>>>>>>> e664119c
    ###############################################################################
    # GOOGLE OAUTH2 AUTHENTICATION SETTINGS
    ###############################################################################

    register(
        'SOCIAL_AUTH_GOOGLE_OAUTH2_CALLBACK_URL',
        field_class=fields.CharField,
        read_only=True,
        default=SocialAuthCallbackURL('google-oauth2'),
        label=_('Google OAuth2 Callback URL'),
        help_text=_(
            'Provide this URL as the callback URL for your application as part of your registration process. Refer to the documentation for more detail.'
        ),
        category=_('Google OAuth2'),
        category_slug='google-oauth2',
        depends_on=['TOWER_URL_BASE'],
    )

    register(
        'SOCIAL_AUTH_GOOGLE_OAUTH2_KEY',
        field_class=fields.CharField,
        allow_blank=True,
        default='',
        label=_('Google OAuth2 Key'),
        help_text=_('The OAuth2 key from your web application.'),
        category=_('Google OAuth2'),
        category_slug='google-oauth2',
        placeholder='528620852399-gm2dt4hrl2tsj67fqamk09k1e0ad6gd8.apps.googleusercontent.com',
    )

    register(
        'SOCIAL_AUTH_GOOGLE_OAUTH2_SECRET',
        field_class=fields.CharField,
        allow_blank=True,
        default='',
        label=_('Google OAuth2 Secret'),
        help_text=_('The OAuth2 secret from your web application.'),
        category=_('Google OAuth2'),
        category_slug='google-oauth2',
        placeholder='q2fMVCmEregbg-drvebPp8OW',
        encrypted=True,
    )

    register(
        'SOCIAL_AUTH_GOOGLE_OAUTH2_WHITELISTED_DOMAINS',
        field_class=fields.StringListField,
        default=[],
        label=_('Google OAuth2 Allowed Domains'),
        help_text=_('Update this setting to restrict the domains who are allowed to login using Google OAuth2.'),
        category=_('Google OAuth2'),
        category_slug='google-oauth2',
        placeholder=['example.com'],
    )

    register(
        'SOCIAL_AUTH_GOOGLE_OAUTH2_AUTH_EXTRA_ARGUMENTS',
        field_class=fields.DictField,
        default={},
        label=_('Google OAuth2 Extra Arguments'),
        help_text=_(
            'Extra arguments for Google OAuth2 login. You can restrict it to'
            ' only allow a single domain to authenticate, even if the user is'
            ' logged in with multple Google accounts. Refer to the'
            ' documentation for more detail.'
        ),
        category=_('Google OAuth2'),
        category_slug='google-oauth2',
        placeholder={'hd': 'example.com'},
    )

    register(
        'SOCIAL_AUTH_GOOGLE_OAUTH2_ORGANIZATION_MAP',
        field_class=SocialOrganizationMapField,
        allow_null=True,
        default=None,
        label=_('Google OAuth2 Organization Map'),
        help_text=SOCIAL_AUTH_ORGANIZATION_MAP_HELP_TEXT,
        category=_('Google OAuth2'),
        category_slug='google-oauth2',
        placeholder=SOCIAL_AUTH_ORGANIZATION_MAP_PLACEHOLDER,
    )

    register(
        'SOCIAL_AUTH_GOOGLE_OAUTH2_TEAM_MAP',
        field_class=SocialTeamMapField,
        allow_null=True,
        default=None,
        label=_('Google OAuth2 Team Map'),
        help_text=SOCIAL_AUTH_TEAM_MAP_HELP_TEXT,
        category=_('Google OAuth2'),
        category_slug='google-oauth2',
        placeholder=SOCIAL_AUTH_TEAM_MAP_PLACEHOLDER,
    )

    ###############################################################################
    # GITHUB OAUTH2 AUTHENTICATION SETTINGS
    ###############################################################################

    register(
        'SOCIAL_AUTH_GITHUB_CALLBACK_URL',
        field_class=fields.CharField,
        read_only=True,
        default=SocialAuthCallbackURL('github'),
        label=_('GitHub OAuth2 Callback URL'),
        help_text=_(
            'Provide this URL as the callback URL for your application as part of your registration process. Refer to the documentation for more detail.'
        ),
        category=_('GitHub OAuth2'),
        category_slug='github',
        depends_on=['TOWER_URL_BASE'],
    )

    register(
        'SOCIAL_AUTH_GITHUB_KEY',
        field_class=fields.CharField,
        allow_blank=True,
        default='',
        label=_('GitHub OAuth2 Key'),
        help_text=_('The OAuth2 key (Client ID) from your GitHub developer application.'),
        category=_('GitHub OAuth2'),
        category_slug='github',
    )

    register(
        'SOCIAL_AUTH_GITHUB_SECRET',
        field_class=fields.CharField,
        allow_blank=True,
        default='',
        label=_('GitHub OAuth2 Secret'),
        help_text=_('The OAuth2 secret (Client Secret) from your GitHub developer application.'),
        category=_('GitHub OAuth2'),
        category_slug='github',
        encrypted=True,
    )

    register(
        'SOCIAL_AUTH_GITHUB_ORGANIZATION_MAP',
        field_class=SocialOrganizationMapField,
        allow_null=True,
        default=None,
        label=_('GitHub OAuth2 Organization Map'),
        help_text=SOCIAL_AUTH_ORGANIZATION_MAP_HELP_TEXT,
        category=_('GitHub OAuth2'),
        category_slug='github',
        placeholder=SOCIAL_AUTH_ORGANIZATION_MAP_PLACEHOLDER,
    )

    register(
        'SOCIAL_AUTH_GITHUB_TEAM_MAP',
        field_class=SocialTeamMapField,
        allow_null=True,
        default=None,
        label=_('GitHub OAuth2 Team Map'),
        help_text=SOCIAL_AUTH_TEAM_MAP_HELP_TEXT,
        category=_('GitHub OAuth2'),
        category_slug='github',
        placeholder=SOCIAL_AUTH_TEAM_MAP_PLACEHOLDER,
    )

    ###############################################################################
    # GITHUB ORG OAUTH2 AUTHENTICATION SETTINGS
    ###############################################################################

    register(
        'SOCIAL_AUTH_GITHUB_ORG_CALLBACK_URL',
        field_class=fields.CharField,
        read_only=True,
        default=SocialAuthCallbackURL('github-org'),
        label=_('GitHub Organization OAuth2 Callback URL'),
        help_text=_(
            'Provide this URL as the callback URL for your application as part of your registration process. Refer to the documentation for more detail.'
        ),
        category=_('GitHub Organization OAuth2'),
        category_slug='github-org',
        depends_on=['TOWER_URL_BASE'],
    )

    register(
        'SOCIAL_AUTH_GITHUB_ORG_KEY',
        field_class=fields.CharField,
        allow_blank=True,
        default='',
        label=_('GitHub Organization OAuth2 Key'),
        help_text=_('The OAuth2 key (Client ID) from your GitHub organization application.'),
        category=_('GitHub Organization OAuth2'),
        category_slug='github-org',
    )

    register(
        'SOCIAL_AUTH_GITHUB_ORG_SECRET',
        field_class=fields.CharField,
        allow_blank=True,
        default='',
        label=_('GitHub Organization OAuth2 Secret'),
        help_text=_('The OAuth2 secret (Client Secret) from your GitHub organization application.'),
        category=_('GitHub Organization OAuth2'),
        category_slug='github-org',
        encrypted=True,
    )

    register(
        'SOCIAL_AUTH_GITHUB_ORG_NAME',
        field_class=fields.CharField,
        allow_blank=True,
        default='',
        label=_('GitHub Organization Name'),
        help_text=_('The name of your GitHub organization, as used in your organization\'s URL: https://github.com/<yourorg>/.'),
        category=_('GitHub Organization OAuth2'),
        category_slug='github-org',
    )

    register(
        'SOCIAL_AUTH_GITHUB_ORG_ORGANIZATION_MAP',
        field_class=SocialOrganizationMapField,
        allow_null=True,
        default=None,
        label=_('GitHub Organization OAuth2 Organization Map'),
        help_text=SOCIAL_AUTH_ORGANIZATION_MAP_HELP_TEXT,
        category=_('GitHub Organization OAuth2'),
        category_slug='github-org',
        placeholder=SOCIAL_AUTH_ORGANIZATION_MAP_PLACEHOLDER,
    )

    register(
        'SOCIAL_AUTH_GITHUB_ORG_TEAM_MAP',
        field_class=SocialTeamMapField,
        allow_null=True,
        default=None,
        label=_('GitHub Organization OAuth2 Team Map'),
        help_text=SOCIAL_AUTH_TEAM_MAP_HELP_TEXT,
        category=_('GitHub Organization OAuth2'),
        category_slug='github-org',
        placeholder=SOCIAL_AUTH_TEAM_MAP_PLACEHOLDER,
    )

    ###############################################################################
    # GITHUB TEAM OAUTH2 AUTHENTICATION SETTINGS
    ###############################################################################

    register(
        'SOCIAL_AUTH_GITHUB_TEAM_CALLBACK_URL',
        field_class=fields.CharField,
        read_only=True,
        default=SocialAuthCallbackURL('github-team'),
        label=_('GitHub Team OAuth2 Callback URL'),
        help_text=_(
            'Create an organization-owned application at '
            'https://github.com/organizations/<yourorg>/settings/applications '
            'and obtain an OAuth2 key (Client ID) and secret (Client Secret). '
            'Provide this URL as the callback URL for your application.'
        ),
        category=_('GitHub Team OAuth2'),
        category_slug='github-team',
        depends_on=['TOWER_URL_BASE'],
    )

    register(
        'SOCIAL_AUTH_GITHUB_TEAM_KEY',
        field_class=fields.CharField,
        allow_blank=True,
        default='',
        label=_('GitHub Team OAuth2 Key'),
        help_text=_('The OAuth2 key (Client ID) from your GitHub organization application.'),
        category=_('GitHub Team OAuth2'),
        category_slug='github-team',
    )

    register(
        'SOCIAL_AUTH_GITHUB_TEAM_SECRET',
        field_class=fields.CharField,
        allow_blank=True,
        default='',
        label=_('GitHub Team OAuth2 Secret'),
        help_text=_('The OAuth2 secret (Client Secret) from your GitHub organization application.'),
        category=_('GitHub Team OAuth2'),
        category_slug='github-team',
        encrypted=True,
    )

    register(
        'SOCIAL_AUTH_GITHUB_TEAM_ID',
        field_class=fields.CharField,
        allow_blank=True,
        default='',
        label=_('GitHub Team ID'),
        help_text=_('Find the numeric team ID using the Github API: http://fabian-kostadinov.github.io/2015/01/16/how-to-find-a-github-team-id/.'),
        category=_('GitHub Team OAuth2'),
        category_slug='github-team',
    )

    register(
        'SOCIAL_AUTH_GITHUB_TEAM_ORGANIZATION_MAP',
        field_class=SocialOrganizationMapField,
        allow_null=True,
        default=None,
        label=_('GitHub Team OAuth2 Organization Map'),
        help_text=SOCIAL_AUTH_ORGANIZATION_MAP_HELP_TEXT,
        category=_('GitHub Team OAuth2'),
        category_slug='github-team',
        placeholder=SOCIAL_AUTH_ORGANIZATION_MAP_PLACEHOLDER,
    )

    register(
        'SOCIAL_AUTH_GITHUB_TEAM_TEAM_MAP',
        field_class=SocialTeamMapField,
        allow_null=True,
        default=None,
        label=_('GitHub Team OAuth2 Team Map'),
        help_text=SOCIAL_AUTH_TEAM_MAP_HELP_TEXT,
        category=_('GitHub Team OAuth2'),
        category_slug='github-team',
        placeholder=SOCIAL_AUTH_TEAM_MAP_PLACEHOLDER,
    )

    ###############################################################################
    # GITHUB ENTERPRISE OAUTH2 AUTHENTICATION SETTINGS
    ###############################################################################

    register(
        'SOCIAL_AUTH_GITHUB_ENTERPRISE_CALLBACK_URL',
        field_class=fields.CharField,
        read_only=True,
        default=SocialAuthCallbackURL('github-enterprise'),
        label=_('GitHub Enterprise OAuth2 Callback URL'),
        help_text=_(
            'Provide this URL as the callback URL for your application as part of your registration process. Refer to the documentation for more detail.'
        ),
        category=_('GitHub Enterprise OAuth2'),
        category_slug='github-enterprise',
        depends_on=['TOWER_URL_BASE'],
    )

    register(
        'SOCIAL_AUTH_GITHUB_ENTERPRISE_URL',
        field_class=fields.CharField,
        allow_blank=True,
        default='',
        label=_('GitHub Enterprise URL'),
        help_text=_('The URL for your Github Enterprise instance, e.g.: http(s)://hostname/. Refer to Github Enterprise documentation for more details.'),
        category=_('GitHub Enterprise OAuth2'),
        category_slug='github-enterprise',
    )

    register(
        'SOCIAL_AUTH_GITHUB_ENTERPRISE_API_URL',
        field_class=fields.CharField,
        allow_blank=True,
        default='',
        label=_('GitHub Enterprise API URL'),
        help_text=_(
            'The API URL for your GitHub Enterprise instance, e.g.: http(s)://hostname/api/v3/. Refer to Github Enterprise documentation for more details.'
        ),
        category=_('GitHub Enterprise OAuth2'),
        category_slug='github-enterprise',
    )

    register(
        'SOCIAL_AUTH_GITHUB_ENTERPRISE_KEY',
        field_class=fields.CharField,
        allow_blank=True,
        default='',
        label=_('GitHub Enterprise OAuth2 Key'),
        help_text=_('The OAuth2 key (Client ID) from your GitHub Enterprise developer application.'),
        category=_('GitHub Enterprise OAuth2'),
        category_slug='github-enterprise',
    )

    register(
        'SOCIAL_AUTH_GITHUB_ENTERPRISE_SECRET',
        field_class=fields.CharField,
        allow_blank=True,
        default='',
        label=_('GitHub Enterprise OAuth2 Secret'),
        help_text=_('The OAuth2 secret (Client Secret) from your GitHub Enterprise developer application.'),
        category=_('GitHub OAuth2'),
        category_slug='github-enterprise',
        encrypted=True,
    )

    register(
        'SOCIAL_AUTH_GITHUB_ENTERPRISE_ORGANIZATION_MAP',
        field_class=SocialOrganizationMapField,
        allow_null=True,
        default=None,
        label=_('GitHub Enterprise OAuth2 Organization Map'),
        help_text=SOCIAL_AUTH_ORGANIZATION_MAP_HELP_TEXT,
        category=_('GitHub Enterprise OAuth2'),
        category_slug='github-enterprise',
        placeholder=SOCIAL_AUTH_ORGANIZATION_MAP_PLACEHOLDER,
    )

    register(
        'SOCIAL_AUTH_GITHUB_ENTERPRISE_TEAM_MAP',
        field_class=SocialTeamMapField,
        allow_null=True,
        default=None,
        label=_('GitHub Enterprise OAuth2 Team Map'),
        help_text=SOCIAL_AUTH_TEAM_MAP_HELP_TEXT,
        category=_('GitHub Enterprise OAuth2'),
        category_slug='github-enterprise',
        placeholder=SOCIAL_AUTH_TEAM_MAP_PLACEHOLDER,
    )

    ###############################################################################
    # GITHUB ENTERPRISE ORG OAUTH2 AUTHENTICATION SETTINGS
    ###############################################################################

    register(
        'SOCIAL_AUTH_GITHUB_ENTERPRISE_ORG_CALLBACK_URL',
        field_class=fields.CharField,
        read_only=True,
        default=SocialAuthCallbackURL('github-enterprise-org'),
        label=_('GitHub Enterprise Organization OAuth2 Callback URL'),
        help_text=_(
            'Provide this URL as the callback URL for your application as part of your registration process. Refer to the documentation for more detail.'
        ),
        category=_('GitHub Enterprise Organization OAuth2'),
        category_slug='github-enterprise-org',
        depends_on=['TOWER_URL_BASE'],
    )

    register(
        'SOCIAL_AUTH_GITHUB_ENTERPRISE_ORG_URL',
        field_class=fields.CharField,
        allow_blank=True,
        default='',
        label=_('GitHub Enterprise Organization URL'),
        help_text=_('The URL for your Github Enterprise instance, e.g.: http(s)://hostname/. Refer to Github Enterprise documentation for more details.'),
        category=_('GitHub Enterprise OAuth2'),
        category_slug='github-enterprise-org',
    )

    register(
        'SOCIAL_AUTH_GITHUB_ENTERPRISE_ORG_API_URL',
        field_class=fields.CharField,
        allow_blank=True,
        default='',
        label=_('GitHub Enterprise Organization API URL'),
        help_text=_(
            'The API URL for your GitHub Enterprise instance, e.g.: http(s)://hostname/api/v3/. Refer to Github Enterprise documentation for more details.'
        ),
        category=_('GitHub Enterprise OAuth2'),
        category_slug='github-enterprise-org',
    )

    register(
        'SOCIAL_AUTH_GITHUB_ENTERPRISE_ORG_KEY',
        field_class=fields.CharField,
        allow_blank=True,
        default='',
        label=_('GitHub Enterprise Organization OAuth2 Key'),
        help_text=_('The OAuth2 key (Client ID) from your GitHub Enterprise organization application.'),
        category=_('GitHub Enterprise Organization OAuth2'),
        category_slug='github-enterprise-org',
    )

    register(
        'SOCIAL_AUTH_GITHUB_ENTERPRISE_ORG_SECRET',
        field_class=fields.CharField,
        allow_blank=True,
        default='',
        label=_('GitHub Enterprise Organization OAuth2 Secret'),
        help_text=_('The OAuth2 secret (Client Secret) from your GitHub Enterprise organization application.'),
        category=_('GitHub Enterprise Organization OAuth2'),
        category_slug='github-enterprise-org',
        encrypted=True,
    )

    register(
        'SOCIAL_AUTH_GITHUB_ENTERPRISE_ORG_NAME',
        field_class=fields.CharField,
        allow_blank=True,
        default='',
        label=_('GitHub Enterprise Organization Name'),
        help_text=_('The name of your GitHub Enterprise organization, as used in your organization\'s URL: https://github.com/<yourorg>/.'),
        category=_('GitHub Enterprise Organization OAuth2'),
        category_slug='github-enterprise-org',
    )

    register(
        'SOCIAL_AUTH_GITHUB_ENTERPRISE_ORG_ORGANIZATION_MAP',
        field_class=SocialOrganizationMapField,
        allow_null=True,
        default=None,
        label=_('GitHub Enterprise Organization OAuth2 Organization Map'),
        help_text=SOCIAL_AUTH_ORGANIZATION_MAP_HELP_TEXT,
        category=_('GitHub Enterprise Organization OAuth2'),
        category_slug='github-enterprise-org',
        placeholder=SOCIAL_AUTH_ORGANIZATION_MAP_PLACEHOLDER,
    )

    register(
        'SOCIAL_AUTH_GITHUB_ENTERPRISE_ORG_TEAM_MAP',
        field_class=SocialTeamMapField,
        allow_null=True,
        default=None,
        label=_('GitHub Enterprise Organization OAuth2 Team Map'),
        help_text=SOCIAL_AUTH_TEAM_MAP_HELP_TEXT,
        category=_('GitHub Enterprise Organization OAuth2'),
        category_slug='github-enterprise-org',
        placeholder=SOCIAL_AUTH_TEAM_MAP_PLACEHOLDER,
    )

    ###############################################################################
    # GITHUB ENTERPRISE TEAM OAUTH2 AUTHENTICATION SETTINGS
    ###############################################################################

    register(
        'SOCIAL_AUTH_GITHUB_ENTERPRISE_TEAM_CALLBACK_URL',
        field_class=fields.CharField,
        read_only=True,
        default=SocialAuthCallbackURL('github-enterprise-team'),
        label=_('GitHub Enterprise Team OAuth2 Callback URL'),
        help_text=_(
            'Create an organization-owned application at '
            'https://github.com/organizations/<yourorg>/settings/applications '
            'and obtain an OAuth2 key (Client ID) and secret (Client Secret). '
            'Provide this URL as the callback URL for your application.'
        ),
        category=_('GitHub Enterprise Team OAuth2'),
        category_slug='github-enterprise-team',
        depends_on=['TOWER_URL_BASE'],
    )

    register(
        'SOCIAL_AUTH_GITHUB_ENTERPRISE_TEAM_URL',
        field_class=fields.CharField,
        allow_blank=True,
        default='',
        label=_('GitHub Enterprise Team URL'),
        help_text=_('The URL for your Github Enterprise instance, e.g.: http(s)://hostname/. Refer to Github Enterprise documentation for more details.'),
        category=_('GitHub Enterprise OAuth2'),
        category_slug='github-enterprise-team',
    )

    register(
        'SOCIAL_AUTH_GITHUB_ENTERPRISE_TEAM_API_URL',
        field_class=fields.CharField,
        allow_blank=True,
        default='',
        label=_('GitHub Enterprise Team API URL'),
        help_text=_(
            'The API URL for your GitHub Enterprise instance, e.g.: http(s)://hostname/api/v3/. Refer to Github Enterprise documentation for more details.'
        ),
        category=_('GitHub Enterprise OAuth2'),
        category_slug='github-enterprise-team',
    )

    register(
        'SOCIAL_AUTH_GITHUB_ENTERPRISE_TEAM_KEY',
        field_class=fields.CharField,
        allow_blank=True,
        default='',
        label=_('GitHub Enterprise Team OAuth2 Key'),
        help_text=_('The OAuth2 key (Client ID) from your GitHub Enterprise organization application.'),
        category=_('GitHub Enterprise Team OAuth2'),
        category_slug='github-enterprise-team',
    )

    register(
        'SOCIAL_AUTH_GITHUB_ENTERPRISE_TEAM_SECRET',
        field_class=fields.CharField,
        allow_blank=True,
        default='',
        label=_('GitHub Enterprise Team OAuth2 Secret'),
        help_text=_('The OAuth2 secret (Client Secret) from your GitHub Enterprise organization application.'),
        category=_('GitHub Enterprise Team OAuth2'),
        category_slug='github-enterprise-team',
        encrypted=True,
    )

    register(
        'SOCIAL_AUTH_GITHUB_ENTERPRISE_TEAM_ID',
        field_class=fields.CharField,
        allow_blank=True,
        default='',
        label=_('GitHub Enterprise Team ID'),
        help_text=_('Find the numeric team ID using the Github Enterprise API: http://fabian-kostadinov.github.io/2015/01/16/how-to-find-a-github-team-id/.'),
        category=_('GitHub Enterprise Team OAuth2'),
        category_slug='github-enterprise-team',
    )

    register(
        'SOCIAL_AUTH_GITHUB_ENTERPRISE_TEAM_ORGANIZATION_MAP',
        field_class=SocialOrganizationMapField,
        allow_null=True,
        default=None,
        label=_('GitHub Enterprise Team OAuth2 Organization Map'),
        help_text=SOCIAL_AUTH_ORGANIZATION_MAP_HELP_TEXT,
        category=_('GitHub Enterprise Team OAuth2'),
        category_slug='github-enterprise-team',
        placeholder=SOCIAL_AUTH_ORGANIZATION_MAP_PLACEHOLDER,
    )

    register(
        'SOCIAL_AUTH_GITHUB_ENTERPRISE_TEAM_TEAM_MAP',
        field_class=SocialTeamMapField,
        allow_null=True,
        default=None,
        label=_('GitHub Enterprise Team OAuth2 Team Map'),
        help_text=SOCIAL_AUTH_TEAM_MAP_HELP_TEXT,
        category=_('GitHub Enterprise Team OAuth2'),
        category_slug='github-enterprise-team',
        placeholder=SOCIAL_AUTH_TEAM_MAP_PLACEHOLDER,
    )

    ###############################################################################
    # MICROSOFT AZURE ACTIVE DIRECTORY SETTINGS
    ###############################################################################

    register(
        'SOCIAL_AUTH_AZUREAD_OAUTH2_CALLBACK_URL',
        field_class=fields.CharField,
        read_only=True,
        default=SocialAuthCallbackURL('azuread-oauth2'),
        label=_('Azure AD OAuth2 Callback URL'),
        help_text=_(
            'Provide this URL as the callback URL for your application as part of your registration process. Refer to the documentation for more detail. '
        ),
        category=_('Azure AD OAuth2'),
        category_slug='azuread-oauth2',
        depends_on=['TOWER_URL_BASE'],
    )

    register(
        'SOCIAL_AUTH_AZUREAD_OAUTH2_KEY',
        field_class=fields.CharField,
        allow_blank=True,
        default='',
        label=_('Azure AD OAuth2 Key'),
        help_text=_('The OAuth2 key (Client ID) from your Azure AD application.'),
        category=_('Azure AD OAuth2'),
        category_slug='azuread-oauth2',
    )

    register(
        'SOCIAL_AUTH_AZUREAD_OAUTH2_SECRET',
        field_class=fields.CharField,
        allow_blank=True,
        default='',
        label=_('Azure AD OAuth2 Secret'),
        help_text=_('The OAuth2 secret (Client Secret) from your Azure AD application.'),
        category=_('Azure AD OAuth2'),
        category_slug='azuread-oauth2',
        encrypted=True,
    )

    register(
        'SOCIAL_AUTH_AZUREAD_OAUTH2_ORGANIZATION_MAP',
        field_class=SocialOrganizationMapField,
        allow_null=True,
        default=None,
        label=_('Azure AD OAuth2 Organization Map'),
        help_text=SOCIAL_AUTH_ORGANIZATION_MAP_HELP_TEXT,
        category=_('Azure AD OAuth2'),
        category_slug='azuread-oauth2',
        placeholder=SOCIAL_AUTH_ORGANIZATION_MAP_PLACEHOLDER,
    )

    register(
        'SOCIAL_AUTH_AZUREAD_OAUTH2_TEAM_MAP',
        field_class=SocialTeamMapField,
        allow_null=True,
        default=None,
        label=_('Azure AD OAuth2 Team Map'),
        help_text=SOCIAL_AUTH_TEAM_MAP_HELP_TEXT,
        category=_('Azure AD OAuth2'),
        category_slug='azuread-oauth2',
        placeholder=SOCIAL_AUTH_TEAM_MAP_PLACEHOLDER,
    )

    ###############################################################################
    # Generic OIDC AUTHENTICATION SETTINGS
    ###############################################################################

    register(
        'SOCIAL_AUTH_OIDC_KEY',
        field_class=fields.CharField,
        allow_null=False,
        default=None,
        label=_('OIDC Key'),
        help_text='The OIDC key (Client ID) from your IDP.',
        category=_('Generic OIDC'),
        category_slug='oidc',
    )

    register(
        'SOCIAL_AUTH_OIDC_SECRET',
        field_class=fields.CharField,
        allow_blank=True,
        default='',
        label=_('OIDC Secret'),
        help_text=_('The OIDC secret (Client Secret) from your IDP.'),
        category=_('Generic OIDC'),
        category_slug='oidc',
        encrypted=True,
    )

    register(
        'SOCIAL_AUTH_OIDC_OIDC_ENDPOINT',
        field_class=fields.CharField,
        allow_blank=True,
        default='',
        label=_('OIDC Provider URL'),
        help_text=_('The URL for your OIDC provider including the path up to /.well-known/openid-configuration'),
        category=_('Generic OIDC'),
        category_slug='oidc',
    )

    register(
        'SOCIAL_AUTH_OIDC_VERIFY_SSL',
        field_class=fields.BooleanField,
        default=True,
        label=_('Verify OIDC Provider Certificate'),
        help_text=_('Verify the OIDC provider ssl certificate.'),
        category=_('Generic OIDC'),
        category_slug='oidc',
    )

    ###############################################################################
    # SAML AUTHENTICATION SETTINGS
    ###############################################################################

    def get_saml_metadata_url():
        return urlparse.urljoin(settings.TOWER_URL_BASE, reverse('sso:saml_metadata'))

    def get_saml_entity_id():
        return settings.TOWER_URL_BASE

    register(
        'SAML_AUTO_CREATE_OBJECTS',
        field_class=fields.BooleanField,
        default=True,
        label=_('Automatically Create Organizations and Teams on SAML Login'),
        help_text=_('When enabled (the default), mapped Organizations and Teams will be created automatically on successful SAML login.'),
        category=_('SAML'),
        category_slug='saml',
    )

    register(
        'SOCIAL_AUTH_SAML_CALLBACK_URL',
        field_class=fields.CharField,
        read_only=True,
        default=SocialAuthCallbackURL('saml'),
        label=_('SAML Assertion Consumer Service (ACS) URL'),
        help_text=_(
            'Register the service as a service provider (SP) with each identity '
            'provider (IdP) you have configured. Provide your SP Entity ID '
            'and this ACS URL for your application.'
        ),
        category=_('SAML'),
        category_slug='saml',
        depends_on=['TOWER_URL_BASE'],
    )

    register(
        'SOCIAL_AUTH_SAML_METADATA_URL',
        field_class=fields.CharField,
        read_only=True,
        default=get_saml_metadata_url,
        label=_('SAML Service Provider Metadata URL'),
        help_text=_('If your identity provider (IdP) allows uploading an XML metadata file, you can download one from this URL.'),
        category=_('SAML'),
        category_slug='saml',
    )

    register(
        'SOCIAL_AUTH_SAML_SP_ENTITY_ID',
        field_class=fields.CharField,
        allow_blank=True,
        default=get_saml_entity_id,
        label=_('SAML Service Provider Entity ID'),
        help_text=_(
            'The application-defined unique identifier used as the '
            'audience of the SAML service provider (SP) configuration. '
            'This is usually the URL for the service.'
        ),
        category=_('SAML'),
        category_slug='saml',
        depends_on=['TOWER_URL_BASE'],
    )

    register(
        'SOCIAL_AUTH_SAML_SP_PUBLIC_CERT',
        field_class=fields.CharField,
        allow_blank=True,
        validators=[validate_certificate],
        label=_('SAML Service Provider Public Certificate'),
        help_text=_('Create a keypair to use as a service provider (SP) and include the certificate content here.'),
        category=_('SAML'),
        category_slug='saml',
    )

    register(
        'SOCIAL_AUTH_SAML_SP_PRIVATE_KEY',
        field_class=fields.CharField,
        allow_blank=True,
        validators=[validate_private_key],
        label=_('SAML Service Provider Private Key'),
        help_text=_('Create a keypair to use as a service provider (SP) and include the private key content here.'),
        category=_('SAML'),
        category_slug='saml',
        encrypted=True,
    )

    register(
        'SOCIAL_AUTH_SAML_ORG_INFO',
        field_class=SAMLOrgInfoField,
        label=_('SAML Service Provider Organization Info'),
        help_text=_('Provide the URL, display name, and the name of your app. Refer to the documentation for example syntax.'),
        category=_('SAML'),
        category_slug='saml',
        placeholder=collections.OrderedDict(
            [('en-US', collections.OrderedDict([('name', 'example'), ('displayname', 'Example'), ('url', 'http://www.example.com')]))]
        ),
    )

    register(
        'SOCIAL_AUTH_SAML_TECHNICAL_CONTACT',
        field_class=SAMLContactField,
        allow_blank=True,
        label=_('SAML Service Provider Technical Contact'),
        help_text=_('Provide the name and email address of the technical contact for your service provider. Refer to the documentation for example syntax.'),
        category=_('SAML'),
        category_slug='saml',
        placeholder=collections.OrderedDict([('givenName', 'Technical Contact'), ('emailAddress', 'techsup@example.com')]),
    )

    register(
        'SOCIAL_AUTH_SAML_SUPPORT_CONTACT',
        field_class=SAMLContactField,
        allow_blank=True,
        label=_('SAML Service Provider Support Contact'),
        help_text=_('Provide the name and email address of the support contact for your service provider. Refer to the documentation for example syntax.'),
        category=_('SAML'),
        category_slug='saml',
        placeholder=collections.OrderedDict([('givenName', 'Support Contact'), ('emailAddress', 'support@example.com')]),
    )

    register(
        'SOCIAL_AUTH_SAML_ENABLED_IDPS',
        field_class=SAMLEnabledIdPsField,
        default={},
        label=_('SAML Enabled Identity Providers'),
        help_text=_(
            'Configure the Entity ID, SSO URL and certificate for each identity'
            ' provider (IdP) in use. Multiple SAML IdPs are supported. Some IdPs'
            ' may provide user data using attribute names that differ from the'
            ' default OIDs. Attribute names may be overridden for each IdP. Refer'
            ' to the Ansible documentation for additional details and syntax.'
        ),
        category=_('SAML'),
        category_slug='saml',
        placeholder=collections.OrderedDict(
            [
                (
                    'Okta',
                    collections.OrderedDict(
                        [
                            ('entity_id', 'http://www.okta.com/HHniyLkaxk9e76wD0Thh'),
                            ('url', 'https://dev-123456.oktapreview.com/app/ansibletower/HHniyLkaxk9e76wD0Thh/sso/saml'),
                            ('x509cert', 'MIIDpDCCAoygAwIBAgIGAVVZ4rPzMA0GCSqGSIb3...'),
                            ('attr_user_permanent_id', 'username'),
                            ('attr_first_name', 'first_name'),
                            ('attr_last_name', 'last_name'),
                            ('attr_username', 'username'),
                            ('attr_email', 'email'),
                        ]
                    ),
                ),
                (
                    'OneLogin',
                    collections.OrderedDict(
                        [
                            ('entity_id', 'https://app.onelogin.com/saml/metadata/123456'),
                            ('url', 'https://example.onelogin.com/trust/saml2/http-post/sso/123456'),
                            ('x509cert', 'MIIEJjCCAw6gAwIBAgIUfuSD54OPSBhndDHh3gZo...'),
                            ('attr_user_permanent_id', 'name_id'),
                            ('attr_first_name', 'User.FirstName'),
                            ('attr_last_name', 'User.LastName'),
                            ('attr_username', 'User.email'),
                            ('attr_email', 'User.email'),
                        ]
                    ),
                ),
            ]
        ),
    )

    register(
        'SOCIAL_AUTH_SAML_SECURITY_CONFIG',
        field_class=SAMLSecurityField,
        allow_null=True,
        default={'requestedAuthnContext': False},
        label=_('SAML Security Config'),
        help_text=_(
            'A dict of key value pairs that are passed to the underlying python-saml security setting https://github.com/onelogin/python-saml#settings'
        ),
        category=_('SAML'),
        category_slug='saml',
        placeholder=collections.OrderedDict(
            [
                ("nameIdEncrypted", False),
                ("authnRequestsSigned", False),
                ("logoutRequestSigned", False),
                ("logoutResponseSigned", False),
                ("signMetadata", False),
                ("wantMessagesSigned", False),
                ("wantAssertionsSigned", False),
                ("wantAssertionsEncrypted", False),
                ("wantNameId", True),
                ("wantNameIdEncrypted", False),
                ("wantAttributeStatement", True),
                ("requestedAuthnContext", True),
                ("requestedAuthnContextComparison", "exact"),
                ("metadataValidUntil", "2015-06-26T20:00:00Z"),
                ("metadataCacheDuration", "PT518400S"),
                ("signatureAlgorithm", "http://www.w3.org/2000/09/xmldsig#rsa-sha1"),
                ("digestAlgorithm", "http://www.w3.org/2000/09/xmldsig#sha1"),
            ]
        ),
    )

    register(
        'SOCIAL_AUTH_SAML_SP_EXTRA',
        field_class=fields.DictField,
        allow_null=True,
        default=None,
        label=_('SAML Service Provider extra configuration data'),
        help_text=_('A dict of key value pairs to be passed to the underlying python-saml Service Provider configuration setting.'),
        category=_('SAML'),
        category_slug='saml',
        placeholder=collections.OrderedDict(),
    )

    register(
        'SOCIAL_AUTH_SAML_EXTRA_DATA',
        field_class=fields.ListTuplesField,
        allow_null=True,
        default=None,
        label=_('SAML IDP to extra_data attribute mapping'),
        help_text=_('A list of tuples that maps IDP attributes to extra_attributes.' ' Each attribute will be a list of values, even if only 1 value.'),
        category=_('SAML'),
        category_slug='saml',
        placeholder=[('attribute_name', 'extra_data_name_for_attribute'), ('department', 'department'), ('manager_full_name', 'manager_full_name')],
    )

    register(
        'SOCIAL_AUTH_SAML_ORGANIZATION_MAP',
        field_class=SocialOrganizationMapField,
        allow_null=True,
        default=None,
        label=_('SAML Organization Map'),
        help_text=SOCIAL_AUTH_ORGANIZATION_MAP_HELP_TEXT,
        category=_('SAML'),
        category_slug='saml',
        placeholder=SOCIAL_AUTH_ORGANIZATION_MAP_PLACEHOLDER,
    )

    register(
        'SOCIAL_AUTH_SAML_TEAM_MAP',
        field_class=SocialTeamMapField,
        allow_null=True,
        default=None,
        label=_('SAML Team Map'),
        help_text=SOCIAL_AUTH_TEAM_MAP_HELP_TEXT,
        category=_('SAML'),
        category_slug='saml',
        placeholder=SOCIAL_AUTH_TEAM_MAP_PLACEHOLDER,
    )

    register(
        'SOCIAL_AUTH_SAML_ORGANIZATION_ATTR',
        field_class=SAMLOrgAttrField,
        allow_null=True,
        default=None,
        label=_('SAML Organization Attribute Mapping'),
        help_text=_('Used to translate user organization membership.'),
        category=_('SAML'),
        category_slug='saml',
        placeholder=collections.OrderedDict(
            [
                ('saml_attr', 'organization'),
                ('saml_admin_attr', 'organization_admin'),
                ('saml_auditor_attr', 'organization_auditor'),
                ('remove', True),
                ('remove_admins', True),
                ('remove_auditors', True),
            ]
        ),
    )

    register(
        'SOCIAL_AUTH_SAML_TEAM_ATTR',
        field_class=SAMLTeamAttrField,
        allow_null=True,
        default=None,
        label=_('SAML Team Attribute Mapping'),
        help_text=_('Used to translate user team membership.'),
        category=_('SAML'),
        category_slug='saml',
        placeholder=collections.OrderedDict(
            [
                ('saml_attr', 'team'),
                ('remove', True),
                (
                    'team_org_map',
                    [
                        collections.OrderedDict([('team', 'Marketing'), ('organization', 'Red Hat')]),
                        collections.OrderedDict([('team', 'Human Resources'), ('organization', 'Red Hat')]),
                        collections.OrderedDict([('team', 'Engineering'), ('organization', 'Red Hat')]),
                        collections.OrderedDict([('team', 'Engineering'), ('organization', 'Ansible')]),
                        collections.OrderedDict([('team', 'Quality Engineering'), ('organization', 'Ansible')]),
                        collections.OrderedDict([('team', 'Sales'), ('organization', 'Ansible')]),
                    ],
                ),
            ]
        ),
    )

    register(
        'SOCIAL_AUTH_SAML_USER_FLAGS_BY_ATTR',
        field_class=SAMLUserFlagsAttrField,
        allow_null=True,
        default=None,
        label=_('SAML User Flags Attribute Mapping'),
        help_text=_('Used to map super users and system auditors from SAML.'),
        category=_('SAML'),
        category_slug='saml',
        placeholder=[
            ('is_superuser_attr', 'saml_attr'),
            ('is_superuser_value', ['value']),
            ('is_superuser_role', ['saml_role']),
            ('remove_superusers', True),
            ('is_system_auditor_attr', 'saml_attr'),
            ('is_system_auditor_value', ['value']),
            ('is_system_auditor_role', ['saml_role']),
            ('remove_system_auditors', True),
        ],
    )

    register(
        'LOCAL_PASSWORD_MIN_LENGTH',
        field_class=fields.IntegerField,
        min_value=0,
        default=0,
        label=_('Minimum number of characters in local password'),
        help_text=_('Minimum number of characters required in a local password. 0 means no minimum'),
        category=_('Authentication'),
        category_slug='authentication',
    )

    register(
        'LOCAL_PASSWORD_MIN_DIGITS',
        field_class=fields.IntegerField,
        min_value=0,
        default=0,
        label=_('Minimum number of digit characters in local password'),
        help_text=_('Minimum number of digit characters required in a local password. 0 means no minimum'),
        category=_('Authentication'),
        category_slug='authentication',
    )

    register(
        'LOCAL_PASSWORD_MIN_UPPER',
        field_class=fields.IntegerField,
        min_value=0,
        default=0,
        label=_('Minimum number of uppercase characters in local password'),
        help_text=_('Minimum number of uppercase characters required in a local password. 0 means no minimum'),
        category=_('Authentication'),
        category_slug='authentication',
    )

    register(
        'LOCAL_PASSWORD_MIN_SPECIAL',
        field_class=fields.IntegerField,
        min_value=0,
        default=0,
        label=_('Minimum number of special characters in local password'),
        help_text=_('Minimum number of special characters required in a local password. 0 means no minimum'),
        category=_('Authentication'),
        category_slug='authentication',
    )<|MERGE_RESOLUTION|>--- conflicted
+++ resolved
@@ -143,412 +143,6 @@
         category_slug='authentication',
     )
 
-    ###############################################################################
-<<<<<<< HEAD
-    # LDAP AUTHENTICATION SETTINGS
-    ###############################################################################
-
-    def _register_ldap(append=None):
-        append_str = '_{}'.format(append) if append else ''
-
-        register(
-            'AUTH_LDAP{}_SERVER_URI'.format(append_str),
-            field_class=LDAPServerURIField,
-            allow_blank=True,
-            default='',
-            label=_('LDAP Server URI'),
-            help_text=_(
-                'URI to connect to LDAP server, such as "ldap://ldap.example.com:389" '
-                '(non-SSL) or "ldaps://ldap.example.com:636" (SSL). Multiple LDAP '
-                'servers may be specified by separating with spaces or commas. LDAP '
-                'authentication is disabled if this parameter is empty.'
-            ),
-            category=_('LDAP'),
-            category_slug='ldap',
-            placeholder='ldaps://ldap.example.com:636',
-        )
-
-        register(
-            'AUTH_LDAP{}_BIND_DN'.format(append_str),
-            field_class=fields.CharField,
-            allow_blank=True,
-            default='',
-            validators=[validate_ldap_bind_dn],
-            label=_('LDAP Bind DN'),
-            help_text=_(
-                'DN (Distinguished Name) of user to bind for all search queries. This'
-                ' is the system user account we will use to login to query LDAP for other'
-                ' user information. Refer to the documentation for example syntax.'
-            ),
-            category=_('LDAP'),
-            category_slug='ldap',
-        )
-
-        register(
-            'AUTH_LDAP{}_BIND_PASSWORD'.format(append_str),
-            field_class=fields.CharField,
-            allow_blank=True,
-            default='',
-            label=_('LDAP Bind Password'),
-            help_text=_('Password used to bind LDAP user account.'),
-            category=_('LDAP'),
-            category_slug='ldap',
-            encrypted=True,
-        )
-
-        register(
-            'AUTH_LDAP{}_START_TLS'.format(append_str),
-            field_class=fields.BooleanField,
-            default=False,
-            label=_('LDAP Start TLS'),
-            help_text=_('Whether to enable TLS when the LDAP connection is not using SSL.'),
-            category=_('LDAP'),
-            category_slug='ldap',
-        )
-
-        register(
-            'AUTH_LDAP{}_CONNECTION_OPTIONS'.format(append_str),
-            field_class=LDAPConnectionOptionsField,
-            default={'OPT_REFERRALS': 0, 'OPT_NETWORK_TIMEOUT': 30},
-            label=_('LDAP Connection Options'),
-            help_text=_(
-                'Additional options to set for the LDAP connection.  LDAP '
-                'referrals are disabled by default (to prevent certain LDAP '
-                'queries from hanging with AD). Option names should be strings '
-                '(e.g. "OPT_REFERRALS"). Refer to '
-                'https://www.python-ldap.org/doc/html/ldap.html#options for '
-                'possible options and values that can be set.'
-            ),
-            category=_('LDAP'),
-            category_slug='ldap',
-            placeholder=collections.OrderedDict([('OPT_REFERRALS', 0), ('OPT_NETWORK_TIMEOUT', 30)]),
-        )
-
-        register(
-            'AUTH_LDAP{}_USER_SEARCH'.format(append_str),
-            field_class=LDAPSearchUnionField,
-            default=[],
-            label=_('LDAP User Search'),
-            help_text=_(
-                'LDAP search query to find users.  Any user that matches the given '
-                'pattern will be able to login to the service.  The user should also be '
-                'mapped into an organization (as defined in the '
-                'AUTH_LDAP_ORGANIZATION_MAP setting).  If multiple search queries '
-                'need to be supported use of "LDAPUnion" is possible. See '
-                'the documentation for details.'
-            ),
-            category=_('LDAP'),
-            category_slug='ldap',
-            placeholder=('OU=Users,DC=example,DC=com', 'SCOPE_SUBTREE', '(sAMAccountName=%(user)s)'),
-        )
-
-        register(
-            'AUTH_LDAP{}_USER_DN_TEMPLATE'.format(append_str),
-            field_class=LDAPDNWithUserField,
-            allow_blank=True,
-            allow_null=True,
-            default=None,
-            label=_('LDAP User DN Template'),
-            help_text=_(
-                'Alternative to user search, if user DNs are all of the same '
-                'format. This approach is more efficient for user lookups than '
-                'searching if it is usable in your organizational environment. If '
-                'this setting has a value it will be used instead of '
-                'AUTH_LDAP_USER_SEARCH.'
-            ),
-            category=_('LDAP'),
-            category_slug='ldap',
-            placeholder='uid=%(user)s,OU=Users,DC=example,DC=com',
-        )
-
-        register(
-            'AUTH_LDAP{}_USER_ATTR_MAP'.format(append_str),
-            field_class=LDAPUserAttrMapField,
-            default={},
-            label=_('LDAP User Attribute Map'),
-            help_text=_(
-                'Mapping of LDAP user schema to API user attributes. The default'
-                ' setting is valid for ActiveDirectory but users with other LDAP'
-                ' configurations may need to change the values. Refer to the'
-                ' documentation for additional details.'
-            ),
-            category=_('LDAP'),
-            category_slug='ldap',
-            placeholder=collections.OrderedDict([('first_name', 'givenName'), ('last_name', 'sn'), ('email', 'mail')]),
-        )
-
-        register(
-            'AUTH_LDAP{}_GROUP_SEARCH'.format(append_str),
-            field_class=LDAPSearchField,
-            default=[],
-            label=_('LDAP Group Search'),
-            help_text=_(
-                'Users are mapped to organizations based on their membership in LDAP'
-                ' groups. This setting defines the LDAP search query to find groups. '
-                'Unlike the user search, group search does not support LDAPSearchUnion.'
-            ),
-            category=_('LDAP'),
-            category_slug='ldap',
-            placeholder=('DC=example,DC=com', 'SCOPE_SUBTREE', '(objectClass=group)'),
-        )
-
-        register(
-            'AUTH_LDAP{}_GROUP_TYPE'.format(append_str),
-            field_class=LDAPGroupTypeField,
-            label=_('LDAP Group Type'),
-            help_text=_(
-                'The group type may need to be changed based on the type of the '
-                'LDAP server.  Values are listed at: '
-                'https://django-auth-ldap.readthedocs.io/en/stable/groups.html#types-of-groups'
-            ),
-            category=_('LDAP'),
-            category_slug='ldap',
-            default='MemberDNGroupType',
-            depends_on=['AUTH_LDAP{}_GROUP_TYPE_PARAMS'.format(append_str)],
-        )
-
-        register(
-            'AUTH_LDAP{}_GROUP_TYPE_PARAMS'.format(append_str),
-            field_class=LDAPGroupTypeParamsField,
-            label=_('LDAP Group Type Parameters'),
-            help_text=_('Key value parameters to send the chosen group type init method.'),
-            category=_('LDAP'),
-            category_slug='ldap',
-            default=collections.OrderedDict([('member_attr', 'member'), ('name_attr', 'cn')]),
-            placeholder=collections.OrderedDict([('ldap_group_user_attr', 'legacyuid'), ('member_attr', 'member'), ('name_attr', 'cn')]),
-            depends_on=['AUTH_LDAP{}_GROUP_TYPE'.format(append_str)],
-        )
-
-        register(
-            'AUTH_LDAP{}_REQUIRE_GROUP'.format(append_str),
-            field_class=LDAPDNField,
-            allow_blank=True,
-            allow_null=True,
-            default=None,
-            label=_('LDAP Require Group'),
-            help_text=_(
-                'Group DN required to login. If specified, user must be a member '
-                'of this group to login via LDAP. If not set, everyone in LDAP '
-                'that matches the user search will be able to login to the service. '
-                'Only one require group is supported.'
-            ),
-            category=_('LDAP'),
-            category_slug='ldap',
-            placeholder='CN=Service Users,OU=Users,DC=example,DC=com',
-        )
-
-        register(
-            'AUTH_LDAP{}_DENY_GROUP'.format(append_str),
-            field_class=LDAPDNField,
-            allow_blank=True,
-            allow_null=True,
-            default=None,
-            label=_('LDAP Deny Group'),
-            help_text=_(
-                'Group DN denied from login. If specified, user will not be allowed to login if a member of this group.  Only one deny group is supported.'
-            ),
-            category=_('LDAP'),
-            category_slug='ldap',
-            placeholder='CN=Disabled Users,OU=Users,DC=example,DC=com',
-        )
-
-        register(
-            'AUTH_LDAP{}_USER_FLAGS_BY_GROUP'.format(append_str),
-            field_class=LDAPUserFlagsField,
-            default={},
-            label=_('LDAP User Flags By Group'),
-            help_text=_(
-                'Retrieve users from a given group. At this time, superuser and system'
-                ' auditors are the only groups supported. Refer to the'
-                ' documentation for more detail.'
-            ),
-            category=_('LDAP'),
-            category_slug='ldap',
-            placeholder=collections.OrderedDict(
-                [('is_superuser', 'CN=Domain Admins,CN=Users,DC=example,DC=com'), ('is_system_auditor', 'CN=Domain Auditors,CN=Users,DC=example,DC=com')]
-            ),
-        )
-
-        register(
-            'AUTH_LDAP{}_ORGANIZATION_MAP'.format(append_str),
-            field_class=LDAPOrganizationMapField,
-            default={},
-            label=_('LDAP Organization Map'),
-            help_text=_(
-                'Mapping between organization admins/users and LDAP groups. This '
-                'controls which users are placed into which organizations '
-                'relative to their LDAP group memberships. Configuration details '
-                'are available in the documentation.'
-            ),
-            category=_('LDAP'),
-            category_slug='ldap',
-            placeholder=collections.OrderedDict(
-                [
-                    (
-                        'Test Org',
-                        collections.OrderedDict(
-                            [
-                                ('admins', 'CN=Domain Admins,CN=Users,DC=example,DC=com'),
-                                ('auditors', 'CN=Domain Auditors,CN=Users,DC=example,DC=com'),
-                                ('users', ['CN=Domain Users,CN=Users,DC=example,DC=com']),
-                                ('remove_users', True),
-                                ('remove_admins', True),
-                            ]
-                        ),
-                    ),
-                    (
-                        'Test Org 2',
-                        collections.OrderedDict(
-                            [('admins', 'CN=Administrators,CN=Builtin,DC=example,DC=com'), ('users', True), ('remove_users', True), ('remove_admins', True)]
-                        ),
-                    ),
-                ]
-            ),
-        )
-
-        register(
-            'AUTH_LDAP{}_TEAM_MAP'.format(append_str),
-            field_class=LDAPTeamMapField,
-            default={},
-            label=_('LDAP Team Map'),
-            help_text=_('Mapping between team members (users) and LDAP groups. Configuration details are available in the documentation.'),
-            category=_('LDAP'),
-            category_slug='ldap',
-            placeholder=collections.OrderedDict(
-                [
-                    (
-                        'My Team',
-                        collections.OrderedDict([('organization', 'Test Org'), ('users', ['CN=Domain Users,CN=Users,DC=example,DC=com']), ('remove', True)]),
-                    ),
-                    (
-                        'Other Team',
-                        collections.OrderedDict([('organization', 'Test Org 2'), ('users', 'CN=Other Users,CN=Users,DC=example,DC=com'), ('remove', False)]),
-                    ),
-                ]
-            ),
-        )
-
-    _register_ldap()
-    _register_ldap('1')
-    _register_ldap('2')
-    _register_ldap('3')
-    _register_ldap('4')
-    _register_ldap('5')
-
-    ###############################################################################
-    # TACACSPLUS AUTHENTICATION SETTINGS
-    ###############################################################################
-
-    register(
-        'TACACSPLUS_HOST',
-        field_class=fields.CharField,
-        allow_blank=True,
-        default='',
-        label=_('TACACS+ Server'),
-        help_text=_('Hostname of TACACS+ server.'),
-        category=_('TACACS+'),
-        category_slug='tacacsplus',
-    )
-
-    register(
-        'TACACSPLUS_PORT',
-        field_class=fields.IntegerField,
-        min_value=1,
-        max_value=65535,
-        default=49,
-        label=_('TACACS+ Port'),
-        help_text=_('Port number of TACACS+ server.'),
-        category=_('TACACS+'),
-        category_slug='tacacsplus',
-    )
-
-    register(
-        'TACACSPLUS_SECRET',
-        field_class=fields.CharField,
-        allow_blank=True,
-        default='',
-        validators=[validate_tacacsplus_disallow_nonascii],
-        label=_('TACACS+ Secret'),
-        help_text=_('Shared secret for authenticating to TACACS+ server.'),
-        category=_('TACACS+'),
-        category_slug='tacacsplus',
-        encrypted=True,
-    )
-
-    register(
-        'TACACSPLUS_SESSION_TIMEOUT',
-        field_class=fields.IntegerField,
-        min_value=0,
-        default=5,
-        label=_('TACACS+ Auth Session Timeout'),
-        help_text=_('TACACS+ session timeout value in seconds, 0 disables timeout.'),
-        category=_('TACACS+'),
-        category_slug='tacacsplus',
-        unit=_('seconds'),
-    )
-
-    register(
-        'TACACSPLUS_AUTH_PROTOCOL',
-        field_class=fields.ChoiceField,
-        choices=['ascii', 'pap'],
-        default='ascii',
-        label=_('TACACS+ Authentication Protocol'),
-        help_text=_('Choose the authentication protocol used by TACACS+ client.'),
-        category=_('TACACS+'),
-        category_slug='tacacsplus',
-    )
-
-    register(
-        'TACACSPLUS_REM_ADDR',
-        field_class=fields.BooleanField,
-        default=True,
-        label=_('TACACS+ client address sending enabled'),
-        help_text=_('Enable the client address sending by TACACS+ client.'),
-        category=_('TACACS+'),
-        category_slug='tacacsplus',
-    )
-
-=======
-    # RADIUS AUTHENTICATION SETTINGS
-    ###############################################################################
-
-    register(
-        'RADIUS_SERVER',
-        field_class=fields.CharField,
-        allow_blank=True,
-        default='',
-        label=_('RADIUS Server'),
-        help_text=_('Hostname/IP of RADIUS server. RADIUS authentication is disabled if this setting is empty.'),
-        category=_('RADIUS'),
-        category_slug='radius',
-        placeholder='radius.example.com',
-    )
-
-    register(
-        'RADIUS_PORT',
-        field_class=fields.IntegerField,
-        min_value=1,
-        max_value=65535,
-        default=1812,
-        label=_('RADIUS Port'),
-        help_text=_('Port of RADIUS server.'),
-        category=_('RADIUS'),
-        category_slug='radius',
-    )
-
-    register(
-        'RADIUS_SECRET',
-        field_class=fields.CharField,
-        allow_blank=True,
-        default='',
-        label=_('RADIUS Secret'),
-        help_text=_('Shared secret for authenticating to RADIUS server.'),
-        category=_('RADIUS'),
-        category_slug='radius',
-        encrypted=True,
-    )
-
->>>>>>> e664119c
     ###############################################################################
     # GOOGLE OAUTH2 AUTHENTICATION SETTINGS
     ###############################################################################
