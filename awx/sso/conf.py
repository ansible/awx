--- conflicted
+++ resolved
@@ -11,36 +11,9 @@
 from awx.conf import register, fields
 from awx.sso.fields import (
     AuthenticationBackendsField,
-<<<<<<< HEAD
-    LDAPConnectionOptionsField,
-    LDAPDNField,
-    LDAPDNWithUserField,
-    LDAPGroupTypeField,
-    LDAPGroupTypeParamsField,
-    LDAPOrganizationMapField,
-    LDAPSearchField,
-    LDAPSearchUnionField,
-    LDAPServerURIField,
-    LDAPTeamMapField,
-    LDAPUserAttrMapField,
-    LDAPUserFlagsField,
     SocialOrganizationMapField,
     SocialTeamMapField,
 )
-from awx.sso.validators import validate_ldap_bind_dn, validate_tacacsplus_disallow_nonascii  # noqa
-=======
-    SAMLContactField,
-    SAMLEnabledIdPsField,
-    SAMLOrgAttrField,
-    SAMLOrgInfoField,
-    SAMLSecurityField,
-    SAMLTeamAttrField,
-    SAMLUserFlagsAttrField,
-    SocialOrganizationMapField,
-    SocialTeamMapField,
-)
-from awx.main.validators import validate_private_key, validate_certificate
->>>>>>> c476564c
 
 
 class SocialAuthCallbackURL(object):
