--- conflicted
+++ resolved
@@ -2,71 +2,4 @@
 from django.core.exceptions import ValidationError
 from django.utils.translation import gettext_lazy as _
 
-__all__ = [
-<<<<<<< HEAD
-    'validate_ldap_dn',
-    'validate_ldap_dn_with_user',
-    'validate_ldap_bind_dn',
-    'validate_ldap_filter',
-    'validate_ldap_filter_with_user',
-]
-
-
-def validate_ldap_dn(value, with_user=False):
-    if with_user:
-        if '%(user)s' not in value:
-            raise ValidationError(_('DN must include "%%(user)s" placeholder for username: %s') % value)
-        dn_value = value.replace('%(user)s', 'USER')
-    else:
-        dn_value = value
-    try:
-        ldap.dn.str2dn(dn_value.encode('utf-8'))
-    except ldap.DECODING_ERROR:
-        raise ValidationError(_('Invalid DN: %s') % value)
-
-
-def validate_ldap_dn_with_user(value):
-    validate_ldap_dn(value, with_user=True)
-
-
-def validate_ldap_bind_dn(value):
-    if not re.match(r'^[A-Za-z][A-Za-z0-9._-]*?\\[A-Za-z0-9 ._-]+?$', value.strip()) and not re.match(
-        r'^[a-zA-Z0-9_.+-]+@[a-zA-Z0-9-]+\.[a-zA-Z0-9-.]+$', value.strip()
-    ):
-        validate_ldap_dn(value)
-
-
-def validate_ldap_filter(value, with_user=False):
-    value = value.strip()
-    if not value:
-        return
-    if with_user:
-        if '%(user)s' not in value:
-            raise ValidationError(_('DN must include "%%(user)s" placeholder for username: %s') % value)
-        dn_value = value.replace('%(user)s', 'USER')
-    else:
-        dn_value = value
-    if re.match(r'^\([A-Za-z0-9-]+?=[^()]+?\)$', dn_value):
-        return
-    elif re.match(r'^\([&|!]\(.*?\)\)$', dn_value):
-        try:
-            map(validate_ldap_filter, ['(%s)' % x for x in dn_value[3:-2].split(')(')])
-            return
-        except ValidationError:
-            pass
-    raise ValidationError(_('Invalid filter: %s') % value)
-
-
-def validate_ldap_filter_with_user(value):
-    validate_ldap_filter(value, with_user=True)
-=======
-    'validate_tacacsplus_disallow_nonascii',
-]
-
-
-def validate_tacacsplus_disallow_nonascii(value):
-    try:
-        value.encode('ascii')
-    except (UnicodeEncodeError, UnicodeDecodeError):
-        raise ValidationError(_('TACACS+ secret does not allow non-ascii characters'))
->>>>>>> 01a18bec
+__all__ = []