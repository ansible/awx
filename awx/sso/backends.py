# Copyright (c) 2015 Ansible, Inc.
# All Rights Reserved.

# Python
import logging

# Django
from django.contrib.auth.models import User
from django.conf import settings as django_settings
<<<<<<< HEAD
from django.core.signals import setting_changed
from django.utils.encoding import force_str

# django-auth-ldap
from django_auth_ldap.backend import LDAPSettings as BaseLDAPSettings
from django_auth_ldap.backend import LDAPBackend as BaseLDAPBackend
from django_auth_ldap.backend import populate_user
from django.core.exceptions import ImproperlyConfigured

# radiusauth
from radiusauth.backends import RADIUSBackend as BaseRADIUSBackend

# tacacs+ auth
import tacacs_plus
=======
>>>>>>> c476564c

# Ansible Tower
from awx.sso.models import UserEnterpriseAuth

logger = logging.getLogger('awx.sso.backends')


def _decorate_enterprise_user(user, provider):
    user.set_unusable_password()
    user.save()
    enterprise_auth, _ = UserEnterpriseAuth.objects.get_or_create(user=user, provider=provider)
    return enterprise_auth


def _get_or_set_enterprise_user(username, password, provider):
    created = False
    try:
        user = User.objects.prefetch_related('enterprise_auth').get(username=username)
    except User.DoesNotExist:
        user = User(username=username)
        enterprise_auth = _decorate_enterprise_user(user, provider)
        logger.debug("Created enterprise user %s via %s backend." % (username, enterprise_auth.get_provider_display()))
        created = True
    if created or user.is_in_enterprise_category(provider):
        return user
    logger.warning("Enterprise user %s already defined in Tower." % username)


<<<<<<< HEAD
class RADIUSBackend(BaseRADIUSBackend):
    """
    Custom Radius backend to verify license status
    """

    def authenticate(self, request, username, password):
        if not django_settings.RADIUS_SERVER:
            return None
        return super(RADIUSBackend, self).authenticate(request, username, password)

    def get_user(self, user_id):
        if not django_settings.RADIUS_SERVER:
            return None
        user = super(RADIUSBackend, self).get_user(user_id)
        if not user.has_usable_password():
            return user

    def get_django_user(self, username, password=None, groups=[], is_staff=False, is_superuser=False):
        return _get_or_set_enterprise_user(force_str(username), force_str(password), 'radius')


class TACACSPlusBackend(object):
    """
    Custom TACACS+ auth backend for AWX
    """

    def authenticate(self, request, username, password):
        if not django_settings.TACACSPLUS_HOST:
            return None
        try:
            # Upstream TACACS+ client does not accept non-string, so convert if needed.
            tacacs_client = tacacs_plus.TACACSClient(
                django_settings.TACACSPLUS_HOST,
                django_settings.TACACSPLUS_PORT,
                django_settings.TACACSPLUS_SECRET,
                timeout=django_settings.TACACSPLUS_SESSION_TIMEOUT,
            )
            auth_kwargs = {'authen_type': tacacs_plus.TAC_PLUS_AUTHEN_TYPES[django_settings.TACACSPLUS_AUTH_PROTOCOL]}
            if django_settings.TACACSPLUS_AUTH_PROTOCOL:
                client_ip = self._get_client_ip(request)
                if client_ip:
                    auth_kwargs['rem_addr'] = client_ip
            auth = tacacs_client.authenticate(username, password, **auth_kwargs)
        except Exception as e:
            logger.exception("TACACS+ Authentication Error: %s" % str(e))
            return None
        if auth.valid:
            return _get_or_set_enterprise_user(username, password, 'tacacs+')

    def get_user(self, user_id):
        if not django_settings.TACACSPLUS_HOST:
            return None
        try:
            return User.objects.get(pk=user_id)
        except User.DoesNotExist:
            return None

    def _get_client_ip(self, request):
        if not request or not hasattr(request, 'META'):
            return None

        x_forwarded_for = request.META.get('HTTP_X_FORWARDED_FOR')
        if x_forwarded_for:
            ip = x_forwarded_for.split(',')[0]
        else:
            ip = request.META.get('REMOTE_ADDR')
        return ip


def _update_m2m_from_groups(ldap_user, opts, remove=True):
    """
    Hepler function to evaluate the LDAP team/org options to determine if LDAP user should
      be a member of the team/org based on their ldap group dns.

    Returns:
        True - User should be added
        False - User should be removed
        None - Users membership should not be changed
    """
    if opts is None:
        return None
    elif not opts:
        pass
    elif isinstance(opts, bool) and opts is True:
        return True
    else:
        if isinstance(opts, str):
            opts = [opts]
        # If any of the users groups matches any of the list options
        for group_dn in opts:
            if not isinstance(group_dn, str):
                continue
            if ldap_user._get_groups().is_member_of(group_dn):
                return True
    if remove:
        return False
    return None


@receiver(populate_user, dispatch_uid='populate-ldap-user')
def on_populate_user(sender, **kwargs):
    """
    Handle signal from LDAP backend to populate the user object.  Update user
    organization/team memberships according to their LDAP groups.
    """
    user = kwargs['user']
    ldap_user = kwargs['ldap_user']
    backend = ldap_user.backend

    # Boolean to determine if we should force an user update
    # to avoid duplicate SQL update statements
    force_user_update = False

    # Prefetch user's groups to prevent LDAP queries for each org/team when
    # checking membership.
    ldap_user._get_groups().get_group_dns()

    # If the LDAP user has a first or last name > $maxlen chars, truncate it
    for field in ('first_name', 'last_name'):
        max_len = User._meta.get_field(field).max_length
        field_len = len(getattr(user, field))
        if field_len > max_len:
            setattr(user, field, getattr(user, field)[:max_len])
            force_user_update = True
            logger.warning('LDAP user {} has {} > max {} characters'.format(user.username, field, max_len))

    org_map = getattr(backend.settings, 'ORGANIZATION_MAP', {})
    team_map_settings = getattr(backend.settings, 'TEAM_MAP', {})
    orgs_list = list(org_map.keys())
    team_map = {}
    for team_name, team_opts in team_map_settings.items():
        if not team_opts.get('organization', None):
            # You can't save the LDAP config in the UI w/o an org (or '' or null as the org) so if we somehow got this condition its an error
            logger.error("Team named {} in LDAP team map settings is invalid due to missing organization".format(team_name))
            continue
        team_map[team_name] = team_opts['organization']

    create_org_and_teams(orgs_list, team_map, 'LDAP')

    # Compute in memory what the state is of the different LDAP orgs
    org_roles_and_ldap_attributes = {'admin_role': 'admins', 'auditor_role': 'auditors', 'member_role': 'users'}
    desired_org_states = {}
    for org_name, org_opts in org_map.items():
        remove = bool(org_opts.get('remove', True))
        desired_org_states[org_name] = {}
        for org_role_name in org_roles_and_ldap_attributes.keys():
            ldap_name = org_roles_and_ldap_attributes[org_role_name]
            opts = org_opts.get(ldap_name, None)
            remove = bool(org_opts.get('remove_{}'.format(ldap_name), remove))
            desired_org_states[org_name][org_role_name] = _update_m2m_from_groups(ldap_user, opts, remove)

        # If everything returned None (because there was no configuration) we can remove this org from our map
        # This will prevent us from loading the org in the next query
        if all(desired_org_states[org_name][org_role_name] is None for org_role_name in org_roles_and_ldap_attributes.keys()):
            del desired_org_states[org_name]

    # Compute in memory what the state is of the different LDAP teams
    desired_team_states = {}
    for team_name, team_opts in team_map_settings.items():
        if 'organization' not in team_opts:
            continue
        users_opts = team_opts.get('users', None)
        remove = bool(team_opts.get('remove', True))
        state = _update_m2m_from_groups(ldap_user, users_opts, remove)
        if state is not None:
            organization = team_opts['organization']
            if organization not in desired_team_states:
                desired_team_states[organization] = {}
            desired_team_states[organization][team_name] = {'member_role': state}

    # Check if user.profile is available, otherwise force user.save()
    try:
        _ = user.profile
    except ValueError:
        force_user_update = True
    finally:
        if force_user_update:
            user.save()

    # Update user profile to store LDAP DN.
    profile = user.profile
    if profile.ldap_dn != ldap_user.dn:
        profile.ldap_dn = ldap_user.dn
        profile.save()

    reconcile_users_org_team_mappings(user, desired_org_states, desired_team_states, 'LDAP')
=======
class TowerSAMLIdentityProvider(BaseSAMLIdentityProvider):
    """
    Custom Identity Provider to make attributes to what we expect.
    """

    def get_user_permanent_id(self, attributes):
        uid = attributes[self.conf.get('attr_user_permanent_id', OID_USERID)]
        if isinstance(uid, str):
            return uid
        return uid[0]

    def get_attr(self, attributes, conf_key, default_attribute):
        """
        Get the attribute 'default_attribute' out of the attributes,
        unless self.conf[conf_key] overrides the default by specifying
        another attribute to use.
        """
        key = self.conf.get(conf_key, default_attribute)
        value = attributes[key] if key in attributes else None
        # In certain implementations (like https://pagure.io/ipsilon) this value is a string, not a list
        if isinstance(value, (list, tuple)):
            value = value[0]
        if conf_key in ('attr_first_name', 'attr_last_name', 'attr_username', 'attr_email') and value is None:
            logger.warning(
                "Could not map user detail '%s' from SAML attribute '%s'; update SOCIAL_AUTH_SAML_ENABLED_IDPS['%s']['%s'] with the correct SAML attribute.",
                conf_key[5:],
                key,
                self.name,
                conf_key,
            )
        return str(value) if value is not None else value


class SAMLAuth(BaseSAMLAuth):
    """
    Custom SAMLAuth backend to verify license status
    """

    def get_idp(self, idp_name):
        idp_config = self.setting('ENABLED_IDPS')[idp_name]
        return TowerSAMLIdentityProvider(idp_name, **idp_config)

    def authenticate(self, request, *args, **kwargs):
        if not all(
            [
                django_settings.SOCIAL_AUTH_SAML_SP_ENTITY_ID,
                django_settings.SOCIAL_AUTH_SAML_SP_PUBLIC_CERT,
                django_settings.SOCIAL_AUTH_SAML_SP_PRIVATE_KEY,
                django_settings.SOCIAL_AUTH_SAML_ORG_INFO,
                django_settings.SOCIAL_AUTH_SAML_TECHNICAL_CONTACT,
                django_settings.SOCIAL_AUTH_SAML_SUPPORT_CONTACT,
                django_settings.SOCIAL_AUTH_SAML_ENABLED_IDPS,
            ]
        ):
            return None
        pipeline_result = super(SAMLAuth, self).authenticate(request, *args, **kwargs)

        if isinstance(pipeline_result, HttpResponse):
            return pipeline_result
        else:
            user = pipeline_result

        # Comes from https://github.com/omab/python-social-auth/blob/v0.2.21/social/backends/base.py#L91
        if getattr(user, 'is_new', False):
            enterprise_auth = _decorate_enterprise_user(user, 'saml')
            logger.debug("Created enterprise user %s from %s backend." % (user.username, enterprise_auth.get_provider_display()))
        elif user and not user.is_in_enterprise_category('saml'):
            return None
        if user:
            logger.debug("Enterprise user %s already created in Tower." % user.username)
        return user

    def get_user(self, user_id):
        if not all(
            [
                django_settings.SOCIAL_AUTH_SAML_SP_ENTITY_ID,
                django_settings.SOCIAL_AUTH_SAML_SP_PUBLIC_CERT,
                django_settings.SOCIAL_AUTH_SAML_SP_PRIVATE_KEY,
                django_settings.SOCIAL_AUTH_SAML_ORG_INFO,
                django_settings.SOCIAL_AUTH_SAML_TECHNICAL_CONTACT,
                django_settings.SOCIAL_AUTH_SAML_SUPPORT_CONTACT,
                django_settings.SOCIAL_AUTH_SAML_ENABLED_IDPS,
            ]
        ):
            return None
        return super(SAMLAuth, self).get_user(user_id)
>>>>>>> c476564c
<|MERGE_RESOLUTION|>--- conflicted
+++ resolved
@@ -7,23 +7,6 @@
 # Django
 from django.contrib.auth.models import User
 from django.conf import settings as django_settings
-<<<<<<< HEAD
-from django.core.signals import setting_changed
-from django.utils.encoding import force_str
-
-# django-auth-ldap
-from django_auth_ldap.backend import LDAPSettings as BaseLDAPSettings
-from django_auth_ldap.backend import LDAPBackend as BaseLDAPBackend
-from django_auth_ldap.backend import populate_user
-from django.core.exceptions import ImproperlyConfigured
-
-# radiusauth
-from radiusauth.backends import RADIUSBackend as BaseRADIUSBackend
-
-# tacacs+ auth
-import tacacs_plus
-=======
->>>>>>> c476564c
 
 # Ansible Tower
 from awx.sso.models import UserEnterpriseAuth
@@ -49,281 +32,4 @@
         created = True
     if created or user.is_in_enterprise_category(provider):
         return user
-    logger.warning("Enterprise user %s already defined in Tower." % username)
-
-
-<<<<<<< HEAD
-class RADIUSBackend(BaseRADIUSBackend):
-    """
-    Custom Radius backend to verify license status
-    """
-
-    def authenticate(self, request, username, password):
-        if not django_settings.RADIUS_SERVER:
-            return None
-        return super(RADIUSBackend, self).authenticate(request, username, password)
-
-    def get_user(self, user_id):
-        if not django_settings.RADIUS_SERVER:
-            return None
-        user = super(RADIUSBackend, self).get_user(user_id)
-        if not user.has_usable_password():
-            return user
-
-    def get_django_user(self, username, password=None, groups=[], is_staff=False, is_superuser=False):
-        return _get_or_set_enterprise_user(force_str(username), force_str(password), 'radius')
-
-
-class TACACSPlusBackend(object):
-    """
-    Custom TACACS+ auth backend for AWX
-    """
-
-    def authenticate(self, request, username, password):
-        if not django_settings.TACACSPLUS_HOST:
-            return None
-        try:
-            # Upstream TACACS+ client does not accept non-string, so convert if needed.
-            tacacs_client = tacacs_plus.TACACSClient(
-                django_settings.TACACSPLUS_HOST,
-                django_settings.TACACSPLUS_PORT,
-                django_settings.TACACSPLUS_SECRET,
-                timeout=django_settings.TACACSPLUS_SESSION_TIMEOUT,
-            )
-            auth_kwargs = {'authen_type': tacacs_plus.TAC_PLUS_AUTHEN_TYPES[django_settings.TACACSPLUS_AUTH_PROTOCOL]}
-            if django_settings.TACACSPLUS_AUTH_PROTOCOL:
-                client_ip = self._get_client_ip(request)
-                if client_ip:
-                    auth_kwargs['rem_addr'] = client_ip
-            auth = tacacs_client.authenticate(username, password, **auth_kwargs)
-        except Exception as e:
-            logger.exception("TACACS+ Authentication Error: %s" % str(e))
-            return None
-        if auth.valid:
-            return _get_or_set_enterprise_user(username, password, 'tacacs+')
-
-    def get_user(self, user_id):
-        if not django_settings.TACACSPLUS_HOST:
-            return None
-        try:
-            return User.objects.get(pk=user_id)
-        except User.DoesNotExist:
-            return None
-
-    def _get_client_ip(self, request):
-        if not request or not hasattr(request, 'META'):
-            return None
-
-        x_forwarded_for = request.META.get('HTTP_X_FORWARDED_FOR')
-        if x_forwarded_for:
-            ip = x_forwarded_for.split(',')[0]
-        else:
-            ip = request.META.get('REMOTE_ADDR')
-        return ip
-
-
-def _update_m2m_from_groups(ldap_user, opts, remove=True):
-    """
-    Hepler function to evaluate the LDAP team/org options to determine if LDAP user should
-      be a member of the team/org based on their ldap group dns.
-
-    Returns:
-        True - User should be added
-        False - User should be removed
-        None - Users membership should not be changed
-    """
-    if opts is None:
-        return None
-    elif not opts:
-        pass
-    elif isinstance(opts, bool) and opts is True:
-        return True
-    else:
-        if isinstance(opts, str):
-            opts = [opts]
-        # If any of the users groups matches any of the list options
-        for group_dn in opts:
-            if not isinstance(group_dn, str):
-                continue
-            if ldap_user._get_groups().is_member_of(group_dn):
-                return True
-    if remove:
-        return False
-    return None
-
-
-@receiver(populate_user, dispatch_uid='populate-ldap-user')
-def on_populate_user(sender, **kwargs):
-    """
-    Handle signal from LDAP backend to populate the user object.  Update user
-    organization/team memberships according to their LDAP groups.
-    """
-    user = kwargs['user']
-    ldap_user = kwargs['ldap_user']
-    backend = ldap_user.backend
-
-    # Boolean to determine if we should force an user update
-    # to avoid duplicate SQL update statements
-    force_user_update = False
-
-    # Prefetch user's groups to prevent LDAP queries for each org/team when
-    # checking membership.
-    ldap_user._get_groups().get_group_dns()
-
-    # If the LDAP user has a first or last name > $maxlen chars, truncate it
-    for field in ('first_name', 'last_name'):
-        max_len = User._meta.get_field(field).max_length
-        field_len = len(getattr(user, field))
-        if field_len > max_len:
-            setattr(user, field, getattr(user, field)[:max_len])
-            force_user_update = True
-            logger.warning('LDAP user {} has {} > max {} characters'.format(user.username, field, max_len))
-
-    org_map = getattr(backend.settings, 'ORGANIZATION_MAP', {})
-    team_map_settings = getattr(backend.settings, 'TEAM_MAP', {})
-    orgs_list = list(org_map.keys())
-    team_map = {}
-    for team_name, team_opts in team_map_settings.items():
-        if not team_opts.get('organization', None):
-            # You can't save the LDAP config in the UI w/o an org (or '' or null as the org) so if we somehow got this condition its an error
-            logger.error("Team named {} in LDAP team map settings is invalid due to missing organization".format(team_name))
-            continue
-        team_map[team_name] = team_opts['organization']
-
-    create_org_and_teams(orgs_list, team_map, 'LDAP')
-
-    # Compute in memory what the state is of the different LDAP orgs
-    org_roles_and_ldap_attributes = {'admin_role': 'admins', 'auditor_role': 'auditors', 'member_role': 'users'}
-    desired_org_states = {}
-    for org_name, org_opts in org_map.items():
-        remove = bool(org_opts.get('remove', True))
-        desired_org_states[org_name] = {}
-        for org_role_name in org_roles_and_ldap_attributes.keys():
-            ldap_name = org_roles_and_ldap_attributes[org_role_name]
-            opts = org_opts.get(ldap_name, None)
-            remove = bool(org_opts.get('remove_{}'.format(ldap_name), remove))
-            desired_org_states[org_name][org_role_name] = _update_m2m_from_groups(ldap_user, opts, remove)
-
-        # If everything returned None (because there was no configuration) we can remove this org from our map
-        # This will prevent us from loading the org in the next query
-        if all(desired_org_states[org_name][org_role_name] is None for org_role_name in org_roles_and_ldap_attributes.keys()):
-            del desired_org_states[org_name]
-
-    # Compute in memory what the state is of the different LDAP teams
-    desired_team_states = {}
-    for team_name, team_opts in team_map_settings.items():
-        if 'organization' not in team_opts:
-            continue
-        users_opts = team_opts.get('users', None)
-        remove = bool(team_opts.get('remove', True))
-        state = _update_m2m_from_groups(ldap_user, users_opts, remove)
-        if state is not None:
-            organization = team_opts['organization']
-            if organization not in desired_team_states:
-                desired_team_states[organization] = {}
-            desired_team_states[organization][team_name] = {'member_role': state}
-
-    # Check if user.profile is available, otherwise force user.save()
-    try:
-        _ = user.profile
-    except ValueError:
-        force_user_update = True
-    finally:
-        if force_user_update:
-            user.save()
-
-    # Update user profile to store LDAP DN.
-    profile = user.profile
-    if profile.ldap_dn != ldap_user.dn:
-        profile.ldap_dn = ldap_user.dn
-        profile.save()
-
-    reconcile_users_org_team_mappings(user, desired_org_states, desired_team_states, 'LDAP')
-=======
-class TowerSAMLIdentityProvider(BaseSAMLIdentityProvider):
-    """
-    Custom Identity Provider to make attributes to what we expect.
-    """
-
-    def get_user_permanent_id(self, attributes):
-        uid = attributes[self.conf.get('attr_user_permanent_id', OID_USERID)]
-        if isinstance(uid, str):
-            return uid
-        return uid[0]
-
-    def get_attr(self, attributes, conf_key, default_attribute):
-        """
-        Get the attribute 'default_attribute' out of the attributes,
-        unless self.conf[conf_key] overrides the default by specifying
-        another attribute to use.
-        """
-        key = self.conf.get(conf_key, default_attribute)
-        value = attributes[key] if key in attributes else None
-        # In certain implementations (like https://pagure.io/ipsilon) this value is a string, not a list
-        if isinstance(value, (list, tuple)):
-            value = value[0]
-        if conf_key in ('attr_first_name', 'attr_last_name', 'attr_username', 'attr_email') and value is None:
-            logger.warning(
-                "Could not map user detail '%s' from SAML attribute '%s'; update SOCIAL_AUTH_SAML_ENABLED_IDPS['%s']['%s'] with the correct SAML attribute.",
-                conf_key[5:],
-                key,
-                self.name,
-                conf_key,
-            )
-        return str(value) if value is not None else value
-
-
-class SAMLAuth(BaseSAMLAuth):
-    """
-    Custom SAMLAuth backend to verify license status
-    """
-
-    def get_idp(self, idp_name):
-        idp_config = self.setting('ENABLED_IDPS')[idp_name]
-        return TowerSAMLIdentityProvider(idp_name, **idp_config)
-
-    def authenticate(self, request, *args, **kwargs):
-        if not all(
-            [
-                django_settings.SOCIAL_AUTH_SAML_SP_ENTITY_ID,
-                django_settings.SOCIAL_AUTH_SAML_SP_PUBLIC_CERT,
-                django_settings.SOCIAL_AUTH_SAML_SP_PRIVATE_KEY,
-                django_settings.SOCIAL_AUTH_SAML_ORG_INFO,
-                django_settings.SOCIAL_AUTH_SAML_TECHNICAL_CONTACT,
-                django_settings.SOCIAL_AUTH_SAML_SUPPORT_CONTACT,
-                django_settings.SOCIAL_AUTH_SAML_ENABLED_IDPS,
-            ]
-        ):
-            return None
-        pipeline_result = super(SAMLAuth, self).authenticate(request, *args, **kwargs)
-
-        if isinstance(pipeline_result, HttpResponse):
-            return pipeline_result
-        else:
-            user = pipeline_result
-
-        # Comes from https://github.com/omab/python-social-auth/blob/v0.2.21/social/backends/base.py#L91
-        if getattr(user, 'is_new', False):
-            enterprise_auth = _decorate_enterprise_user(user, 'saml')
-            logger.debug("Created enterprise user %s from %s backend." % (user.username, enterprise_auth.get_provider_display()))
-        elif user and not user.is_in_enterprise_category('saml'):
-            return None
-        if user:
-            logger.debug("Enterprise user %s already created in Tower." % user.username)
-        return user
-
-    def get_user(self, user_id):
-        if not all(
-            [
-                django_settings.SOCIAL_AUTH_SAML_SP_ENTITY_ID,
-                django_settings.SOCIAL_AUTH_SAML_SP_PUBLIC_CERT,
-                django_settings.SOCIAL_AUTH_SAML_SP_PRIVATE_KEY,
-                django_settings.SOCIAL_AUTH_SAML_ORG_INFO,
-                django_settings.SOCIAL_AUTH_SAML_TECHNICAL_CONTACT,
-                django_settings.SOCIAL_AUTH_SAML_SUPPORT_CONTACT,
-                django_settings.SOCIAL_AUTH_SAML_ENABLED_IDPS,
-            ]
-        ):
-            return None
-        return super(SAMLAuth, self).get_user(user_id)
->>>>>>> c476564c
+    logger.warning("Enterprise user %s already defined in Tower." % username)