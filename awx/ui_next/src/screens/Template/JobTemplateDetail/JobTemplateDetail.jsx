--- conflicted
+++ resolved
@@ -245,13 +245,9 @@
         {webhook_service && (
           <Detail
             label={t`Webhook Service`}
-<<<<<<< HEAD
             value={
               webhook_translation(webhook_service)
             }
-=======
-            value={webhook_service === 'github' ? t`GitHub` : t`GitLab`}
->>>>>>> d3b20e65
           />
         )}
         {webhook_receiver && (
