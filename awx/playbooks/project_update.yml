--- conflicted
+++ resolved
@@ -124,15 +124,12 @@
 
 - hosts: localhost
   gather_facts: false
-<<<<<<< HEAD
+  connection: local
+  name: Install content with ansible-galaxy command if necessary
   vars:
     yaml_exts:
       - {ext: .yml}
       - {ext: .yaml}
-=======
-  connection: local
-  name: Install content with ansible-galaxy command if necessary
->>>>>>> 0362c88e
   tasks:
 
     - block:
