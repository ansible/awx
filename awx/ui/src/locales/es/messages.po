msgid ""
msgstr ""
"POT-Creation-Date: 2021-06-08 18:28+0000\n"
"Mime-Version: 1.0\n"
"Language: es\n"
"Content-Type: text/plain; charset=UTF-8\n"

#: components/Schedule/ScheduleOccurrences/ScheduleOccurrences.js:43
msgid "(Limited to first 10)"
msgstr "(Limitado a los primeros 10)"

#: components/TemplateList/TemplateListItem.js:98
#: screens/Template/JobTemplateDetail/JobTemplateDetail.js:161
#: screens/Template/WorkflowJobTemplateDetail/WorkflowJobTemplateDetail.js:89
msgid "(Prompt on launch)"
msgstr "(Preguntar al ejecutar)"

#: screens/Credential/CredentialDetail/CredentialDetail.js:269
msgid "* This field will be retrieved from an external secret management system using the specified credential."
msgstr "* Este campo se recuperará de un sistema de gestión de claves secretas externo con la credencial especificada."

#: screens/Inventory/InventorySourceDetail/InventorySourceDetail.js:229
msgid "/ (project root)"
msgstr "/ (raíz del proyecto)"

#: components/AdHocCommands/AdHocCommands.js:30
#: components/LaunchPrompt/steps/OtherPromptsStep.js:134
#: components/PromptDetail/PromptDetail.js:97
#: components/PromptDetail/PromptInventorySourceDetail.js:36
#: components/PromptDetail/PromptJobTemplateDetail.js:46
#: components/Schedule/ScheduleDetail/ScheduleDetail.js:71
#: screens/Template/JobTemplateDetail/JobTemplateDetail.js:105
#: screens/Template/shared/JobTemplateForm.js:210
msgid "0 (Normal)"
msgstr "0 (Normal)"

#: screens/Inventory/InventorySourceDetail/InventorySourceDetail.js:109
#: screens/Inventory/shared/InventorySourceSubForms/SharedFields.js:79
msgid "0 (Warning)"
msgstr "0 (Advertencia)"

#: screens/Inventory/InventorySourceDetail/InventorySourceDetail.js:110
#: screens/Inventory/shared/InventorySourceSubForms/SharedFields.js:80
msgid "1 (Info)"
msgstr "1 (Información)"

#: components/AdHocCommands/AdHocCommands.js:31
#: components/LaunchPrompt/steps/OtherPromptsStep.js:135
#: components/PromptDetail/PromptDetail.js:98
#: components/PromptDetail/PromptInventorySourceDetail.js:37
#: components/PromptDetail/PromptJobTemplateDetail.js:47
#: components/Schedule/ScheduleDetail/ScheduleDetail.js:72
#: screens/Template/JobTemplateDetail/JobTemplateDetail.js:106
#: screens/Template/shared/JobTemplateForm.js:211
msgid "1 (Verbose)"
msgstr "1 (Nivel de detalle)"

#: screens/Inventory/InventorySourceDetail/InventorySourceDetail.js:111
#: screens/Inventory/shared/InventorySourceSubForms/SharedFields.js:81
msgid "2 (Debug)"
msgstr "2 (Depurar)"

#: components/AdHocCommands/AdHocCommands.js:32
#: components/LaunchPrompt/steps/OtherPromptsStep.js:136
#: components/PromptDetail/PromptDetail.js:99
#: components/PromptDetail/PromptInventorySourceDetail.js:38
#: components/PromptDetail/PromptJobTemplateDetail.js:48
#: components/Schedule/ScheduleDetail/ScheduleDetail.js:73
#: screens/Template/JobTemplateDetail/JobTemplateDetail.js:107
#: screens/Template/shared/JobTemplateForm.js:212
msgid "2 (More Verbose)"
msgstr "2 (Más nivel de detalle)"

#: components/AdHocCommands/AdHocCommands.js:33
#: components/LaunchPrompt/steps/OtherPromptsStep.js:137
#: components/PromptDetail/PromptDetail.js:100
#: components/PromptDetail/PromptInventorySourceDetail.js:39
#: components/PromptDetail/PromptJobTemplateDetail.js:49
#: components/Schedule/ScheduleDetail/ScheduleDetail.js:74
#: screens/Template/JobTemplateDetail/JobTemplateDetail.js:108
#: screens/Template/shared/JobTemplateForm.js:213
msgid "3 (Debug)"
msgstr "3 (Depurar)"

#: components/AdHocCommands/AdHocCommands.js:34
#: components/LaunchPrompt/steps/OtherPromptsStep.js:138
#: components/PromptDetail/PromptDetail.js:101
#: components/PromptDetail/PromptInventorySourceDetail.js:40
#: components/PromptDetail/PromptJobTemplateDetail.js:50
#: components/Schedule/ScheduleDetail/ScheduleDetail.js:75
#: screens/Template/JobTemplateDetail/JobTemplateDetail.js:109
#: screens/Template/shared/JobTemplateForm.js:214
msgid "4 (Connection Debug)"
msgstr "4 (Depuración de la conexión)"

#: screens/Template/JobTemplateDetail/JobTemplateDetail.js:110
msgid "5 (WinRM Debug)"
msgstr "5 (Depuración de WinRM)"

#: screens/Project/shared/ProjectSubForms/GitSubForm.js:56
msgid ""
"A refspec to fetch (passed to the Ansible git\n"
"module). This parameter allows access to references via\n"
"the branch field not otherwise available."
msgstr "Un refspec para extraer (pasado al módulo git de Ansible). Este parámetro permite el acceso a las referencias a través del campo de rama no disponible de otra manera."

#: screens/Setting/Subscription/SubscriptionEdit/SubscriptionStep.js:123
msgid "A subscription manifest is an export of a Red Hat Subscription. To generate a subscription manifest, go to <0>access.redhat.com</0>. For more information, see the <1>User Guide</1>."
msgstr "Un manifiesto de suscripción es una exportación de una suscripción de Red Hat. Para generar un manifiesto de suscripción, vaya a <0>access.redhat.com</0>. Para más información, consulte el <1>Manual del usuario</1>."

#: screens/Job/WorkflowOutput/WorkflowOutputNode.js:143
#: screens/Template/WorkflowJobTemplateVisualizer/VisualizerNode.js:299
msgid "ALL"
msgstr "TODOS"

#: screens/NotificationTemplate/NotificationTemplateDetail/NotificationTemplateDetail.js:274
msgid "API Service/Integration Key"
msgstr "Servicio API/Clave de integración"

#: screens/NotificationTemplate/shared/TypeInputsSubForm.js:289
msgid "API Token"
msgstr "Token API"

#: screens/NotificationTemplate/shared/TypeInputsSubForm.js:304
msgid "API service/integration key"
msgstr "Servicio API/clave de integración"

#: components/AppContainer/PageHeaderToolbar.js:123
msgid "About"
msgstr "Acerca de"

#: routeConfig.js:90
#: screens/ActivityStream/ActivityStream.js:170
#: screens/Credential/Credential.js:72
#: screens/Credential/Credentials.js:28
#: screens/Inventory/Inventories.js:58
#: screens/Inventory/Inventory.js:63
#: screens/Inventory/SmartInventory.js:66
#: screens/Organization/Organization.js:123
#: screens/Organization/Organizations.js:31
#: screens/Project/Project.js:104
#: screens/Project/Projects.js:29
#: screens/Team/Team.js:56
#: screens/Team/Teams.js:30
#: screens/Template/Template.js:135
#: screens/Template/Templates.js:44
#: screens/Template/WorkflowJobTemplate.js:117
msgid "Access"
msgstr "Acceso"

#: screens/Setting/MiscAuthentication/MiscAuthenticationEdit/MiscAuthenticationEdit.js:75
msgid "Access Token Expiration"
msgstr "Expiración del token de acceso"

#: screens/NotificationTemplate/NotificationTemplateDetail/NotificationTemplateDetail.js:338
#: screens/NotificationTemplate/shared/TypeInputsSubForm.js:425
msgid "Account SID"
msgstr "Cuenta SID"

#: screens/NotificationTemplate/shared/TypeInputsSubForm.js:398
msgid "Account token"
msgstr "Cuenta token"

#: screens/ActivityStream/ActivityStreamDetailButton.js:50
msgid "Action"
msgstr "Acción"

#: components/JobList/JobList.js:241
#: components/JobList/JobListItem.js:96
#: components/Schedule/ScheduleList/ScheduleList.js:171
#: components/Schedule/ScheduleList/ScheduleListItem.js:111
#: components/SelectedList/DraggableSelectedList.js:101
#: components/TemplateList/TemplateList.js:230
#: components/TemplateList/TemplateListItem.js:178
#: screens/ActivityStream/ActivityStream.js:257
#: screens/ActivityStream/ActivityStreamListItem.js:49
#: screens/Application/ApplicationsList/ApplicationListItem.js:45
#: screens/Application/ApplicationsList/ApplicationsList.js:160
#: screens/Credential/CredentialList/CredentialList.js:147
#: screens/Credential/CredentialList/CredentialListItem.js:63
#: screens/CredentialType/CredentialTypeList/CredentialTypeList.js:177
#: screens/CredentialType/CredentialTypeList/CredentialTypeListItem.js:35
#: screens/ExecutionEnvironment/ExecutionEnvironmentList/ExecutionEnvironmentList.js:154
#: screens/ExecutionEnvironment/ExecutionEnvironmentList/ExecutionEnvironmentListItem.js:76
#: screens/Host/HostGroups/HostGroupItem.js:34
#: screens/Host/HostGroups/HostGroupsList.js:177
#: screens/Host/HostList/HostList.js:163
#: screens/Host/HostList/HostListItem.js:64
#: screens/InstanceGroup/InstanceGroupList/InstanceGroupList.js:293
#: screens/InstanceGroup/InstanceGroupList/InstanceGroupListItem.js:75
#: screens/InstanceGroup/Instances/InstanceList.js:259
#: screens/InstanceGroup/Instances/InstanceListItem.js:178
#: screens/Inventory/InventoryGroupHosts/InventoryGroupHostList.js:215
#: screens/Inventory/InventoryGroupHosts/InventoryGroupHostListItem.js:48
#: screens/Inventory/InventoryGroups/InventoryGroupItem.js:39
#: screens/Inventory/InventoryGroups/InventoryGroupsList.js:143
#: screens/Inventory/InventoryHostGroups/InventoryHostGroupItem.js:38
#: screens/Inventory/InventoryHostGroups/InventoryHostGroupsList.js:187
#: screens/Inventory/InventoryHosts/InventoryHostItem.js:38
#: screens/Inventory/InventoryHosts/InventoryHostList.js:139
#: screens/Inventory/InventoryList/InventoryList.js:207
#: screens/Inventory/InventoryList/InventoryListItem.js:113
#: screens/Inventory/InventoryRelatedGroups/InventoryRelatedGroupList.js:232
#: screens/Inventory/InventoryRelatedGroups/InventoryRelatedGroupListItem.js:40
#: screens/Inventory/InventorySources/InventorySourceList.js:215
#: screens/Inventory/InventorySources/InventorySourceListItem.js:100
#: screens/ManagementJob/ManagementJobList/ManagementJobList.js:102
#: screens/ManagementJob/ManagementJobList/ManagementJobListItem.js:72
#: screens/NotificationTemplate/NotificationTemplateList/NotificationTemplateList.js:196
#: screens/NotificationTemplate/NotificationTemplateList/NotificationTemplateListItem.js:121
#: screens/Organization/OrganizationList/OrganizationList.js:146
#: screens/Organization/OrganizationList/OrganizationListItem.js:69
#: screens/Organization/OrganizationTeams/OrganizationTeamList.js:86
#: screens/Organization/OrganizationTeams/OrganizationTeamListItem.js:17
#: screens/Project/ProjectJobTemplatesList/ProjectJobTemplatesList.js:159
#: screens/Project/ProjectJobTemplatesList/ProjectJobTemplatesListItem.js:79
#: screens/Project/ProjectList/ProjectList.js:211
#: screens/Project/ProjectList/ProjectListItem.js:209
#: screens/Team/TeamList/TeamList.js:144
#: screens/Team/TeamList/TeamListItem.js:47
#: screens/Template/Survey/SurveyList.js:105
#: screens/Template/Survey/SurveyList.js:105
#: screens/Template/Survey/SurveyListItem.js:85
#: screens/User/UserList/UserList.js:160
#: screens/User/UserList/UserListItem.js:60
msgid "Actions"
msgstr "Acciones"

#: components/PromptDetail/PromptJobTemplateDetail.js:105
#: components/PromptDetail/PromptWFJobTemplateDetail.js:61
#: components/TemplateList/TemplateListItem.js:257
#: screens/Host/HostDetail/HostDetail.js:71
#: screens/Host/HostList/HostListItem.js:89
#: screens/Inventory/InventoryGroupHosts/InventoryGroupHostList.js:214
#: screens/Inventory/InventoryGroupHosts/InventoryGroupHostListItem.js:45
#: screens/Inventory/InventoryHostDetail/InventoryHostDetail.js:77
#: screens/Inventory/SmartInventoryDetail/SmartInventoryDetail.js:100
#: screens/Inventory/SmartInventoryHostDetail/SmartInventoryHostDetail.js:33
#: screens/Template/WorkflowJobTemplateDetail/WorkflowJobTemplateDetail.js:115
msgid "Activity"
msgstr "Actividad"

#: routeConfig.js:47
#: screens/ActivityStream/ActivityStream.js:111
#: screens/Setting/Settings.js:43
msgid "Activity Stream"
msgstr "Flujo de actividad"

#: screens/ActivityStream/ActivityStream.js:114
msgid "Activity Stream type selector"
msgstr "Selector de tipo de flujo de actividad"

#: screens/WorkflowApproval/WorkflowApprovalDetail/WorkflowApprovalDetail.js:107
msgid "Actor"
msgstr "Actor"

#: components/AddDropDownButton/AddDropDownButton.js:39
#: components/PaginatedTable/ToolbarAddButton.js:14
msgid "Add"
msgstr "Añadir"

#: screens/Template/WorkflowJobTemplateVisualizer/Modals/LinkModals/LinkAddModal.js:14
msgid "Add Link"
msgstr "Agregar enlace"

#: screens/Template/WorkflowJobTemplateVisualizer/Modals/NodeModals/NodeAddModal.js:78
msgid "Add Node"
msgstr "Agregar nodo"

#: screens/Template/Templates.js:48
msgid "Add Question"
msgstr "Agregar pregunta"

#: components/AddRole/AddResourceRole.js:183
msgid "Add Roles"
msgstr "Agregar roles"

#: components/AddRole/AddResourceRole.js:180
msgid "Add Team Roles"
msgstr "Agregar roles de equipo"

#: components/AddRole/AddResourceRole.js:177
msgid "Add User Roles"
msgstr "Agregar roles de usuario"

#: components/Workflow/WorkflowStartNode.js:68
#: screens/Template/WorkflowJobTemplateVisualizer/VisualizerNode.js:211
msgid "Add a new node"
msgstr "Agregar un nuevo nodo"

#: screens/Template/WorkflowJobTemplateVisualizer/VisualizerLink.js:49
msgid "Add a new node between these two nodes"
msgstr "Agregar un nuevo nodo entre estos dos nodos"

#: screens/InstanceGroup/InstanceGroupList/InstanceGroupList.js:186
msgid "Add container group"
msgstr "Agregar grupo de contenedores"

#: screens/Inventory/InventoryRelatedGroups/InventoryRelatedGroupList.js:140
msgid "Add existing group"
msgstr "Agregar grupo existente"

#: screens/Inventory/InventoryGroupHosts/InventoryGroupHostList.js:152
msgid "Add existing host"
msgstr "Agregar host existente"

#: screens/InstanceGroup/InstanceGroupList/InstanceGroupList.js:187
msgid "Add instance group"
msgstr "Agregar grupo de instancias"

#: screens/Inventory/InventoryList/InventoryList.js:122
msgid "Add inventory"
msgstr "Agregar inventario"

#: components/TemplateList/TemplateList.js:136
msgid "Add job template"
msgstr "Agregar plantilla de trabajo"

#: screens/Inventory/InventoryRelatedGroups/InventoryRelatedGroupList.js:141
msgid "Add new group"
msgstr "Agregar nuevo grupo"

#: screens/Inventory/InventoryGroupHosts/InventoryGroupHostList.js:153
msgid "Add new host"
msgstr "Agregar nuevo host"

#: components/UserAndTeamAccessAdd/UserAndTeamAccessAdd.js:60
msgid "Add resource type"
msgstr "Agregar tipo de recurso"

#: screens/Inventory/InventoryList/InventoryList.js:123
msgid "Add smart inventory"
msgstr "Agregar inventario inteligente"

#: screens/Team/TeamRoles/TeamRolesList.js:202
msgid "Add team permissions"
msgstr "Agregar permisos de equipo"

#: screens/User/UserRoles/UserRolesList.js:198
msgid "Add user permissions"
msgstr "Agregar permisos de usuario"

#: components/TemplateList/TemplateList.js:137
msgid "Add workflow template"
msgstr "Agregar plantilla de flujo de trabajo"

#: routeConfig.js:111
#: screens/ActivityStream/ActivityStream.js:181
msgid "Administration"
msgstr "Administración"

#: components/DataListToolbar/DataListToolbar.js:126
#: screens/Job/JobOutput/JobOutputSearch.js:133
msgid "Advanced"
msgstr "Avanzado"

#: components/Search/AdvancedSearch.js:240
msgid "Advanced search documentation"
msgstr "Documentación de búsqueda avanzada"

#: components/Search/AdvancedSearch.js:222
msgid "Advanced search value input"
msgstr "Entrada de valores de búsqueda avanzada"

#: screens/Inventory/shared/InventorySourceSubForms/SharedFields.js:196
msgid ""
"After every project update where the SCM revision\n"
"changes, refresh the inventory from the selected source\n"
"before executing job tasks. This is intended for static content,\n"
"like the Ansible inventory .ini file format."
msgstr "Después de cada actualización del proyecto en el que se modifique la revisión SCM, actualice el inventario del origen seleccionado antes de llevar a cabo tareas. Esto está orientado a contenido estático, como el formato de archivo .ini del inventario Ansible."

#: components/Schedule/shared/FrequencyDetailSubform.js:506
msgid "After number of occurrences"
msgstr "Después del número de ocurrencias"

#: components/AlertModal/AlertModal.js:75
msgid "Alert modal"
msgstr "Modal de alerta"

#: components/LaunchButton/ReLaunchDropDown.js:48
#: components/PromptDetail/PromptDetail.js:120
#: screens/Metrics/Metrics.js:82
#: screens/Metrics/Metrics.js:82
#: screens/Template/WorkflowJobTemplateVisualizer/Modals/NodeModals/NodeTypeStep/NodeTypeStep.js:257
msgid "All"
msgstr "Todos"

#: screens/Dashboard/DashboardGraph.js:135
msgid "All job types"
msgstr "Todos los tipos de tarea"

#: screens/Dashboard/DashboardGraph.js:160
msgid "All jobs"
msgstr "Todas las tareas"

#: screens/Project/shared/ProjectSubForms/SharedFields.js:103
msgid "Allow Branch Override"
msgstr "Permitir la anulación de la rama"

#: components/PromptDetail/PromptProjectDetail.js:66
#: screens/Project/ProjectDetail/ProjectDetail.js:107
msgid "Allow branch override"
msgstr "Permitir la invalidación de la rama"

#: screens/Project/shared/ProjectSubForms/SharedFields.js:104
msgid ""
"Allow changing the Source Control branch or revision in a job\n"
"template that uses this project."
msgstr "Permitir el cambio de la rama o revisión de la fuente de control\n"
"en una plantilla de trabajo que utilice este proyecto."

#: screens/Application/shared/ApplicationForm.js:116
msgid "Allowed URIs list, space separated"
msgstr "Lista de URI permitidos, separados por espacios"

#: components/Workflow/WorkflowLegend.js:130
#: components/Workflow/WorkflowLinkHelp.js:24
#: screens/Template/WorkflowJobTemplateVisualizer/Modals/LinkModals/LinkModal.js:58
#: screens/Template/WorkflowJobTemplateVisualizer/Modals/NodeModals/RunStep.js:47
msgid "Always"
msgstr "Siempre"

#: screens/Template/WorkflowJobTemplateVisualizer/Modals/NodeModals/NodeTypeStep/InventorySourcesList.js:98
msgid "Amazon EC2"
msgstr "Amazon EC2"

#: components/Lookup/shared/LookupErrorMessage.js:12
msgid "An error occurred"
msgstr "Se ha producido un error"

#: components/LaunchPrompt/steps/useInventoryStep.js:35
msgid "An inventory must be selected"
msgstr "Debe seleccionar un inventario"

#: screens/Template/WorkflowJobTemplateVisualizer/Modals/NodeModals/NodeTypeStep/InventorySourcesList.js:105
#~ msgid "Ansible Tower"
#~ msgstr "Ansible Tower"

#: screens/NotificationTemplate/shared/CustomMessagesSubForm.js:96
msgid "Ansible Tower Documentation."
msgstr "Documentación de Ansible Tower."

#: screens/Template/Survey/SurveyQuestionForm.js:43
msgid "Answer type"
msgstr "Tipo de respuesta"

#: screens/Template/Survey/SurveyQuestionForm.js:171
msgid "Answer variable name"
msgstr "Nombre de la variable de respuesta"

#: components/PromptDetail/PromptDetail.js:120
#: screens/Template/WorkflowJobTemplateVisualizer/Modals/NodeModals/NodeTypeStep/NodeTypeStep.js:254
msgid "Any"
msgstr "Cualquiera"

#: components/Lookup/ApplicationLookup.js:83
#: screens/User/UserTokenDetail/UserTokenDetail.js:37
#: screens/User/shared/UserTokenForm.js:47
msgid "Application"
msgstr "Aplicación"

#: screens/User/UserTokenList/UserTokenList.js:183
msgid "Application Name"
msgstr "Nombre de la aplicación"

#: screens/Application/Applications.js:64
#: screens/Application/Applications.js:67
msgid "Application information"
msgstr "Información de la aplicación"

#: screens/User/UserTokenList/UserTokenList.js:123
#: screens/User/UserTokenList/UserTokenList.js:134
msgid "Application name"
msgstr "Nombre de la aplicación"

#: screens/Application/Application/Application.js:94
msgid "Application not found."
msgstr "No se encontró la aplicación."

#: components/Lookup/ApplicationLookup.js:95
#: routeConfig.js:135
#: screens/Application/Applications.js:25
#: screens/Application/Applications.js:34
#: screens/Application/ApplicationsList/ApplicationsList.js:113
#: screens/Application/ApplicationsList/ApplicationsList.js:148
#: util/getRelatedResourceDeleteDetails.js:208
msgid "Applications"
msgstr "Aplicaciones"

#: screens/ActivityStream/ActivityStream.js:202
msgid "Applications & Tokens"
msgstr "Aplicaciones y tokens"

#: components/NotificationList/NotificationListItem.js:35
#: components/NotificationList/NotificationListItem.js:36
#: components/Workflow/WorkflowLegend.js:114
#: screens/Template/WorkflowJobTemplateVisualizer/Modals/NodeModals/NodeTypeStep/NodeTypeStep.js:81
msgid "Approval"
msgstr "Aprobación"

#: screens/WorkflowApproval/WorkflowApprovalDetail/WorkflowApprovalDetail.js:176
#: screens/WorkflowApproval/WorkflowApprovalDetail/WorkflowApprovalDetail.js:181
#: screens/WorkflowApproval/WorkflowApprovalList/WorkflowApprovalListApproveButton.js:30
#: screens/WorkflowApproval/WorkflowApprovalList/WorkflowApprovalListApproveButton.js:45
#: screens/WorkflowApproval/WorkflowApprovalList/WorkflowApprovalListApproveButton.js:53
#: screens/WorkflowApproval/WorkflowApprovalList/WorkflowApprovalListApproveButton.js:57
msgid "Approve"
msgstr "Aprobar"

#: screens/WorkflowApproval/shared/WorkflowApprovalStatus.js:59
msgid "Approved"
msgstr "Aprobado"

#: screens/WorkflowApproval/shared/WorkflowApprovalStatus.js:52
msgid "Approved - {0}.  See the Activity Stream for more information."
msgstr "Aprobado - {0}.  Consulte el flujo de actividades para obtener más información."

#: screens/WorkflowApproval/shared/WorkflowApprovalStatus.js:49
msgid "Approved by {0} - {1}"
msgstr "Aprobado por {0} - {1}"

#: components/Schedule/shared/FrequencyDetailSubform.js:125
msgid "April"
msgstr "Abril"

#: components/JobCancelButton/JobCancelButton.js:86
msgid "Are you sure you want to cancel this job?"
msgstr "¿Está seguro de que desea cancelar esta tarea?"

#: components/DeleteButton/DeleteButton.js:127
msgid "Are you sure you want to delete:"
msgstr "¿Está seguro de que desea eliminar:"

#: screens/Setting/shared/SharedFields.js:142
msgid "Are you sure you want to disable local authentication?  Doing so could impact users' ability to log in and the system administrator's ability to reverse this change."
msgstr "¿Está seguro de que desea deshabilitar la autenticación local? Esto podría afectar la capacidad de los usuarios para iniciar sesión y la capacidad del administrador del sistema para revertir este cambio."

#: screens/Setting/shared/SharedFields.js:350
msgid "Are you sure you want to edit login redirect override URL?  Doing so could impact users' ability to log in to the system once local authentication is also disabled."
msgstr "¿Está seguro de que quiere editar la URL de redirección de inicio de sesión? Hacerlo podría afectar a la capacidad de los usuarios para iniciar sesión en el sistema una vez que la autenticación local también esté desactivada."

#: screens/Template/WorkflowJobTemplateVisualizer/Modals/UnsavedChangesModal.js:41
msgid "Are you sure you want to exit the Workflow Creator without saving your changes?"
msgstr "¿Está seguro de que desea salir del Creador de flujo de trabajo sin guardar los cambios?"

#: screens/Template/WorkflowJobTemplateVisualizer/Modals/DeleteAllNodesModal.js:40
msgid "Are you sure you want to remove all the nodes in this workflow?"
msgstr "¿Está seguro de que desea eliminar todos los nodos de este flujo de trabajo?"

#: screens/Template/WorkflowJobTemplateVisualizer/Modals/NodeModals/NodeDeleteModal.js:55
msgid "Are you sure you want to remove the node below:"
msgstr "¿Está seguro de que desea eliminar el siguiente nodo:"

#: screens/Template/WorkflowJobTemplateVisualizer/Modals/LinkModals/LinkDeleteModal.js:43
msgid "Are you sure you want to remove this link?"
msgstr "¿Está seguro de que desea eliminar este enlace?"

#: screens/Template/WorkflowJobTemplateVisualizer/Modals/NodeModals/NodeDeleteModal.js:62
msgid "Are you sure you want to remove this node?"
msgstr "¿Está seguro de que desea eliminar este nodo?"

#: components/ResourceAccessList/DeleteRoleConfirmationModal.js:42
msgid "Are you sure you want to remove {0} access from {1}?  Doing so affects all members of the team."
msgstr "¿Está seguro de que desea eliminar el acceso de {0} a {1}? Esto afecta a todos los miembros del equipo."

#: components/ResourceAccessList/DeleteRoleConfirmationModal.js:49
msgid "Are you sure you want to remove {0} access from {username}?"
msgstr "¿Está seguro de que quiere eliminar el acceso de {0} a {username}?"

#: screens/Job/JobOutput/JobOutput.js:538
msgid "Are you sure you want to submit the request to cancel this job?"
msgstr "¿Está seguro de que desea enviar la solicitud para cancelar este trabajo?"

#: components/AdHocCommands/AdHocDetailsStep.js:101
#: components/AdHocCommands/AdHocDetailsStep.js:103
msgid "Arguments"
msgstr "Argumentos"

#: screens/Job/JobDetail/JobDetail.js:430
msgid "Artifacts"
msgstr "Artefactos"

#: screens/InstanceGroup/Instances/InstanceList.js:205
#: screens/User/UserTeams/UserTeamList.js:208
msgid "Associate"
msgstr "Asociar"

#: screens/Team/TeamRoles/TeamRolesList.js:244
#: screens/User/UserRoles/UserRolesList.js:240
msgid "Associate role error"
msgstr "Asociar error del rol"

#: components/AssociateModal/AssociateModal.js:99
msgid "Association modal"
msgstr "Modal de asociación"

#: components/LaunchPrompt/steps/SurveyStep.js:166
msgid "At least one value must be selected for this field."
msgstr "Debe seleccionar al menos un valor para este campo."

#: components/Schedule/shared/FrequencyDetailSubform.js:145
msgid "August"
msgstr "Agosto"

#: screens/Setting/SettingList.js:52
msgid "Authentication"
msgstr "Identificación"

#: screens/Setting/MiscAuthentication/MiscAuthenticationEdit/MiscAuthenticationEdit.js:88
msgid "Authorization Code Expiration"
msgstr "Expiración del código de autorización"

#: screens/Application/ApplicationDetails/ApplicationDetails.js:79
#: screens/Application/shared/ApplicationForm.js:83
msgid "Authorization grant type"
msgstr "Tipo de autorización"

#: screens/InstanceGroup/InstanceDetails/InstanceDetails.js:204
#: screens/InstanceGroup/Instances/InstanceListItem.js:198
msgid "Auto"
msgstr "Auto"

#: screens/Setting/Settings.js:46
msgid "Azure AD"
msgstr "Azure AD"

#: screens/Setting/SettingList.js:57
msgid "Azure AD settings"
msgstr "Configuración de Azure AD"

#: components/AdHocCommands/AdHocCommandsWizard.js:52
#: components/AddRole/AddResourceRole.js:286
#: components/LaunchPrompt/LaunchPrompt.js:128
#: components/Schedule/shared/SchedulePromptableFields.js:132
#: screens/Credential/shared/CredentialPlugins/CredentialPluginPrompt/CredentialPluginPrompt.js:90
#: screens/Setting/Subscription/SubscriptionEdit/SubscriptionEdit.js:70
#: screens/Template/WorkflowJobTemplateVisualizer/Modals/NodeModals/NodeModal.js:146
#: screens/Template/WorkflowJobTemplateVisualizer/Modals/NodeModals/NodeModal.js:149
msgid "Back"
msgstr "Volver"

#: screens/Credential/Credential.js:64
msgid "Back to Credentials"
msgstr "Volver a Credenciales"

#: components/ContentError/ContentError.js:42
msgid "Back to Dashboard."
msgstr "Volver al panel de control."

#: screens/Inventory/InventoryGroup/InventoryGroup.js:49
#: screens/Inventory/InventoryGroup/InventoryGroup.js:50
msgid "Back to Groups"
msgstr "Volver a Grupos"

#: screens/Host/Host.js:50
#: screens/Inventory/InventoryHost/InventoryHost.js:66
#: screens/Inventory/SmartInventoryHost/SmartInventoryHost.js:53
msgid "Back to Hosts"
msgstr "Volver a Hosts"

#: screens/InstanceGroup/InstanceGroup.js:74
msgid "Back to Instance Groups"
msgstr "Volver a los grupos de instancias"

#: screens/InstanceGroup/InstanceDetails/InstanceDetails.js:167
msgid "Back to Instances"
msgstr "Volver a las instancias"

#: screens/Inventory/Inventory.js:56
#: screens/Inventory/SmartInventory.js:59
msgid "Back to Inventories"
msgstr "Volver a Inventarios"

#: screens/Job/Job.js:110
msgid "Back to Jobs"
msgstr "Volver a Tareas"

#: screens/NotificationTemplate/NotificationTemplate.js:76
msgid "Back to Notifications"
msgstr "Volver a Notificaciones"

#: screens/Organization/Organization.js:116
msgid "Back to Organizations"
msgstr "Volver a Organizaciones"

#: screens/Project/Project.js:97
msgid "Back to Projects"
msgstr "Volver a Proyectos"

#: components/Schedule/Schedule.js:64
msgid "Back to Schedules"
msgstr "Volver a Programaciones"

#: screens/Setting/AzureAD/AzureADDetail/AzureADDetail.js:44
#: screens/Setting/GitHub/GitHubDetail/GitHubDetail.js:78
#: screens/Setting/GoogleOAuth2/GoogleOAuth2Detail/GoogleOAuth2Detail.js:44
#: screens/Setting/Jobs/JobsDetail/JobsDetail.js:58
#: screens/Setting/LDAP/LDAPDetail/LDAPDetail.js:95
#: screens/Setting/Logging/LoggingDetail/LoggingDetail.js:68
#: screens/Setting/MiscAuthentication/MiscAuthenticationDetail/MiscAuthenticationDetail.js:43
#: screens/Setting/MiscSystem/MiscSystemDetail/MiscSystemDetail.js:81
#: screens/Setting/RADIUS/RADIUSDetail/RADIUSDetail.js:49
#: screens/Setting/SAML/SAMLDetail/SAMLDetail.js:45
#: screens/Setting/Subscription/SubscriptionDetail/SubscriptionDetail.js:25
#: screens/Setting/TACACS/TACACSDetail/TACACSDetail.js:49
#: screens/Setting/UI/UIDetail/UIDetail.js:59
msgid "Back to Settings"
msgstr "Volver a Configuración"

#: screens/Inventory/InventorySource/InventorySource.js:76
msgid "Back to Sources"
msgstr "Volver a Fuentes"

#: screens/Team/Team.js:49
msgid "Back to Teams"
msgstr "Volver a Equipos"

#: screens/Template/Template.js:128
#: screens/Template/WorkflowJobTemplate.js:110
msgid "Back to Templates"
msgstr "Volver a Plantillas"

#: screens/User/UserToken/UserToken.js:47
msgid "Back to Tokens"
msgstr "Volver a Tokens"

#: screens/User/User.js:57
msgid "Back to Users"
msgstr "Volver a Usuarios"

#: screens/WorkflowApproval/WorkflowApproval.js:69
msgid "Back to Workflow Approvals"
msgstr "Volver a Aprobaciones del flujo de trabajo"

#: screens/Application/Application/Application.js:72
msgid "Back to applications"
msgstr "Volver a las aplicaciones"

#: screens/CredentialType/CredentialType.js:55
msgid "Back to credential types"
msgstr "Volver a los tipos de credenciales"

#: screens/ExecutionEnvironment/ExecutionEnvironment.js:57
msgid "Back to execution environments"
msgstr "Volver a los entornos de ejecución"

#: screens/InstanceGroup/ContainerGroup.js:68
msgid "Back to instance groups"
msgstr "Volver a los grupos de instancias"

#: screens/ManagementJob/ManagementJob.js:98
msgid "Back to management jobs"
msgstr "Volver a las tareas de gestión"

#: screens/Project/shared/ProjectSubForms/ManualSubForm.js:65
msgid ""
"Base path used for locating playbooks. Directories\n"
"found inside this path will be listed in the playbook directory drop-down.\n"
"Together the base path and selected playbook directory provide the full\n"
"path used to locate playbooks."
msgstr "Directorio base utilizado para encontrar playbooks. Los directorios encontrados dentro de esta ruta se mostrarán en el menú desplegable del directorio de playbooks. Junto a la ruta base y el directorio de playbooks seleccionado, se creará la ruta completa utilizada para encontrar los playbooks."

#: screens/NotificationTemplate/shared/TypeInputsSubForm.js:450
msgid "Basic auth password"
msgstr "Contraseña de autenticación básica"

#: screens/Project/shared/ProjectSubForms/SharedFields.js:30
msgid ""
"Branch to checkout. In addition to branches,\n"
"you can input tags, commit hashes, and arbitrary refs. Some\n"
"commit hashes and refs may not be available unless you also\n"
"provide a custom refspec."
msgstr "Rama para realizar la comprobación. Además de las ramas, puede\n"
"introducir etiquetas, hashes de commit y referencias arbitrarias. Es posible\n"
"que algunos hashes y referencias de commit no estén disponibles,\n"
"a menos que usted también proporcione un refspec personalizado."

#: components/About/About.js:45
msgid "Brand Image"
msgstr "Imagen de marca"

#: screens/Setting/Subscription/SubscriptionEdit/SubscriptionStep.js:160
msgid "Browse"
msgstr "Navegar"

#: screens/Credential/shared/CredentialFormFields/CredentialField.js:91
#: screens/Credential/shared/CredentialFormFields/CredentialField.js:112
msgid "Browse…"
msgstr "Navegar"

#: screens/Setting/Subscription/SubscriptionEdit/AnalyticsStep.js:36
msgid "By default, we collect and transmit analytics data on the serice usage to Red Hat. There are two categories of data collected by the service. For more information, see <0>this Tower documentation page</0>. Uncheck the following boxes to disable this feature."
msgstr "Por defecto, recopilamos y transmitimos a Red Hat datos analíticos sobre el uso del servicio. Hay dos categorías de datos recogidos por el servicio. Para más información, consulte esta <0>página de documentación de Tower</0>. Desmarque las siguientes casillas para desactivar esta función."

#: screens/InstanceGroup/InstanceDetails/InstanceDetails.js:217
#: screens/InstanceGroup/Instances/InstanceListItem.js:152
msgid "CPU {0}"
msgstr "CPU {0}"

#: components/PromptDetail/PromptInventorySourceDetail.js:120
#: components/PromptDetail/PromptProjectDetail.js:114
#: screens/Project/ProjectDetail/ProjectDetail.js:216
#: screens/Project/shared/ProjectSubForms/SharedFields.js:121
msgid "Cache Timeout"
msgstr "Tiempo de espera de la caché"

#: screens/Inventory/InventorySourceDetail/InventorySourceDetail.js:234
msgid "Cache timeout"
msgstr "Tiempo de espera de la caché"

#: screens/Inventory/shared/InventorySourceSubForms/SharedFields.js:228
msgid "Cache timeout (seconds)"
msgstr "Tiempo de espera de la caché (segundos)"

#: components/AdHocCommands/AdHocCommandsWizard.js:53
#: components/AddRole/AddResourceRole.js:287
#: components/AssociateModal/AssociateModal.js:115
#: components/AssociateModal/AssociateModal.js:120
#: components/DeleteButton/DeleteButton.js:120
#: components/DeleteButton/DeleteButton.js:123
#: components/DisassociateButton/DisassociateButton.js:122
#: components/DisassociateButton/DisassociateButton.js:125
#: components/FormActionGroup/FormActionGroup.js:23
#: components/FormActionGroup/FormActionGroup.js:29
#: components/LaunchPrompt/LaunchPrompt.js:129
#: components/Lookup/HostFilterLookup.js:359
#: components/Lookup/Lookup.js:195
#: components/PaginatedTable/ToolbarDeleteButton.js:282
#: components/ResourceAccessList/DeleteRoleConfirmationModal.js:36
#: components/Schedule/shared/ScheduleForm.js:646
#: components/Schedule/shared/ScheduleForm.js:651
#: components/Schedule/shared/SchedulePromptableFields.js:133
#: screens/Credential/shared/CredentialForm.js:343
#: screens/Credential/shared/CredentialForm.js:348
#: screens/Credential/shared/CredentialPlugins/CredentialPluginPrompt/CredentialPluginPrompt.js:100
#: screens/Credential/shared/ExternalTestModal.js:98
#: screens/Inventory/shared/InventoryGroupsDeleteModal.js:107
#: screens/ManagementJob/ManagementJobList/LaunchManagementPrompt.js:63
#: screens/ManagementJob/ManagementJobList/LaunchManagementPrompt.js:66
#: screens/Setting/Subscription/SubscriptionEdit/SubscriptionEdit.js:80
#: screens/Setting/Subscription/SubscriptionEdit/SubscriptionModal.js:100
#: screens/Setting/Subscription/SubscriptionEdit/SubscriptionModal.js:106
#: screens/Setting/shared/RevertAllAlert.js:32
#: screens/Setting/shared/RevertFormActionGroup.js:31
#: screens/Setting/shared/RevertFormActionGroup.js:37
#: screens/Setting/shared/SharedFields.js:133
#: screens/Setting/shared/SharedFields.js:139
#: screens/Setting/shared/SharedFields.js:346
#: screens/Team/TeamRoles/TeamRolesList.js:228
#: screens/Team/TeamRoles/TeamRolesList.js:231
#: screens/Template/Survey/SurveyList.js:78
#: screens/Template/Survey/SurveyReorderModal.js:199
#: screens/Template/WorkflowJobTemplateVisualizer/Modals/DeleteAllNodesModal.js:31
#: screens/Template/WorkflowJobTemplateVisualizer/Modals/LinkModals/LinkDeleteModal.js:39
#: screens/Template/WorkflowJobTemplateVisualizer/Modals/LinkModals/LinkModal.js:45
#: screens/Template/WorkflowJobTemplateVisualizer/Modals/NodeModals/NodeDeleteModal.js:49
#: screens/Template/WorkflowJobTemplateVisualizer/Modals/NodeModals/NodeModal.js:156
#: screens/Template/WorkflowJobTemplateVisualizer/Modals/NodeModals/NodeModal.js:159
#: screens/User/UserRoles/UserRolesList.js:224
#: screens/User/UserRoles/UserRolesList.js:227
msgid "Cancel"
msgstr "Cancelar"

#: screens/Inventory/InventorySourceDetail/InventorySourceDetail.js:283
#: screens/Inventory/InventorySources/InventorySourceListItem.js:111
msgid "Cancel Inventory Source Sync"
msgstr "Cancelar sincronización de la fuente del inventario"

#: components/JobCancelButton/JobCancelButton.js:52
#: screens/Job/JobOutput/JobOutput.js:514
#: screens/Job/JobOutput/JobOutput.js:515
msgid "Cancel Job"
msgstr "Cancelar tarea"

#: screens/Project/ProjectDetail/ProjectDetail.js:260
#: screens/Project/ProjectList/ProjectListItem.js:217
msgid "Cancel Project Sync"
msgstr "Cancelar sincronización del proyecto"

#: screens/Inventory/InventorySourceDetail/InventorySourceDetail.js:285
#: screens/Project/ProjectDetail/ProjectDetail.js:262
msgid "Cancel Sync"
msgstr "Cancelar sincronización"

#: screens/Job/JobOutput/JobOutput.js:522
#: screens/Job/JobOutput/JobOutput.js:525
msgid "Cancel job"
msgstr "Cancelar tarea"

#: screens/Template/WorkflowJobTemplateVisualizer/Modals/LinkModals/LinkModal.js:42
msgid "Cancel link changes"
msgstr "Cancelar cambios de enlace"

#: screens/Template/WorkflowJobTemplateVisualizer/Modals/LinkModals/LinkDeleteModal.js:34
msgid "Cancel link removal"
msgstr "Cancelar eliminación del enlace"

#: components/Lookup/Lookup.js:193
msgid "Cancel lookup"
msgstr "Cancelar búsqueda"

#: screens/Template/WorkflowJobTemplateVisualizer/Modals/DeleteAllNodesModal.js:28
#: screens/Template/WorkflowJobTemplateVisualizer/Modals/NodeModals/NodeDeleteModal.js:46
msgid "Cancel node removal"
msgstr "Cancelar eliminación del nodo"

#: screens/Setting/shared/RevertAllAlert.js:29
msgid "Cancel revert"
msgstr "Cancelar reversión"

#: components/JobList/JobListCancelButton.js:93
msgid "Cancel selected job"
msgstr "Cancelar la tarea seleccionada"

#: components/JobList/JobListCancelButton.js:94
msgid "Cancel selected jobs"
msgstr "Cancelar las tareas seleccionadas"

#: screens/Setting/Subscription/SubscriptionEdit/SubscriptionEdit.js:77
msgid "Cancel subscription edit"
msgstr "Cancelar modificación de la suscripción"

#: components/JobList/JobListItem.js:106
#: screens/Job/JobDetail/JobDetail.js:470
#: screens/Job/JobOutput/shared/OutputToolbar.js:135
msgid "Cancel {0}"
msgstr "Cancelar {0}"

#: components/JobList/JobList.js:226
#: components/StatusLabel/StatusLabel.js:65
#: components/Workflow/WorkflowNodeHelp.js:111
#: screens/WorkflowApproval/WorkflowApprovalDetail/WorkflowApprovalDetail.js:163
#: screens/WorkflowApproval/shared/WorkflowApprovalStatus.js:20
msgid "Canceled"
msgstr "Cancelado"

#: screens/Setting/Logging/LoggingEdit/LoggingEdit.js:128
msgid ""
"Cannot enable log aggregator without providing\n"
"logging aggregator host and logging aggregator type."
msgstr "No se puede habilitar la agregación de registros sin proporcionar\n"
"el host y el tipo de agregación de registros."

#: screens/InstanceGroup/InstanceGroupList/InstanceGroupList.js:292
#: screens/InstanceGroup/InstanceGroupList/InstanceGroupListItem.js:74
msgid "Capacity"
msgstr "Capacidad"

#: screens/InstanceGroup/InstanceDetails/InstanceDetails.js:214
#: screens/InstanceGroup/Instances/InstanceList.js:257
#: screens/InstanceGroup/Instances/InstanceListItem.js:150
msgid "Capacity Adjustment"
msgstr "Ajuste de la capacidad"

#: components/Search/LookupTypeInput.js:59
msgid "Case-insensitive version of contains"
msgstr "Versión de contains que no distingue mayúsculas de minúsculas"

#: components/Search/LookupTypeInput.js:87
msgid "Case-insensitive version of endswith."
msgstr "Versión de endswith que no distingue mayúsculas de minúsculas."

#: components/Search/LookupTypeInput.js:45
msgid "Case-insensitive version of exact."
msgstr "Versión de exact que no distingue mayúsculas de minúsculas."

#: components/Search/LookupTypeInput.js:100
msgid "Case-insensitive version of regex."
msgstr "Versión de regex que no distingue mayúsculas de minúsculas."

#: components/Search/LookupTypeInput.js:73
msgid "Case-insensitive version of startswith."
msgstr "Versión de startswith que no distingue mayúsculas de minúsculas."

#: screens/Project/shared/ProjectSubForms/ManualSubForm.js:71
msgid ""
"Change PROJECTS_ROOT when deploying\n"
"{brandName} to change this location."
msgstr "Cambie PROJECTS_ROOT al implementar {brandName}\n"
"para cambiar esta ubicación."

#: screens/Job/JobOutput/shared/HostStatusBar.js:43
msgid "Changed"
msgstr "Cambiado"

#: screens/ActivityStream/ActivityStreamDetailButton.js:53
msgid "Changes"
msgstr "Cambios"

#: screens/NotificationTemplate/NotificationTemplateDetail/NotificationTemplateDetail.js:248
#: screens/NotificationTemplate/shared/TypeInputsSubForm.js:264
msgid "Channel"
msgstr "Canal"

#: components/LaunchPrompt/steps/OtherPromptsStep.js:102
#: screens/Template/shared/JobTemplateForm.js:205
msgid "Check"
msgstr "Comprobar"

#: components/Search/LookupTypeInput.js:134
msgid "Check whether the given field or related object is null; expects a boolean value."
msgstr "Comprobar si el campo dado o el objeto relacionado son nulos; se espera un valor booleano."

#: components/Search/LookupTypeInput.js:140
msgid "Check whether the given field's value is present in the list provided; expects a comma-separated list of items."
msgstr "Comprobar si el valor del campo dado está presente en la lista proporcionada; se espera una lista de elementos separada por comas."

#: screens/Credential/shared/CredentialFormFields/GceFileUploadField.js:32
msgid "Choose a .json file"
msgstr "Elegir un archivo .json"

#: screens/NotificationTemplate/shared/NotificationTemplateForm.js:78
msgid "Choose a Notification Type"
msgstr "Elegir un tipo de notificación"

#: screens/Project/shared/ProjectSubForms/ManualSubForm.js:24
msgid "Choose a Playbook Directory"
msgstr "Elegir un directorio de playbook"

#: screens/Project/shared/ProjectForm.js:223
msgid "Choose a Source Control Type"
msgstr "Elegir un tipo de fuente de control"

#: screens/Template/shared/WebhookSubForm.js:98
msgid "Choose a Webhook Service"
msgstr "Elegir un servicio de Webhook"

#: components/LaunchPrompt/steps/OtherPromptsStep.js:95
#: screens/Template/shared/JobTemplateForm.js:198
msgid "Choose a job type"
msgstr "Seleccionar un tipo de tarea"

#: components/AdHocCommands/AdHocDetailsStep.js:81
msgid "Choose a module"
msgstr "Elegir un módulo"

#: screens/Inventory/shared/InventorySourceForm.js:140
msgid "Choose a source"
msgstr "Elegir una fuente"

#: screens/NotificationTemplate/shared/TypeInputsSubForm.js:493
msgid "Choose an HTTP method"
msgstr "Elegir un método HTTP"

#: screens/Template/Survey/SurveyQuestionForm.js:46
msgid ""
"Choose an answer type or format you want as the prompt for the user.\n"
"Refer to the Ansible Tower Documentation for more additional\n"
"information about each option."
msgstr "Elija el tipo o formato de respuesta que desee como indicador para el usuario. Consulte la documentación de Ansible Tower para obtener más información sobre cada una de las opciones."

#: components/AddRole/SelectRoleStep.js:20
msgid "Choose roles to apply to the selected resources.  Note that all selected roles will be applied to all selected resources."
msgstr "Elija los roles que se aplicarán a los recursos seleccionados. Tenga en cuenta que todos los roles seleccionados se aplicarán a todos los recursos seleccionados."

#: components/AddRole/SelectResourceStep.js:81
msgid "Choose the resources that will be receiving new roles.  You'll be able to select the roles to apply in the next step.  Note that the resources chosen here will receive all roles chosen in the next step."
msgstr "Elija los recursos que recibirán nuevos roles. Podrá seleccionar los roles que se aplicarán en el siguiente paso. Tenga en cuenta que los recursos elegidos aquí recibirán todos los roles elegidos en el siguiente paso."

#: components/AddRole/AddResourceRole.js:193
msgid "Choose the type of resource that will be receiving new roles.  For example, if you'd like to add new roles to a set of users please choose Users and click Next.  You'll be able to select the specific resources in the next step."
msgstr "Elija el tipo de recurso que recibirá los nuevos roles. Por ejemplo, si desea agregar nuevos roles a un conjunto de usuarios, elija Users (Usuarios) y haga clic en Next (Siguiente). Podrá seleccionar los recursos específicos en el siguiente paso."

#: screens/Project/shared/ProjectSubForms/SharedFields.js:69
msgid "Clean"
msgstr "Limpiar"

#: screens/Credential/shared/CredentialFormFields/CredentialField.js:92
#: screens/Credential/shared/CredentialFormFields/CredentialField.js:113
msgid "Clear"
msgstr "Borrar"

#: components/DataListToolbar/DataListToolbar.js:85
#: screens/Job/JobOutput/JobOutputSearch.js:142
msgid "Clear all filters"
msgstr "Borrar todos los filtros"

#: screens/Setting/Subscription/SubscriptionEdit/SubscriptionStep.js:249
msgid "Clear subscription"
msgstr "Borrar suscripción"

#: screens/Setting/Subscription/SubscriptionEdit/SubscriptionStep.js:254
msgid "Clear subscription selection"
msgstr "Borrar selección de la suscripción"

#: screens/Template/WorkflowJobTemplateVisualizer/VisualizerGraph.js:232
msgid "Click an available node to create a new link.  Click outside the graph to cancel."
msgstr "Haga clic en un nodo disponible para crear un nuevo enlace. Haga clic fuera del gráfico para cancelar."

#: screens/Template/WorkflowJobTemplateVisualizer/Modals/NodeModals/NodeViewModal.js:129
msgid "Click the Edit button below to reconfigure the node."
msgstr "Haga clic en el botón Edit (Modificar) para volver a configurar el nodo."

#: screens/Credential/shared/CredentialPlugins/CredentialPluginPrompt/CredentialPluginPrompt.js:71
msgid "Click this button to verify connection to the secret management system using the selected credential and specified inputs."
msgstr "Haga clic en este botón para verificar la conexión con el sistema de gestión de claves secretas con la credencial seleccionada y las entradas especificadas."

#: screens/Template/WorkflowJobTemplateVisualizer/VisualizerNode.js:152
msgid "Click to create a new link to this node."
msgstr "Haga clic para crear un nuevo enlace a este nodo."

#: screens/Template/Survey/SurveyToolbar.js:63
msgid "Click to rearrange the order of the survey questions"
msgstr "Haga clic para cambiar el orden de las preguntas de la encuesta"

#: screens/Template/Survey/MultipleChoiceField.js:117
msgid "Click to toggle default value"
msgstr "Haga clic para alternar el valor predeterminado"

#: components/Workflow/WorkflowNodeHelp.js:200
msgid "Click to view job details"
msgstr "Haga clic para ver los detalles de la tarea"

#: screens/Application/ApplicationDetails/ApplicationDetails.js:86
#: screens/Application/Applications.js:81
msgid "Client ID"
msgstr "ID del cliente"

#: screens/NotificationTemplate/NotificationTemplateDetail/NotificationTemplateDetail.js:279
msgid "Client Identifier"
msgstr "Identificador del cliente"

#: screens/NotificationTemplate/shared/TypeInputsSubForm.js:312
msgid "Client identifier"
msgstr "Identificador del cliente"

#: screens/Application/Applications.js:94
msgid "Client secret"
msgstr "Clave secreta del cliente"

#: screens/Application/ApplicationDetails/ApplicationDetails.js:96
#: screens/Application/shared/ApplicationForm.js:125
msgid "Client type"
msgstr "Tipo de cliente"

#: screens/Inventory/shared/InventoryGroupsDeleteModal.js:102
#: screens/Template/WorkflowJobTemplateVisualizer/VisualizerToolbar.js:169
msgid "Close"
msgstr "Cerrar"

#: screens/Setting/Subscription/SubscriptionEdit/SubscriptionModal.js:123
msgid "Close subscription modal"
msgstr "Cerrar modal de suscripción"

#: components/CredentialChip/CredentialChip.js:11
msgid "Cloud"
msgstr "Nube"

#: components/ExpandCollapse/ExpandCollapse.js:41
msgid "Collapse"
msgstr "Contraer"

#: components/JobList/JobList.js:206
#: components/JobList/JobListItem.js:39
#: screens/Job/JobOutput/HostEventModal.js:133
msgid "Command"
msgstr "Comando"

#: screens/Setting/Subscription/SubscriptionDetail/SubscriptionDetail.js:49
msgid "Compliant"
msgstr "Compatible"

#: components/PromptDetail/PromptJobTemplateDetail.js:75
#: components/PromptDetail/PromptWFJobTemplateDetail.js:36
#: screens/Template/JobTemplateDetail/JobTemplateDetail.js:137
#: screens/Template/WorkflowJobTemplateDetail/WorkflowJobTemplateDetail.js:57
#: screens/Template/shared/JobTemplateForm.js:601
msgid "Concurrent Jobs"
msgstr "Tareas concurrentes"

#: screens/Setting/shared/SharedFields.js:121
#: screens/Setting/shared/SharedFields.js:127
#: screens/Setting/shared/SharedFields.js:336
msgid "Confirm"
msgstr "Confirmar"

#: components/DeleteButton/DeleteButton.js:107
#: screens/Inventory/shared/InventoryGroupsDeleteModal.js:93
msgid "Confirm Delete"
msgstr "Confirmar eliminación"

#: screens/Setting/MiscAuthentication/MiscAuthenticationEdit/MiscAuthenticationEdit.js:191
msgid "Confirm Disable Local Authorization"
msgstr "Confirmar deshabilitación de la autorización local"

#: screens/User/shared/UserForm.js:99
msgid "Confirm Password"
msgstr "Confirmar la contraseña"

#: components/JobCancelButton/JobCancelButton.js:68
msgid "Confirm cancel job"
msgstr "Confirmar cancelación de la tarea"

#: components/JobCancelButton/JobCancelButton.js:72
msgid "Confirm cancellation"
msgstr "Confirmar cancelación"

#: components/ResourceAccessList/DeleteRoleConfirmationModal.js:25
msgid "Confirm delete"
msgstr "Confirmar eliminación"

#: screens/User/UserRoles/UserRolesList.js:215
msgid "Confirm disassociate"
msgstr "Confirmar disociación"

#: screens/Template/WorkflowJobTemplateVisualizer/Modals/LinkModals/LinkDeleteModal.js:24
msgid "Confirm link removal"
msgstr "Confirmar eliminación de enlace"

#: screens/Template/WorkflowJobTemplateVisualizer/Modals/NodeModals/NodeDeleteModal.js:36
msgid "Confirm node removal"
msgstr "Confirmar eliminación de nodo"

#: screens/Template/WorkflowJobTemplateVisualizer/Modals/DeleteAllNodesModal.js:18
msgid "Confirm removal of all nodes"
msgstr "Confirmar eliminación de todos los nodos"

#: screens/Setting/shared/RevertAllAlert.js:20
msgid "Confirm revert all"
msgstr "Confirmar la reversión de todo"

#: screens/Setting/Subscription/SubscriptionEdit/SubscriptionModal.js:90
msgid "Confirm selection"
msgstr "Confirmar selección"

#: screens/Job/JobDetail/JobDetail.js:293
msgid "Container Group"
msgstr "Grupo de contenedores"

#: screens/InstanceGroup/ContainerGroupDetails/ContainerGroupDetails.js:47
#: screens/InstanceGroup/InstanceGroupDetails/InstanceGroupDetails.js:63
#: screens/InstanceGroup/InstanceGroupList/InstanceGroupListItem.js:68
msgid "Container group"
msgstr "Grupo de contenedores"

#: screens/InstanceGroup/ContainerGroup.js:93
msgid "Container group not found."
msgstr "No se encontró el grupo de contenedores."

#: components/LaunchPrompt/LaunchPrompt.js:123
#: components/Schedule/shared/SchedulePromptableFields.js:127
msgid "Content Loading"
msgstr "Carga de contenido"

#: components/AppContainer/AppContainer.js:138
msgid "Continue"
msgstr "Continuar"

#: screens/Inventory/shared/InventorySourceSubForms/SharedFields.js:90
msgid ""
"Control the level of output Ansible\n"
"will produce for inventory source update jobs."
msgstr "Controlar el nivel de salida que producirá Ansible para las tareas de actualización de fuentes de inventario."

#: components/LaunchPrompt/steps/OtherPromptsStep.js:150
msgid ""
"Control the level of output ansible\n"
"will produce as the playbook executes."
msgstr "Controlar el nivel de salida que\n"
"producirá Ansible al ejecutar playbooks."

#: screens/Template/shared/JobTemplateForm.js:464
msgid ""
"Control the level of output ansible will\n"
"produce as the playbook executes."
msgstr "Controlar el nivel de salida que producirá\n"
"Ansible al ejecutar playbooks."

#: components/PromptDetail/PromptDetail.js:119
#: screens/Template/WorkflowJobTemplateVisualizer/Modals/NodeModals/NodeTypeStep/NodeTypeStep.js:216
msgid "Convergence"
msgstr "Convergencia"

#: screens/Template/WorkflowJobTemplateVisualizer/Modals/NodeModals/NodeTypeStep/NodeTypeStep.js:247
#: screens/Template/WorkflowJobTemplateVisualizer/Modals/NodeModals/NodeTypeStep/NodeTypeStep.js:248
msgid "Convergence select"
msgstr "Selección de convergencia"

#: components/CopyButton/CopyButton.js:40
msgid "Copy"
msgstr "Copiar"

#: screens/Credential/CredentialList/CredentialListItem.js:77
msgid "Copy Credential"
msgstr "Copiar credencial"

#: components/CopyButton/CopyButton.js:48
msgid "Copy Error"
msgstr "Copiar error"

#: screens/ExecutionEnvironment/ExecutionEnvironmentList/ExecutionEnvironmentListItem.js:93
msgid "Copy Execution Environment"
msgstr "Copiar entorno de ejecución"

#: screens/Inventory/InventoryList/InventoryListItem.js:136
msgid "Copy Inventory"
msgstr "Copiar inventario"

#: screens/NotificationTemplate/NotificationTemplateList/NotificationTemplateListItem.js:149
msgid "Copy Notification Template"
msgstr "Copiar plantilla de notificaciones"

#: screens/Project/ProjectList/ProjectListItem.js:249
msgid "Copy Project"
msgstr "Copiar proyecto"

#: components/TemplateList/TemplateListItem.js:231
msgid "Copy Template"
msgstr "Copiar plantilla"

#: screens/Project/ProjectDetail/ProjectDetail.js:183
#: screens/Project/ProjectList/ProjectListItem.js:94
msgid "Copy full revision to clipboard."
msgstr "Copie la revisión completa al portapapeles."

#: components/About/About.js:35
msgid "Copyright"
msgstr "Copyright"

#: screens/Template/shared/JobTemplateForm.js:405
#: screens/Template/shared/WorkflowJobTemplateForm.js:205
msgid "Create"
msgstr "Crear"

#: screens/Application/Applications.js:26
#: screens/Application/Applications.js:35
msgid "Create New Application"
msgstr "Crear una nueva aplicación"

#: screens/Credential/Credentials.js:14
#: screens/Credential/Credentials.js:24
msgid "Create New Credential"
msgstr "Crear nueva credencial"

#: screens/Host/Hosts.js:16
#: screens/Host/Hosts.js:25
msgid "Create New Host"
msgstr "Crear nuevo host"

#: screens/Template/Templates.js:17
msgid "Create New Job Template"
msgstr "Crear nueva plantilla de trabajo"

#: screens/NotificationTemplate/NotificationTemplates.js:14
#: screens/NotificationTemplate/NotificationTemplates.js:21
msgid "Create New Notification Template"
msgstr "Crear nueva plantilla de notificación"

#: screens/Organization/Organizations.js:17
#: screens/Organization/Organizations.js:27
msgid "Create New Organization"
msgstr "Crear nueva organización"

#: screens/Project/Projects.js:15
#: screens/Project/Projects.js:25
msgid "Create New Project"
msgstr "Crear nuevo proyecto"

#: screens/Inventory/Inventories.js:89
#: screens/ManagementJob/ManagementJobs.js:25
#: screens/Project/Projects.js:34
#: screens/Template/Templates.js:51
msgid "Create New Schedule"
msgstr "Crear nuevo planificador"

#: screens/Team/Teams.js:15
#: screens/Team/Teams.js:25
msgid "Create New Team"
msgstr "Crear nuevo equipo"

#: screens/User/Users.js:16
#: screens/User/Users.js:27
msgid "Create New User"
msgstr "Crear nuevo usuario"

#: screens/Template/Templates.js:18
msgid "Create New Workflow Template"
msgstr "Crear plantilla de flujo de trabajo"

#: screens/Host/HostList/SmartInventoryButton.js:18
msgid "Create a new Smart Inventory with the applied filter"
msgstr "Crear un nuevo inventario inteligente con el filtro aplicado"

#: screens/InstanceGroup/InstanceGroups.js:39
#: screens/InstanceGroup/InstanceGroups.js:49
msgid "Create new container group"
msgstr "Crear nuevo grupo de contenedores"

#: screens/CredentialType/CredentialTypes.js:23
msgid "Create new credential Type"
msgstr "Crear un nuevo tipo de credencial"

#: screens/CredentialType/CredentialTypes.js:14
msgid "Create new credential type"
msgstr "Crear un nuevo tipo de credencial"

#: screens/ExecutionEnvironment/ExecutionEnvironments.js:14
#: screens/ExecutionEnvironment/ExecutionEnvironments.js:23
msgid "Create new execution environment"
msgstr "Crear un nuevo entorno de ejecución"

#: screens/Inventory/Inventories.js:73
#: screens/Inventory/Inventories.js:80
msgid "Create new group"
msgstr "Crear nuevo grupo"

#: screens/Inventory/Inventories.js:64
#: screens/Inventory/Inventories.js:78
msgid "Create new host"
msgstr "Crear nuevo host"

#: screens/InstanceGroup/InstanceGroups.js:38
#: screens/InstanceGroup/InstanceGroups.js:48
msgid "Create new instance group"
msgstr "Crear nuevo grupo de instancias"

#: screens/Inventory/Inventories.js:17
msgid "Create new inventory"
msgstr "Crear nuevo inventario"

#: screens/Inventory/Inventories.js:18
msgid "Create new smart inventory"
msgstr "Crear nuevo inventario inteligente"

#: screens/Inventory/Inventories.js:83
msgid "Create new source"
msgstr "Crear nueva fuente"

#: screens/User/Users.js:35
msgid "Create user token"
msgstr "Crear token de usuario"

#: components/Lookup/ApplicationLookup.js:114
#: components/PromptDetail/PromptDetail.js:138
#: components/Schedule/ScheduleDetail/ScheduleDetail.js:277
#: screens/Application/ApplicationDetails/ApplicationDetails.js:100
#: screens/Credential/CredentialDetail/CredentialDetail.js:242
#: screens/CredentialType/CredentialTypeDetails/CredentialTypeDetails.js:86
#: screens/ExecutionEnvironment/ExecutionEnvironmentDetails/ExecutionEnvironmentDetails.js:99
#: screens/ExecutionEnvironment/ExecutionEnvironmentList/ExecutionEnvironmentList.js:137
#: screens/Host/HostDetail/HostDetail.js:83
#: screens/InstanceGroup/ContainerGroupDetails/ContainerGroupDetails.js:66
#: screens/InstanceGroup/InstanceGroupDetails/InstanceGroupDetails.js:95
#: screens/Inventory/InventoryDetail/InventoryDetail.js:103
#: screens/Inventory/InventoryGroupDetail/InventoryGroupDetail.js:42
#: screens/Inventory/InventoryHostDetail/InventoryHostDetail.js:82
#: screens/Inventory/InventorySourceDetail/InventorySourceDetail.js:260
#: screens/Inventory/SmartInventoryDetail/SmartInventoryDetail.js:140
#: screens/Inventory/SmartInventoryHostDetail/SmartInventoryHostDetail.js:47
#: screens/Job/JobDetail/JobDetail.js:407
#: screens/NotificationTemplate/NotificationTemplateDetail/NotificationTemplateDetail.js:378
#: screens/Organization/OrganizationDetail/OrganizationDetail.js:105
#: screens/Project/ProjectDetail/ProjectDetail.js:231
#: screens/Team/TeamDetail/TeamDetail.js:47
#: screens/Template/JobTemplateDetail/JobTemplateDetail.js:270
#: screens/Template/WorkflowJobTemplateDetail/WorkflowJobTemplateDetail.js:173
#: screens/User/UserDetail/UserDetail.js:82
#: screens/User/UserTokenDetail/UserTokenDetail.js:57
#: screens/User/UserTokenList/UserTokenList.js:146
#: screens/WorkflowApproval/WorkflowApprovalDetail/WorkflowApprovalDetail.js:150
msgid "Created"
msgstr "Creado"

#: components/AdHocCommands/AdHocCredentialStep.js:122
#: components/AdHocCommands/AdHocExecutionEnvironmentStep.js:112
#: components/AddRole/AddResourceRole.js:56
#: components/AssociateModal/AssociateModal.js:145
#: components/LaunchPrompt/steps/CredentialsStep.js:172
#: components/LaunchPrompt/steps/InventoryStep.js:88
#: components/Lookup/CredentialLookup.js:193
#: components/Lookup/InventoryLookup.js:162
#: components/Lookup/InventoryLookup.js:218
#: components/Lookup/MultiCredentialsLookup.js:192
#: components/Lookup/OrganizationLookup.js:133
#: components/Lookup/ProjectLookup.js:150
#: components/NotificationList/NotificationList.js:206
#: components/Schedule/ScheduleList/ScheduleList.js:197
#: components/TemplateList/TemplateList.js:211
#: components/UserAndTeamAccessAdd/getResourceAccessConfig.js:27
#: components/UserAndTeamAccessAdd/getResourceAccessConfig.js:58
#: components/UserAndTeamAccessAdd/getResourceAccessConfig.js:104
#: components/UserAndTeamAccessAdd/getResourceAccessConfig.js:127
#: components/UserAndTeamAccessAdd/getResourceAccessConfig.js:173
#: components/UserAndTeamAccessAdd/getResourceAccessConfig.js:196
#: screens/Credential/CredentialList/CredentialList.js:135
#: screens/Credential/shared/CredentialPlugins/CredentialPluginPrompt/CredentialsStep.js:96
#: screens/CredentialType/CredentialTypeList/CredentialTypeList.js:132
#: screens/ExecutionEnvironment/ExecutionEnvironmentTemplate/ExecutionEnvironmentTemplateList.js:103
#: screens/Host/HostGroups/HostGroupsList.js:164
#: screens/Host/HostList/HostList.js:149
#: screens/Inventory/InventoryGroupHosts/InventoryGroupHostList.js:197
#: screens/Inventory/InventoryGroups/InventoryGroupsList.js:130
#: screens/Inventory/InventoryHostGroups/InventoryHostGroupsList.js:174
#: screens/Inventory/InventoryHosts/InventoryHostList.js:128
#: screens/Inventory/InventoryList/InventoryList.js:184
#: screens/Inventory/InventoryRelatedGroups/InventoryRelatedGroupList.js:184
#: screens/Organization/OrganizationExecEnvList/OrganizationExecEnvList.js:95
#: screens/Organization/OrganizationList/OrganizationList.js:131
#: screens/Project/ProjectJobTemplatesList/ProjectJobTemplatesList.js:127
#: screens/Project/ProjectList/ProjectList.js:199
#: screens/Team/TeamList/TeamList.js:130
#: screens/Template/WorkflowJobTemplateVisualizer/Modals/NodeModals/NodeTypeStep/JobTemplatesList.js:99
#: screens/Template/WorkflowJobTemplateVisualizer/Modals/NodeModals/NodeTypeStep/ProjectsList.js:112
#: screens/Template/WorkflowJobTemplateVisualizer/Modals/NodeModals/NodeTypeStep/WorkflowJobTemplatesList.js:108
msgid "Created By (Username)"
msgstr "Creado por (nombre de usuario)"

#: screens/Inventory/SmartInventoryHosts/SmartInventoryHostList.js:74
#: screens/NotificationTemplate/NotificationTemplateList/NotificationTemplateList.js:162
#: screens/Organization/OrganizationTeams/OrganizationTeamList.js:73
msgid "Created by (username)"
msgstr "Creado por (nombre de usuario)"

#: components/AdHocCommands/AdHocPreviewStep.jsx:51
#: components/AdHocCommands/useAdHocCredentialStep.jsx:24
#: components/PromptDetail/PromptInventorySourceDetail.js:126
#: screens/Credential/shared/CredentialPlugins/CredentialPluginPrompt/CredentialPluginPrompt.js:40
#: screens/ExecutionEnvironment/ExecutionEnvironmentDetails/ExecutionEnvironmentDetails.js:89
#: screens/InstanceGroup/ContainerGroupDetails/ContainerGroupDetails.js:52
#: screens/InstanceGroup/shared/ContainerGroupForm.js:53
#: screens/Inventory/InventorySourceDetail/InventorySourceDetail.js:243
#: screens/Inventory/shared/InventorySourceSubForms/AzureSubForm.js:41
#: screens/Inventory/shared/InventorySourceSubForms/ControllerSubForm.js:42
#: screens/Inventory/shared/InventorySourceSubForms/EC2SubForm.js:41
#: screens/Inventory/shared/InventorySourceSubForms/GCESubForm.js:41
#: screens/Inventory/shared/InventorySourceSubForms/InsightsSubForm.js:42
#: screens/Inventory/shared/InventorySourceSubForms/OpenStackSubForm.js:41
#: screens/Inventory/shared/InventorySourceSubForms/SCMSubForm.js:79
#: screens/Inventory/shared/InventorySourceSubForms/SatelliteSubForm.js:41
#: screens/Inventory/shared/InventorySourceSubForms/VMwareSubForm.js:41
#: screens/Inventory/shared/InventorySourceSubForms/VirtualizationSubForm.js:41
#: util/getRelatedResourceDeleteDetails.js:166
msgid "Credential"
msgstr "Credencial"

#: util/getRelatedResourceDeleteDetails.js:73
msgid "Credential Input Sources"
msgstr "Fuentes de entrada de la credencial"

#: components/Lookup/InstanceGroupsLookup.js:108
msgid "Credential Name"
msgstr "Nombre de la credencial"

#: screens/Credential/CredentialDetail/CredentialDetail.js:226
#: screens/Credential/shared/CredentialForm.js:128
#: screens/Credential/shared/CredentialForm.js:196
msgid "Credential Type"
msgstr "Tipo de credencial"

#: routeConfig.js:115
#: screens/ActivityStream/ActivityStream.js:183
#: screens/CredentialType/CredentialTypeList/CredentialTypeList.js:118
#: screens/CredentialType/CredentialTypeList/CredentialTypeList.js:161
#: screens/CredentialType/CredentialTypes.js:13
#: screens/CredentialType/CredentialTypes.js:22
msgid "Credential Types"
msgstr "Tipos de credencial"

#: screens/Credential/Credential.js:91
msgid "Credential not found."
msgstr "No se encontró la credencial."

#: components/LaunchPrompt/steps/useCredentialPasswordsStep.js:28
msgid "Credential passwords"
msgstr "Contraseñas de credenciales"

#: screens/InstanceGroup/shared/ContainerGroupForm.js:60
msgid "Credential to authenticate with Kubernetes or OpenShift. Must be of type \"Kubernetes/OpenShift API Bearer Token\". If left blank, the underlying Pod's service account will be used."
msgstr "Credencial para autenticarse con Kubernetes u OpenShift. Debe ser del tipo \"Kubernetes/OpenShift API Bearer Token\". Si se deja en blanco, se usará la cuenta de servicio del Pod subyacente."

#: screens/ExecutionEnvironment/shared/ExecutionEnvironmentForm.js:163
msgid "Credential to authenticate with a protected container registry."
msgstr "Credencial para autenticarse con un registro de contenedores protegido."

#: screens/CredentialType/CredentialType.js:75
msgid "Credential type not found."
msgstr "No se encontró el tipo de credencial."

#: components/JobList/JobListItem.js:237
#: components/LaunchPrompt/steps/CredentialsStep.js:189
#: components/LaunchPrompt/steps/useCredentialsStep.js:62
#: components/Lookup/MultiCredentialsLookup.js:138
#: components/Lookup/MultiCredentialsLookup.js:209
#: components/PromptDetail/PromptDetail.js:176
#: components/PromptDetail/PromptJobTemplateDetail.js:193
#: components/Schedule/ScheduleDetail/ScheduleDetail.js:331
#: components/TemplateList/TemplateListItem.js:315
#: components/UserAndTeamAccessAdd/getResourceAccessConfig.js:77
#: routeConfig.js:68
#: screens/ActivityStream/ActivityStream.js:158
#: screens/Credential/CredentialList/CredentialList.js:175
#: screens/Credential/Credentials.js:13
#: screens/Credential/Credentials.js:23
#: screens/Job/JobDetail/JobDetail.js:332
#: screens/Template/JobTemplateDetail/JobTemplateDetail.js:285
#: screens/Template/shared/JobTemplateForm.js:373
#: util/getRelatedResourceDeleteDetails.js:90
msgid "Credentials"
msgstr "Credenciales"

#: components/LaunchPrompt/steps/credentialsValidator.js:52
msgid "Credentials that require passwords on launch are not permitted.  Please remove or replace the following credentials with a credential of the same type in order to proceed: {0}"
msgstr "No se permiten las credenciales que requieran contraseñas al iniciarse.  Por favor, elimine o reemplace las siguientes credenciales con una credencial del mismo tipo para poder proceder: {0}"

#: components/Pagination/Pagination.js:34
msgid "Current page"
msgstr "Página actual"

#: screens/InstanceGroup/shared/ContainerGroupForm.js:82
msgid "Custom pod spec"
msgstr "Especificaciones del pod personalizado"

#: screens/Inventory/InventorySources/InventorySourceListItem.js:78
#: screens/Organization/OrganizationList/OrganizationListItem.js:55
#: screens/Project/ProjectJobTemplatesList/ProjectJobTemplatesListItem.js:66
#: screens/Project/ProjectList/ProjectListItem.js:183
msgid "Custom virtual environment {0} must be replaced by an execution environment."
msgstr "El entorno virtual personalizado {0} debe ser sustituido por un entorno de ejecución."

#: components/TemplateList/TemplateListItem.js:155
msgid "Custom virtual environment {0} must be replaced by an execution environment. For more information about migrating to execution environments see <0>the documentation.</0>"
msgstr "El entorno virtual personalizado debe ser sustituido por un entorno de ejecución. Para más información sobre la migración a entornos de ejecución, consulte la {0}documentación.</0>"

#: components/ExecutionEnvironmentDetail/ExecutionEnvironmentDetail.js:72
msgid "Custom virtual environment {virtualEnvironment} must be replaced by an execution environment. For more information about migrating to execution environments see <0>the documentation.</0>"
msgstr "El entorno virtual personalizado {virtualEnvironment} debe ser sustituido por un entorno de ejecución. Para más información sobre la migración a entornos de ejecución, consulte la <0>documentación.</0>"

#: screens/NotificationTemplate/shared/CustomMessagesSubForm.js:61
msgid "Customize messages…"
msgstr "Personalizar mensajes."

#: screens/InstanceGroup/shared/ContainerGroupForm.js:68
#: screens/InstanceGroup/shared/ContainerGroupForm.js:69
msgid "Customize pod specification"
msgstr "Personalizar especificaciones del pod"

#: screens/Job/WorkflowOutput/WorkflowOutputNode.js:109
#: screens/Template/WorkflowJobTemplateVisualizer/VisualizerNode.js:185
msgid "DELETED"
msgstr "ELIMINADO"

#: routeConfig.js:32
#: screens/Dashboard/Dashboard.js:74
msgid "Dashboard"
msgstr "Panel de control"

#: screens/ActivityStream/ActivityStream.js:138
msgid "Dashboard (all activity)"
msgstr "Panel de control (toda la actividad)"

#: screens/ManagementJob/ManagementJobList/LaunchManagementPrompt.js:75
msgid "Data retention period"
msgstr "Período de conservación de datos"

#: screens/Dashboard/shared/LineChart.js:168
msgid "Date"
msgstr "Fecha"

#: components/Schedule/shared/FrequencyDetailSubform.js:339
#: components/Schedule/shared/FrequencyDetailSubform.js:443
#: components/Schedule/shared/ScheduleForm.js:154
msgid "Day"
msgstr "Día"

#: components/Schedule/ScheduleDetail/ScheduleDetail.js:273
#: components/Schedule/shared/ScheduleForm.js:165
msgid "Days of Data to Keep"
msgstr "Días de datos para mantener"

#: screens/Template/WorkflowJobTemplateVisualizer/Modals/NodeModals/DaysToKeepStep.jsx:28
msgid "Days of data to be retained"
msgstr "Días de datos a conservar"

#: screens/Setting/Subscription/SubscriptionDetail/SubscriptionDetail.js:105
msgid "Days remaining"
msgstr "Días restantes"

#: screens/Template/WorkflowJobTemplateVisualizer/Modals/NodeModals/useDaysToKeepStep.jsx:35
msgid "Days to keep"
msgstr "Días para guardar"

#: screens/Job/JobOutput/JobOutputSearch.js:125
msgid "Debug"
msgstr "Debug"

#: components/Schedule/shared/FrequencyDetailSubform.js:165
msgid "December"
msgstr "Diciembre"

#: screens/Setting/LDAP/LDAPDetail/LDAPDetail.js:102
#: screens/Template/Survey/SurveyList.js:104
#: screens/Template/Survey/SurveyList.js:104
#: screens/Template/Survey/SurveyListItem.js:63
msgid "Default"
msgstr "Predeterminado"

#: screens/Template/Survey/SurveyReorderModal.js:207
#: screens/Template/Survey/SurveyReorderModal.js:207
#: screens/Template/Survey/SurveyReorderModal.js:228
msgid "Default Answer(s)"
msgstr "Respuesta(s) por defecto"

#: components/ExecutionEnvironmentDetail/ExecutionEnvironmentDetail.js:40
msgid "Default Execution Environment"
msgstr "Entorno de ejecución predeterminado"

#: screens/Template/Survey/SurveyQuestionForm.js:232
#: screens/Template/Survey/SurveyQuestionForm.js:240
#: screens/Template/Survey/SurveyQuestionForm.js:247
msgid "Default answer"
msgstr "Respuesta predeterminada"

#: screens/Setting/SettingList.js:99
msgid "Define system-level features and functions"
msgstr "Defina características y funciones a nivel del sistema"

#: components/DeleteButton/DeleteButton.js:75
#: components/DeleteButton/DeleteButton.js:80
#: components/DeleteButton/DeleteButton.js:90
#: components/DeleteButton/DeleteButton.js:94
#: components/DeleteButton/DeleteButton.js:114
#: components/PaginatedTable/ToolbarDeleteButton.js:158
#: components/PaginatedTable/ToolbarDeleteButton.js:235
#: components/PaginatedTable/ToolbarDeleteButton.js:246
#: components/PaginatedTable/ToolbarDeleteButton.js:250
#: components/PaginatedTable/ToolbarDeleteButton.js:273
#: components/ResourceAccessList/DeleteRoleConfirmationModal.js:28
#: components/Schedule/ScheduleDetail/ScheduleDetail.js:406
#: screens/Application/ApplicationDetails/ApplicationDetails.js:123
#: screens/Credential/CredentialDetail/CredentialDetail.js:292
#: screens/CredentialType/CredentialTypeDetails/CredentialTypeDetails.js:120
#: screens/ExecutionEnvironment/ExecutionEnvironmentDetails/ExecutionEnvironmentDetails.js:130
#: screens/InstanceGroup/ContainerGroupDetails/ContainerGroupDetails.js:113
#: screens/InstanceGroup/InstanceGroupDetails/InstanceGroupDetails.js:130
#: screens/Inventory/InventoryDetail/InventoryDetail.js:131
#: screens/Inventory/InventoryGroups/InventoryGroupsList.js:101
#: screens/Inventory/InventorySourceDetail/InventorySourceDetail.js:299
#: screens/Inventory/SmartInventoryDetail/SmartInventoryDetail.js:165
#: screens/Inventory/shared/InventoryGroupsDeleteModal.js:64
#: screens/Inventory/shared/InventoryGroupsDeleteModal.js:67
#: screens/Inventory/shared/InventoryGroupsDeleteModal.js:72
#: screens/Inventory/shared/InventoryGroupsDeleteModal.js:76
#: screens/Inventory/shared/InventoryGroupsDeleteModal.js:99
#: screens/Job/JobDetail/JobDetail.js:482
#: screens/NotificationTemplate/NotificationTemplateDetail/NotificationTemplateDetail.js:420
#: screens/Organization/OrganizationDetail/OrganizationDetail.js:175
#: screens/Project/ProjectDetail/ProjectDetail.js:279
#: screens/Project/shared/ProjectSubForms/SharedFields.js:75
#: screens/Team/TeamDetail/TeamDetail.js:70
#: screens/Template/JobTemplateDetail/JobTemplateDetail.js:409
#: screens/Template/Survey/SurveyList.js:66
#: screens/Template/Survey/SurveyToolbar.js:92
#: screens/Template/WorkflowJobTemplateDetail/WorkflowJobTemplateDetail.js:247
#: screens/User/UserDetail/UserDetail.js:107
#: screens/User/UserTokenDetail/UserTokenDetail.js:74
#: screens/WorkflowApproval/WorkflowApprovalDetail/WorkflowApprovalDetail.js:203
msgid "Delete"
msgstr "ELIMINAR"

#: screens/Inventory/shared/InventoryGroupsDeleteModal.js:126
msgid "Delete All Groups and Hosts"
msgstr "Eliminar todos los grupos y hosts"

#: screens/Credential/CredentialDetail/CredentialDetail.js:286
msgid "Delete Credential"
msgstr "Eliminar credencial"

#: screens/ExecutionEnvironment/ExecutionEnvironmentDetails/ExecutionEnvironmentDetails.js:123
msgid "Delete Execution Environment"
msgstr "Eliminar entorno de ejecución"

#: screens/Host/HostDetail/HostDetail.js:110
#: screens/Inventory/InventoryHostDetail/InventoryHostDetail.js:109
msgid "Delete Host"
msgstr "Borrar un host"

#: screens/Inventory/InventoryDetail/InventoryDetail.js:126
msgid "Delete Inventory"
msgstr "Eliminar inventario"

#: screens/Job/JobDetail/JobDetail.js:478
#: screens/Job/JobOutput/shared/OutputToolbar.js:193
#: screens/Job/JobOutput/shared/OutputToolbar.js:197
msgid "Delete Job"
msgstr "Eliminar tarea"

#: screens/Template/JobTemplateDetail/JobTemplateDetail.js:403
msgid "Delete Job Template"
msgstr "Eliminar plantilla de trabajo"

#: screens/NotificationTemplate/NotificationTemplateDetail/NotificationTemplateDetail.js:416
msgid "Delete Notification"
msgstr "Eliminar notificación"

#: screens/Organization/OrganizationDetail/OrganizationDetail.js:169
msgid "Delete Organization"
msgstr "Eliminar organización"

#: screens/Project/ProjectDetail/ProjectDetail.js:273
msgid "Delete Project"
msgstr "Eliminar proyecto"

#: screens/Template/Survey/SurveyList.js:52
msgid "Delete Questions"
msgstr "Eliminar pregunta"

#: components/Schedule/ScheduleDetail/ScheduleDetail.js:402
msgid "Delete Schedule"
msgstr "Eliminar planificación"

#: screens/Template/Survey/SurveyList.js:52
msgid "Delete Survey"
msgstr "Eliminar encuesta"

#: screens/Team/TeamDetail/TeamDetail.js:66
msgid "Delete Team"
msgstr "Eliminar equipo"

#: screens/User/UserDetail/UserDetail.js:103
msgid "Delete User"
msgstr "Eliminar usuario"

#: screens/User/UserTokenDetail/UserTokenDetail.js:70
msgid "Delete User Token"
msgstr "Eliminar token de usuario"

#: screens/WorkflowApproval/WorkflowApprovalDetail/WorkflowApprovalDetail.js:199
msgid "Delete Workflow Approval"
msgstr "Eliminar la aprobación del flujo de trabajo"

#: screens/Template/WorkflowJobTemplateDetail/WorkflowJobTemplateDetail.js:241
msgid "Delete Workflow Job Template"
msgstr "Eliminar plantilla de trabajo del flujo de trabajo"

#: screens/Template/WorkflowJobTemplateVisualizer/VisualizerToolbar.js:138
#: screens/Template/WorkflowJobTemplateVisualizer/VisualizerToolbar.js:141
msgid "Delete all nodes"
msgstr "Eliminar todos los nodos"

#: screens/Application/ApplicationDetails/ApplicationDetails.js:119
msgid "Delete application"
msgstr "Eliminar aplicación"

#: screens/CredentialType/CredentialTypeDetails/CredentialTypeDetails.js:112
msgid "Delete credential type"
msgstr "Eliminar tipo de credencial"

#: screens/Inventory/InventorySources/InventorySourceList.js:250
msgid "Delete error"
msgstr "Eliminar el error"

#: screens/InstanceGroup/ContainerGroupDetails/ContainerGroupDetails.js:107
#: screens/InstanceGroup/InstanceGroupDetails/InstanceGroupDetails.js:124
msgid "Delete instance group"
msgstr "Eliminar grupo de instancias"

#: screens/Inventory/InventorySourceDetail/InventorySourceDetail.js:293
msgid "Delete inventory source"
msgstr "Eliminar fuente de inventario"

#: screens/Inventory/SmartInventoryDetail/SmartInventoryDetail.js:161
msgid "Delete smart inventory"
msgstr "Eliminar inventario inteligente"

#: screens/Template/Survey/SurveyToolbar.js:82
msgid "Delete survey question"
msgstr "Eliminar la pregunta de la encuesta"

#: screens/Project/shared/ProjectSubForms/SharedFields.js:76
msgid ""
"Delete the local repository in its entirety prior to\n"
"performing an update. Depending on the size of the\n"
"repository this may significantly increase the amount\n"
"of time required to complete an update."
msgstr "Elimine el repositorio local por completo antes de realizar\n"
"una actualización. Según el tamaño del repositorio, esto\n"
"podría incrementar significativamente el tiempo necesario\n"
"para completar una actualización."

#: components/PromptDetail/PromptProjectDetail.js:51
#: screens/Project/ProjectDetail/ProjectDetail.js:92
msgid "Delete the project before syncing"
msgstr "Eliminar el proyecto antes de la sincronización."

#: screens/Template/WorkflowJobTemplateVisualizer/VisualizerLink.js:83
msgid "Delete this link"
msgstr "Eliminar este enlace"

#: screens/Template/WorkflowJobTemplateVisualizer/VisualizerNode.js:247
msgid "Delete this node"
msgstr "Eliminar este nodo"

#: components/PaginatedTable/ToolbarDeleteButton.js:163
msgid "Delete {pluralizedItemName}?"
msgstr "¿Eliminar {pluralizedItemName}?"

#: components/DetailList/DeletedDetail.js:15
#: screens/WorkflowApproval/WorkflowApprovalDetail/WorkflowApprovalDetail.js:131
#: screens/WorkflowApproval/WorkflowApprovalList/WorkflowApprovalListItem.js:72
msgid "Deleted"
msgstr "Eliminado"

#: components/TemplateList/TemplateList.js:278
#: screens/Credential/CredentialList/CredentialList.js:191
#: screens/Inventory/InventoryList/InventoryList.js:268
#: screens/Project/ProjectList/ProjectList.js:274
msgid "Deletion Error"
msgstr "Error de eliminación"

#: screens/CredentialType/CredentialTypeList/CredentialTypeList.js:202
#: screens/ExecutionEnvironment/ExecutionEnvironmentList/ExecutionEnvironmentList.js:212
#: screens/InstanceGroup/InstanceGroupList/InstanceGroupList.js:312
msgid "Deletion error"
msgstr "Error de eliminación"

#: screens/WorkflowApproval/shared/WorkflowApprovalStatus.js:38
msgid "Denied"
msgstr "Denegado"

#: screens/WorkflowApproval/shared/WorkflowApprovalStatus.js:31
msgid "Denied - {0}.  See the Activity Stream for more information."
msgstr "Denegado: {0}. Consulte el flujo de actividad para obtener más información."

#: screens/WorkflowApproval/shared/WorkflowApprovalStatus.js:28
msgid "Denied by {0} - {1}"
msgstr "Denegado por {0} - {1}"

#: screens/WorkflowApproval/WorkflowApprovalDetail/WorkflowApprovalDetail.js:185
#: screens/WorkflowApproval/WorkflowApprovalDetail/WorkflowApprovalDetail.js:190
#: screens/WorkflowApproval/WorkflowApprovalList/WorkflowApprovalListDenyButton.js:30
#: screens/WorkflowApproval/WorkflowApprovalList/WorkflowApprovalListDenyButton.js:45
#: screens/WorkflowApproval/WorkflowApprovalList/WorkflowApprovalListDenyButton.js:53
#: screens/WorkflowApproval/WorkflowApprovalList/WorkflowApprovalListDenyButton.js:57
msgid "Deny"
msgstr "Denegar"

#: screens/Job/JobOutput/JobOutputSearch.js:127
msgid "Deprecated"
msgstr "Obsoleto"

#: components/HostForm/HostForm.js:104
#: components/Lookup/ApplicationLookup.js:104
#: components/Lookup/ApplicationLookup.js:122
#: components/NotificationList/NotificationList.js:186
#: components/PromptDetail/PromptDetail.js:112
#: components/Schedule/ScheduleDetail/ScheduleDetail.js:260
#: components/Schedule/ScheduleList/ScheduleList.js:193
#: components/Schedule/shared/ScheduleForm.js:113
#: components/TemplateList/TemplateList.js:195
#: components/TemplateList/TemplateListItem.js:251
#: screens/Application/ApplicationDetails/ApplicationDetails.js:63
#: screens/Application/ApplicationsList/ApplicationsList.js:123
#: screens/Application/shared/ApplicationForm.js:60
#: screens/Credential/CredentialDetail/CredentialDetail.js:208
#: screens/Credential/CredentialList/CredentialList.js:131
#: screens/Credential/shared/CredentialForm.js:169
#: screens/CredentialType/CredentialTypeDetails/CredentialTypeDetails.js:72
#: screens/CredentialType/CredentialTypeList/CredentialTypeList.js:128
#: screens/CredentialType/shared/CredentialTypeForm.js:29
#: screens/ExecutionEnvironment/ExecutionEnvironmentDetails/ExecutionEnvironmentDetails.js:57
#: screens/ExecutionEnvironment/ExecutionEnvironmentList/ExecutionEnvironmentList.js:145
#: screens/ExecutionEnvironment/shared/ExecutionEnvironmentForm.js:140
#: screens/Host/HostDetail/HostDetail.js:73
#: screens/Host/HostList/HostList.js:145
#: screens/Inventory/InventoryDetail/InventoryDetail.js:71
#: screens/Inventory/InventoryGroupDetail/InventoryGroupDetail.js:35
#: screens/Inventory/InventoryHostDetail/InventoryHostDetail.js:81
#: screens/Inventory/InventoryHosts/InventoryHostList.js:124
#: screens/Inventory/InventoryList/InventoryList.js:180
#: screens/Inventory/InventorySourceDetail/InventorySourceDetail.js:200
#: screens/Inventory/SmartInventoryDetail/SmartInventoryDetail.js:104
#: screens/Inventory/SmartInventoryHostDetail/SmartInventoryHostDetail.js:37
#: screens/Inventory/shared/InventoryForm.js:40
#: screens/Inventory/shared/InventoryGroupForm.js:40
#: screens/Inventory/shared/InventorySourceForm.js:109
#: screens/Inventory/shared/SmartInventoryForm.js:55
#: screens/ManagementJob/ManagementJobList/ManagementJobList.js:101
#: screens/ManagementJob/ManagementJobList/ManagementJobListItem.js:71
#: screens/NotificationTemplate/NotificationTemplateDetail/NotificationTemplateDetail.js:108
#: screens/NotificationTemplate/NotificationTemplateList/NotificationTemplateList.js:142
#: screens/NotificationTemplate/shared/NotificationTemplateForm.js:49
#: screens/Organization/OrganizationDetail/OrganizationDetail.js:95
#: screens/Organization/OrganizationList/OrganizationList.js:127
#: screens/Organization/shared/OrganizationForm.js:64
#: screens/Project/ProjectDetail/ProjectDetail.js:158
#: screens/Project/ProjectList/ProjectList.js:176
#: screens/Project/ProjectList/ProjectListItem.js:268
#: screens/Project/shared/ProjectForm.js:177
#: screens/Team/TeamDetail/TeamDetail.js:38
#: screens/Team/TeamList/TeamList.js:122
#: screens/Team/shared/TeamForm.js:37
#: screens/Template/JobTemplateDetail/JobTemplateDetail.js:181
#: screens/Template/Survey/SurveyQuestionForm.js:165
#: screens/Template/WorkflowJobTemplateDetail/WorkflowJobTemplateDetail.js:111
#: screens/Template/WorkflowJobTemplateVisualizer/Modals/NodeModals/NodeTypeStep/NodeTypeStep.js:174
#: screens/Template/shared/JobTemplateForm.js:245
#: screens/Template/shared/WorkflowJobTemplateForm.js:111
#: screens/User/UserOrganizations/UserOrganizationList.js:81
#: screens/User/UserOrganizations/UserOrganizationListItem.js:15
#: screens/User/UserTeams/UserTeamList.js:182
#: screens/User/UserTeams/UserTeamListItem.js:32
#: screens/User/UserTokenDetail/UserTokenDetail.js:42
#: screens/User/UserTokenList/UserTokenList.js:128
#: screens/User/shared/UserTokenForm.js:60
#: screens/WorkflowApproval/WorkflowApprovalDetail/WorkflowApprovalDetail.js:81
#: screens/WorkflowApproval/WorkflowApprovalList/WorkflowApprovalList.js:175
msgid "Description"
msgstr "Descripción"

#: screens/NotificationTemplate/NotificationTemplateDetail/NotificationTemplateDetail.js:314
msgid "Destination Channels"
msgstr "Canales destinatarios"

#: screens/NotificationTemplate/NotificationTemplateDetail/NotificationTemplateDetail.js:224
msgid "Destination Channels or Users"
msgstr "Canales destinatarios o usuarios"

#: screens/NotificationTemplate/NotificationTemplateDetail/NotificationTemplateDetail.js:333
msgid "Destination SMS Number(s)"
msgstr "Números SMS del destinatario"

#: screens/NotificationTemplate/shared/TypeInputsSubForm.js:415
msgid "Destination SMS number(s)"
msgstr "Números SMS del destinatario"

#: screens/NotificationTemplate/shared/TypeInputsSubForm.js:360
msgid "Destination channels"
msgstr "Canales destinatarios"

#: screens/NotificationTemplate/shared/TypeInputsSubForm.js:227
msgid "Destination channels or users"
msgstr "Usuarios o canales destinatarios"

#: components/AdHocCommands/useAdHocDetailsStep.jsx:39
#: components/ErrorDetail/ErrorDetail.js:75
#: components/Schedule/Schedule.js:71
#: screens/Application/Application/Application.js:78
#: screens/Application/Applications.js:38
#: screens/Credential/Credential.js:70
#: screens/Credential/Credentials.js:27
#: screens/CredentialType/CredentialType.js:62
#: screens/CredentialType/CredentialTypes.js:26
#: screens/ExecutionEnvironment/ExecutionEnvironment.js:64
#: screens/ExecutionEnvironment/ExecutionEnvironments.js:26
#: screens/Host/Host.js:57
#: screens/Host/Hosts.js:28
#: screens/InstanceGroup/ContainerGroup.js:75
#: screens/InstanceGroup/InstanceDetails/InstanceDetails.js:174
#: screens/InstanceGroup/InstanceGroup.js:81
#: screens/InstanceGroup/InstanceGroups.js:51
#: screens/InstanceGroup/InstanceGroups.js:59
#: screens/Inventory/Inventories.js:60
#: screens/Inventory/Inventories.js:85
#: screens/Inventory/Inventory.js:62
#: screens/Inventory/InventoryGroup/InventoryGroup.js:57
#: screens/Inventory/InventoryHost/InventoryHost.js:73
#: screens/Inventory/InventorySource/InventorySource.js:83
#: screens/Inventory/SmartInventory.js:65
#: screens/Inventory/SmartInventoryHost/SmartInventoryHost.js:60
#: screens/Job/Job.js:116
#: screens/Job/JobOutput/HostEventModal.js:111
#: screens/Job/Jobs.js:28
#: screens/ManagementJob/ManagementJobs.js:27
#: screens/NotificationTemplate/NotificationTemplate.js:83
#: screens/NotificationTemplate/NotificationTemplates.js:24
#: screens/Organization/Organization.js:122
#: screens/Organization/Organizations.js:30
#: screens/Project/Project.js:103
#: screens/Project/Projects.js:28
#: screens/Setting/AzureAD/AzureADDetail/AzureADDetail.js:51
#: screens/Setting/GoogleOAuth2/GoogleOAuth2Detail/GoogleOAuth2Detail.js:51
#: screens/Setting/Jobs/JobsDetail/JobsDetail.js:65
#: screens/Setting/Logging/LoggingDetail/LoggingDetail.js:75
#: screens/Setting/MiscAuthentication/MiscAuthenticationDetail/MiscAuthenticationDetail.js:50
#: screens/Setting/MiscSystem/MiscSystemDetail/MiscSystemDetail.js:88
#: screens/Setting/RADIUS/RADIUSDetail/RADIUSDetail.js:56
#: screens/Setting/SAML/SAMLDetail/SAMLDetail.js:52
#: screens/Setting/Settings.js:44
#: screens/Setting/Settings.js:47
#: screens/Setting/Settings.js:51
#: screens/Setting/Settings.js:54
#: screens/Setting/Settings.js:57
#: screens/Setting/Settings.js:60
#: screens/Setting/Settings.js:63
#: screens/Setting/Settings.js:66
#: screens/Setting/Settings.js:69
#: screens/Setting/Settings.js:72
#: screens/Setting/Settings.js:81
#: screens/Setting/Settings.js:82
#: screens/Setting/Settings.js:83
#: screens/Setting/Settings.js:84
#: screens/Setting/Settings.js:85
#: screens/Setting/Settings.js:86
#: screens/Setting/Settings.js:94
#: screens/Setting/Settings.js:97
#: screens/Setting/Settings.js:100
#: screens/Setting/Settings.js:103
#: screens/Setting/Settings.js:106
#: screens/Setting/Settings.js:109
#: screens/Setting/Settings.js:112
#: screens/Setting/Settings.js:115
#: screens/Setting/TACACS/TACACSDetail/TACACSDetail.js:56
#: screens/Setting/UI/UIDetail/UIDetail.js:66
#: screens/Team/Team.js:55
#: screens/Team/Teams.js:28
#: screens/Template/Template.js:134
#: screens/Template/Templates.js:42
#: screens/Template/WorkflowJobTemplate.js:116
#: screens/User/User.js:63
#: screens/User/UserToken/UserToken.js:54
#: screens/User/Users.js:30
#: screens/User/Users.js:36
#: screens/WorkflowApproval/WorkflowApproval.js:76
#: screens/WorkflowApproval/WorkflowApprovals.js:23
msgid "Details"
msgstr "Detalles"

#: screens/Job/JobOutput/HostEventModal.js:109
msgid "Details tab"
msgstr "Pestaña de detalles"

#: components/Search/AdvancedSearch.js:172
msgid "Direct Keys"
msgstr ""

#: screens/NotificationTemplate/NotificationTemplateDetail/NotificationTemplateDetail.js:200
#: screens/NotificationTemplate/NotificationTemplateDetail/NotificationTemplateDetail.js:258
#: screens/NotificationTemplate/NotificationTemplateDetail/NotificationTemplateDetail.js:303
#: screens/NotificationTemplate/NotificationTemplateDetail/NotificationTemplateDetail.js:357
msgid "Disable SSL Verification"
msgstr "Deshabilite la verificación de SSL"

#: screens/NotificationTemplate/shared/TypeInputsSubForm.js:185
#: screens/NotificationTemplate/shared/TypeInputsSubForm.js:238
#: screens/NotificationTemplate/shared/TypeInputsSubForm.js:277
#: screens/NotificationTemplate/shared/TypeInputsSubForm.js:348
#: screens/NotificationTemplate/shared/TypeInputsSubForm.js:463
msgid "Disable SSL verification"
msgstr "Deshabilitar verificación SSL"

#: components/InstanceToggle/InstanceToggle.js:56
#: components/StatusLabel/StatusLabel.js:64
msgid "Disabled"
msgstr "Deshabilitados"

#: components/DisassociateButton/DisassociateButton.js:57
#: components/DisassociateButton/DisassociateButton.js:84
#: components/DisassociateButton/DisassociateButton.js:92
#: components/DisassociateButton/DisassociateButton.js:96
#: components/DisassociateButton/DisassociateButton.js:116
#: screens/Team/TeamRoles/TeamRolesList.js:222
#: screens/User/UserRoles/UserRolesList.js:218
msgid "Disassociate"
msgstr "Disociar"

#: screens/Host/HostGroups/HostGroupsList.js:211
#: screens/Inventory/InventoryHostGroups/InventoryHostGroupsList.js:229
msgid "Disassociate group from host?"
msgstr "¿Disociar grupo del host?"

#: screens/Inventory/InventoryGroupHosts/InventoryGroupHostList.js:244
msgid "Disassociate host from group?"
msgstr "¿Disociar host del grupo?"

#: screens/InstanceGroup/InstanceDetails/InstanceDetails.js:281
#: screens/InstanceGroup/Instances/InstanceList.js:216
msgid "Disassociate instance from instance group?"
msgstr "¿Disociar instancia del grupo de instancias?"

#: screens/Inventory/InventoryRelatedGroups/InventoryRelatedGroupList.js:224
msgid "Disassociate related group(s)?"
msgstr "¿Disociar grupos relacionados?"

#: screens/User/UserTeams/UserTeamList.js:216
msgid "Disassociate related team(s)?"
msgstr "¿Disociar equipos relacionados?"

#: screens/Team/TeamRoles/TeamRolesList.js:209
#: screens/User/UserRoles/UserRolesList.js:205
msgid "Disassociate role"
msgstr "Disociar rol"

#: screens/Team/TeamRoles/TeamRolesList.js:212
#: screens/User/UserRoles/UserRolesList.js:208
msgid "Disassociate role!"
msgstr "Disociar rol"

#: components/DisassociateButton/DisassociateButton.js:18
msgid "Disassociate?"
msgstr "¿Disociar?"

#: components/PromptDetail/PromptProjectDetail.js:46
#: screens/Project/ProjectDetail/ProjectDetail.js:87
msgid "Discard local changes before syncing"
msgstr "Descartar los cambios locales antes de la sincronización"

#: screens/Template/shared/JobTemplateForm.js:479
msgid ""
"Divide the work done by this job template\n"
"into the specified number of job slices, each running the\n"
"same tasks against a portion of the inventory."
msgstr "Divida el trabajo realizado por esta plantilla de trabajo en la cantidad especificada de fracciones de trabajo, cada una ejecutando las mismas tareas respecto de una fracción de inventario."

#: screens/Project/shared/ProjectSubForms/GitSubForm.js:86
msgid "Documentation."
msgstr "Documentación."

#: components/CodeEditor/VariablesDetail.js:116
#: components/CodeEditor/VariablesDetail.js:122
#: components/CodeEditor/VariablesField.js:138
#: components/CodeEditor/VariablesField.js:144
msgid "Done"
msgstr "Finalizado"

#: screens/Job/JobOutput/shared/OutputToolbar.js:177
#: screens/Job/JobOutput/shared/OutputToolbar.js:182
msgid "Download Output"
msgstr "Descargar salida"

#: screens/Credential/shared/CredentialFormFields/CredentialField.js:90
#: screens/Credential/shared/CredentialFormFields/CredentialField.js:111
msgid "Drag a file here or browse to upload"
msgstr "Arrastre un archivo aquí o navegue para cargarlo"

#: components/SelectedList/DraggableSelectedList.js:68
msgid "Draggable list to reorder and remove selected items."
msgstr "Lista arrastrada para reordenar y eliminar los elementos seleccionados."

#: components/SelectedList/DraggableSelectedList.js:43
msgid "Dragging cancelled. List is unchanged."
msgstr "Arrastre cancelado. La lista no se modifica."

#: components/SelectedList/DraggableSelectedList.js:38
msgid "Dragging item {id}. Item with index {oldIndex} in now {newIndex}."
msgstr "Arrastrar elemento {id}. Elemento con índice {oldIndex} en ahora {newIndex}."

#: components/SelectedList/DraggableSelectedList.js:32
msgid "Dragging started for item id: {newId}."
msgstr "Arrastre iniciado para el id de artículo: {newId}."

#: screens/NotificationTemplate/shared/NotificationTemplateForm.js:81
msgid "E-mail"
msgstr "Correo electrónico"

#: screens/NotificationTemplate/shared/TypeInputsSubForm.js:124
msgid "E-mail options"
msgstr "Opciones de correo electrónico"

#: screens/Inventory/shared/InventorySourceSubForms/SharedFields.js:168
msgid ""
"Each time a job runs using this inventory,\n"
"refresh the inventory from the selected source before\n"
"executing job tasks."
msgstr "Cada vez que se ejecute una tarea con este inventario,\n"
"actualice el inventario de la fuente seleccionada antes\n"
"de ejecutar tareas de trabajo."

#: screens/Project/shared/ProjectSubForms/SharedFields.js:96
msgid ""
"Each time a job runs using this project, update the\n"
"revision of the project prior to starting the job."
msgstr "Cada vez que una tarea se ejecute con este proyecto,\n"
"actualice la revisión del proyecto antes de iniciar dicha tarea."

#: components/Schedule/ScheduleDetail/ScheduleDetail.js:392
#: components/Schedule/ScheduleDetail/ScheduleDetail.js:396
#: screens/Application/ApplicationDetails/ApplicationDetails.js:110
#: screens/Application/ApplicationDetails/ApplicationDetails.js:112
#: screens/Credential/CredentialDetail/CredentialDetail.js:279
#: screens/CredentialType/CredentialTypeDetails/CredentialTypeDetails.js:105
#: screens/ExecutionEnvironment/ExecutionEnvironmentDetails/ExecutionEnvironmentDetails.js:117
#: screens/Host/HostDetail/HostDetail.js:104
#: screens/InstanceGroup/ContainerGroupDetails/ContainerGroupDetails.js:98
#: screens/InstanceGroup/InstanceGroupDetails/InstanceGroupDetails.js:115
#: screens/Inventory/InventoryDetail/InventoryDetail.js:120
#: screens/Inventory/InventoryGroupDetail/InventoryGroupDetail.js:54
#: screens/Inventory/InventoryGroupDetail/InventoryGroupDetail.js:61
#: screens/Inventory/InventoryHostDetail/InventoryHostDetail.js:103
#: screens/Inventory/InventorySourceDetail/InventorySourceDetail.js:275
#: screens/Inventory/InventorySources/InventorySourceListItem.js:126
#: screens/Inventory/SmartInventoryDetail/SmartInventoryDetail.js:155
#: screens/NotificationTemplate/NotificationTemplateDetail/NotificationTemplateDetail.js:402
#: screens/NotificationTemplate/NotificationTemplateDetail/NotificationTemplateDetail.js:404
#: screens/NotificationTemplate/NotificationTemplateList/NotificationTemplateListItem.js:135
#: screens/Organization/OrganizationDetail/OrganizationDetail.js:158
#: screens/Organization/OrganizationDetail/OrganizationDetail.js:162
#: screens/Project/ProjectDetail/ProjectDetail.js:252
#: screens/Setting/AzureAD/AzureADDetail/AzureADDetail.js:85
#: screens/Setting/AzureAD/AzureADDetail/AzureADDetail.js:89
#: screens/Setting/GitHub/GitHubDetail/GitHubDetail.js:148
#: screens/Setting/GitHub/GitHubDetail/GitHubDetail.js:152
#: screens/Setting/GoogleOAuth2/GoogleOAuth2Detail/GoogleOAuth2Detail.js:85
#: screens/Setting/GoogleOAuth2/GoogleOAuth2Detail/GoogleOAuth2Detail.js:89
#: screens/Setting/Jobs/JobsDetail/JobsDetail.js:96
#: screens/Setting/Jobs/JobsDetail/JobsDetail.js:100
#: screens/Setting/LDAP/LDAPDetail/LDAPDetail.js:164
#: screens/Setting/LDAP/LDAPDetail/LDAPDetail.js:168
#: screens/Setting/Logging/LoggingDetail/LoggingDetail.js:106
#: screens/Setting/Logging/LoggingDetail/LoggingDetail.js:110
#: screens/Setting/MiscAuthentication/MiscAuthenticationDetail/MiscAuthenticationDetail.js:84
#: screens/Setting/MiscAuthentication/MiscAuthenticationDetail/MiscAuthenticationDetail.js:88
#: screens/Setting/MiscSystem/MiscSystemDetail/MiscSystemDetail.js:119
#: screens/Setting/MiscSystem/MiscSystemDetail/MiscSystemDetail.js:123
#: screens/Setting/RADIUS/RADIUSDetail/RADIUSDetail.js:98
#: screens/Setting/RADIUS/RADIUSDetail/RADIUSDetail.js:102
#: screens/Setting/SAML/SAMLDetail/SAMLDetail.js:86
#: screens/Setting/SAML/SAMLDetail/SAMLDetail.js:90
#: screens/Setting/Subscription/SubscriptionDetail/SubscriptionDetail.js:169
#: screens/Setting/TACACS/TACACSDetail/TACACSDetail.js:102
#: screens/Setting/TACACS/TACACSDetail/TACACSDetail.js:107
#: screens/Setting/UI/UIDetail/UIDetail.js:105
#: screens/Setting/UI/UIDetail/UIDetail.js:110
#: screens/Team/TeamDetail/TeamDetail.js:55
#: screens/Team/TeamDetail/TeamDetail.js:59
#: screens/Template/JobTemplateDetail/JobTemplateDetail.js:378
#: screens/Template/JobTemplateDetail/JobTemplateDetail.js:380
#: screens/Template/WorkflowJobTemplateDetail/WorkflowJobTemplateDetail.js:217
#: screens/Template/WorkflowJobTemplateDetail/WorkflowJobTemplateDetail.js:219
#: screens/Template/WorkflowJobTemplateVisualizer/Modals/NodeModals/NodeViewModal.js:236
#: screens/User/UserDetail/UserDetail.js:96
msgid "Edit"
msgstr "Editar"

#: screens/Credential/CredentialList/CredentialListItem.js:64
#: screens/Credential/CredentialList/CredentialListItem.js:68
msgid "Edit Credential"
msgstr "Modificar credencial"

#: screens/Credential/shared/CredentialPlugins/CredentialPluginSelected.js:37
#: screens/Credential/shared/CredentialPlugins/CredentialPluginSelected.js:42
msgid "Edit Credential Plugin Configuration"
msgstr "Modificar configuración del complemento de credenciales"

#: screens/Application/Applications.js:37
#: screens/Credential/Credentials.js:26
#: screens/Host/Hosts.js:27
#: screens/ManagementJob/ManagementJobs.js:28
#: screens/NotificationTemplate/NotificationTemplates.js:23
#: screens/Organization/Organizations.js:29
#: screens/Project/Projects.js:27
#: screens/Project/Projects.js:37
#: screens/Setting/Settings.js:45
#: screens/Setting/Settings.js:48
#: screens/Setting/Settings.js:52
#: screens/Setting/Settings.js:55
#: screens/Setting/Settings.js:58
#: screens/Setting/Settings.js:61
#: screens/Setting/Settings.js:64
#: screens/Setting/Settings.js:67
#: screens/Setting/Settings.js:70
#: screens/Setting/Settings.js:73
#: screens/Setting/Settings.js:87
#: screens/Setting/Settings.js:88
#: screens/Setting/Settings.js:89
#: screens/Setting/Settings.js:90
#: screens/Setting/Settings.js:91
#: screens/Setting/Settings.js:92
#: screens/Setting/Settings.js:95
#: screens/Setting/Settings.js:98
#: screens/Setting/Settings.js:101
#: screens/Setting/Settings.js:104
#: screens/Setting/Settings.js:107
#: screens/Setting/Settings.js:110
#: screens/Setting/Settings.js:113
#: screens/Setting/Settings.js:116
#: screens/Team/Teams.js:27
#: screens/Template/Templates.js:43
#: screens/User/Users.js:29
msgid "Edit Details"
msgstr "Modificar detalles"

#: screens/ExecutionEnvironment/ExecutionEnvironmentList/ExecutionEnvironmentListItem.js:79
#: screens/ExecutionEnvironment/ExecutionEnvironmentList/ExecutionEnvironmentListItem.js:83
msgid "Edit Execution Environment"
msgstr "Modificar entorno de ejecución"

#: screens/Host/HostGroups/HostGroupItem.js:37
#: screens/Inventory/InventoryGroups/InventoryGroupItem.js:46
#: screens/Inventory/InventoryRelatedGroups/InventoryRelatedGroupListItem.js:42
#: screens/Inventory/InventoryRelatedGroups/InventoryRelatedGroupListItem.js:47
msgid "Edit Group"
msgstr "Modificar grupo"

#: screens/Host/HostList/HostListItem.js:68
#: screens/Host/HostList/HostListItem.js:72
#: screens/Inventory/InventoryGroupHosts/InventoryGroupHostListItem.js:56
#: screens/Inventory/InventoryGroupHosts/InventoryGroupHostListItem.js:59
#: screens/Inventory/InventoryGroupHosts/InventoryGroupHostListItem.js:62
msgid "Edit Host"
msgstr "Modificar host"

#: screens/Inventory/InventoryList/InventoryListItem.js:116
#: screens/Inventory/InventoryList/InventoryListItem.js:121
msgid "Edit Inventory"
msgstr "Editar inventario"

#: screens/Template/WorkflowJobTemplateVisualizer/Modals/LinkModals/LinkEditModal.js:14
msgid "Edit Link"
msgstr "Modificar enlace"

#: screens/Setting/shared/SharedFields.js:290
msgid "Edit Login redirect override URL"
msgstr "Editar la URL de redirección de inicio de sesión"

#: screens/Template/WorkflowJobTemplateVisualizer/Modals/NodeModals/NodeEditModal.js:64
#: screens/Template/WorkflowJobTemplateVisualizer/Modals/NodeModals/NodeViewModal.js:233
msgid "Edit Node"
msgstr "Modificar nodo"

#: screens/NotificationTemplate/NotificationTemplateList/NotificationTemplateListItem.js:139
msgid "Edit Notification Template"
msgstr "Modificar plantilla de notificación"

#: screens/Template/Survey/SurveyToolbar.js:72
msgid "Edit Order"
msgstr "Orden de edición"

#: screens/Organization/OrganizationList/OrganizationListItem.js:72
#: screens/Organization/OrganizationList/OrganizationListItem.js:76
msgid "Edit Organization"
msgstr "Editar organización"

#: screens/Project/ProjectList/ProjectListItem.js:235
#: screens/Project/ProjectList/ProjectListItem.js:240
msgid "Edit Project"
msgstr "Modificar proyecto"

#: screens/Template/Templates.js:49
msgid "Edit Question"
msgstr "Editar pregunta"

#: components/Schedule/ScheduleList/ScheduleListItem.js:115
#: components/Schedule/ScheduleList/ScheduleListItem.js:119
#: screens/Template/Templates.js:54
msgid "Edit Schedule"
msgstr "Modificar programación"

#: screens/Inventory/InventorySources/InventorySourceListItem.js:130
msgid "Edit Source"
msgstr "Modificar fuente"

#: screens/Template/Survey/SurveyListItem.js:87
msgid "Edit Survey"
msgstr "Editar el cuestionario"

#: screens/Organization/OrganizationTeams/OrganizationTeamListItem.js:20
#: screens/Organization/OrganizationTeams/OrganizationTeamListItem.js:24
#: screens/Team/TeamList/TeamListItem.js:50
#: screens/Team/TeamList/TeamListItem.js:54
msgid "Edit Team"
msgstr "Modificar equipo"

#: components/TemplateList/TemplateListItem.js:216
#: components/TemplateList/TemplateListItem.js:222
#: screens/Project/ProjectJobTemplatesList/ProjectJobTemplatesListItem.js:100
msgid "Edit Template"
msgstr "Modificar plantilla"

#: screens/User/UserList/UserListItem.js:63
#: screens/User/UserList/UserListItem.js:67
msgid "Edit User"
msgstr "Modificar usuario"

#: screens/Application/ApplicationsList/ApplicationListItem.js:48
#: screens/Application/ApplicationsList/ApplicationListItem.js:52
msgid "Edit application"
msgstr "Modificar aplicación"

#: screens/CredentialType/CredentialTypeList/CredentialTypeListItem.js:38
#: screens/CredentialType/CredentialTypeList/CredentialTypeListItem.js:42
msgid "Edit credential type"
msgstr "Editar el tipo de credencial"

#: screens/CredentialType/CredentialTypes.js:25
#: screens/ExecutionEnvironment/ExecutionEnvironments.js:25
#: screens/InstanceGroup/InstanceGroups.js:56
#: screens/InstanceGroup/InstanceGroups.js:61
#: screens/Inventory/Inventories.js:61
#: screens/Inventory/Inventories.js:66
#: screens/Inventory/Inventories.js:75
#: screens/Inventory/Inventories.js:86
msgid "Edit details"
msgstr "Modificar detalles"

#: screens/Inventory/InventoryGroups/InventoryGroupItem.js:42
#: screens/Inventory/InventoryHostGroups/InventoryHostGroupItem.js:41
msgid "Edit group"
msgstr "Editar grupo"

#: screens/Inventory/InventoryHosts/InventoryHostItem.js:42
msgid "Edit host"
msgstr "Editar el servidor"

#: screens/InstanceGroup/InstanceGroupList/InstanceGroupListItem.js:78
#: screens/InstanceGroup/InstanceGroupList/InstanceGroupListItem.js:82
msgid "Edit instance group"
msgstr "Modificar grupo de instancias"

#: screens/Setting/shared/SharedFields.js:320
#: screens/Setting/shared/SharedFields.js:322
msgid "Edit login redirect override URL"
msgstr "Editar la URL de redirección de inicio de sesión"

#: screens/Template/WorkflowJobTemplateVisualizer/VisualizerLink.js:70
msgid "Edit this link"
msgstr "Modificar este enlace"

#: screens/Template/WorkflowJobTemplateVisualizer/VisualizerNode.js:221
msgid "Edit this node"
msgstr "Modificar este nodo"

#: screens/Job/WorkflowOutput/WorkflowOutputToolbar.js:84
msgid "Edit workflow"
msgstr "Editar el flujo de trabajo"

#: components/Workflow/WorkflowNodeHelp.js:170
#: screens/Job/JobOutput/shared/OutputToolbar.js:123
#: screens/WorkflowApproval/WorkflowApprovalDetail/WorkflowApprovalDetail.js:167
msgid "Elapsed"
msgstr "Tiempo transcurrido"

#: screens/Job/JobOutput/shared/OutputToolbar.js:122
msgid "Elapsed Time"
msgstr "Tiempo transcurrido"

#: screens/Job/JobOutput/shared/OutputToolbar.js:124
msgid "Elapsed time that the job ran"
msgstr "Tiempo transcurrido de la ejecución de la tarea "

#: components/NotificationList/NotificationList.js:193
#: screens/NotificationTemplate/NotificationTemplateList/NotificationTemplateList.js:149
#: screens/User/UserDetail/UserDetail.js:66
#: screens/User/shared/UserForm.js:73
msgid "Email"
msgstr "Correo electrónico"

#: screens/NotificationTemplate/NotificationTemplateDetail/NotificationTemplateDetail.js:173
msgid "Email Options"
msgstr "Opciones de correo electrónico"

#: screens/Template/shared/WorkflowJobTemplateForm.js:241
msgid "Enable Concurrent Jobs"
msgstr "Activar los trabajos concurrentes"

#: screens/Template/shared/JobTemplateForm.js:608
msgid "Enable Fact Storage"
msgstr "Habilitar almacenamiento de eventos"

#: screens/Setting/Logging/LoggingEdit/LoggingEdit.js:191
msgid "Enable HTTPS certificate verification"
msgstr "Habilitar verificación del certificado HTTPS"

#: screens/Template/shared/JobTemplateForm.js:582
#: screens/Template/shared/JobTemplateForm.js:585
#: screens/Template/shared/WorkflowJobTemplateForm.js:221
#: screens/Template/shared/WorkflowJobTemplateForm.js:224
msgid "Enable Webhook"
msgstr "Habilitar Webhook"

#: screens/Template/shared/WorkflowJobTemplateForm.js:227
msgid "Enable Webhook for this workflow job template."
msgstr "Habilitar Webhook para esta plantilla de trabajo del flujo de trabajo."

#: screens/Setting/Logging/LoggingEdit/LoggingEdit.js:135
msgid "Enable external logging"
msgstr "Habilitar registro externo"

#: screens/Setting/Logging/LoggingEdit/LoggingEdit.js:167
msgid "Enable log system tracking facts individually"
msgstr "Habilitar eventos de seguimiento del sistema de registro de forma individual"

#: components/AdHocCommands/AdHocDetailsStep.js:216
#: components/AdHocCommands/AdHocDetailsStep.js:219
msgid "Enable privilege escalation"
msgstr "Habilitar elevación de privilegios"

#: screens/Setting/SettingList.js:52
#~ msgid "Enable simplified login for your {0} applications"
#~ msgstr ""

#: screens/Setting/SettingList.js:53
msgid "Enable simplified login for your {brandName} applications"
msgstr "Habilite el inicio de sesión simplificado para sus aplicaciones {brandName}"

#: screens/Template/shared/JobTemplateForm.js:588
msgid "Enable webhook for this template."
msgstr "Habilitar webhook para esta plantilla."

#: components/InstanceToggle/InstanceToggle.js:55
#: components/Lookup/HostFilterLookup.js:100
#: screens/Inventory/SmartInventoryHostDetail/SmartInventoryHostDetail.js:46
msgid "Enabled"
msgstr "Habilitado"

#: components/PromptDetail/PromptInventorySourceDetail.js:184
#: components/PromptDetail/PromptJobTemplateDetail.js:189
#: components/PromptDetail/PromptProjectDetail.js:112
#: components/PromptDetail/PromptWFJobTemplateDetail.js:97
#: screens/Credential/CredentialDetail/CredentialDetail.js:254
#: screens/Inventory/InventorySourceDetail/InventorySourceDetail.js:250
#: screens/Project/ProjectDetail/ProjectDetail.js:241
#: screens/Template/JobTemplateDetail/JobTemplateDetail.js:280
#: screens/Template/WorkflowJobTemplateDetail/WorkflowJobTemplateDetail.js:183
msgid "Enabled Options"
msgstr "Opciones habilitadas"

#: screens/Inventory/InventorySourceDetail/InventorySourceDetail.js:239
#: screens/Inventory/shared/InventorySourceSubForms/SharedFields.js:254
msgid "Enabled Value"
msgstr "Valor habilitado"

#: screens/Inventory/InventorySourceDetail/InventorySourceDetail.js:238
#: screens/Inventory/shared/InventorySourceSubForms/SharedFields.js:243
msgid "Enabled Variable"
msgstr "Variable habilitada"

#: screens/Template/shared/JobTemplateForm.js:568
#~ msgid ""
#~ "Enables creation of a provisioning\n"
#~ "callback URL. Using the URL a host can contact {0}\n"
#~ "and request a configuration update using this job\n"
#~ "template."
#~ msgstr ""

#: components/AdHocCommands/AdHocDetailsStep.js:224
msgid ""
"Enables creation of a provisioning\n"
"callback URL. Using the URL a host can contact {brandName}\n"
"and request a configuration update using this job\n"
"template"
msgstr "Permite la creación de una URL de\n"
"de aprovisionamiento. A través de esta URL, un host puede ponerse en contacto con {brandName} y solicitar una actualización de la configuración utilizando esta plantilla"

#: screens/Template/shared/JobTemplateForm.js:568
msgid ""
"Enables creation of a provisioning\n"
"callback URL. Using the URL a host can contact {brandName}\n"
"and request a configuration update using this job\n"
"template."
msgstr "Permite la creación de una URL de\n"
"de aprovisionamiento. A través de esta URL, un host puede ponerse en contacto con {brandName} y solicitar una actualización de la configuración utilizando esta plantilla de trabajo."

#: screens/Credential/CredentialDetail/CredentialDetail.js:148
#: screens/Setting/shared/SettingDetail.js:87
msgid "Encrypted"
msgstr "Cifrado"

#: components/Schedule/shared/FrequencyDetailSubform.js:490
msgid "End"
msgstr "Fin"

#: screens/Setting/Subscription/SubscriptionEdit/EulaStep.js:14
msgid "End User License Agreement"
msgstr "Acuerdo de licencia de usuario final"

#: components/Schedule/shared/DateTimePicker.js:51
msgid "End date"
msgstr "Fecha de terminación"

#: components/Schedule/shared/FrequencyDetailSubform.js:542
msgid "End date/time"
msgstr "Fecha/hora de finalización"

#: components/Schedule/shared/buildRuleObj.js:97
msgid "End did not match an expected value"
msgstr "La finalización no coincide con un valor esperado"

#: components/Schedule/shared/DateTimePicker.js:61
msgid "End time"
msgstr "Hora de terminación"

#: screens/Setting/Subscription/SubscriptionEdit/SubscriptionEdit.js:209
msgid "End user license agreement"
msgstr "Acuerdo de licencia de usuario final"

#: screens/Host/HostList/SmartInventoryButton.js:15
msgid "Enter at least one search filter to create a new Smart Inventory"
msgstr "Ingresar al menos un filtro de búsqueda para crear un nuevo inventario inteligente"

#: screens/CredentialType/shared/CredentialTypeForm.js:43
msgid "Enter injectors using either JSON or YAML syntax. Refer to the Ansible Tower documentation for example syntax."
msgstr "Ingrese inyectores a través de la sintaxis JSON o YAML. Consulte la documentación de Ansible Tower para ver la sintaxis de ejemplo."

#: screens/CredentialType/shared/CredentialTypeForm.js:35
msgid "Enter inputs using either JSON or YAML syntax. Refer to the Ansible Tower documentation for example syntax."
msgstr "Ingrese entradas a través de la sintaxis JSON o YAML. Consulte la documentación de Ansible Tower para ver la sintaxis de ejemplo."

#: screens/Inventory/shared/SmartInventoryForm.js:94
msgid ""
"Enter inventory variables using either JSON or YAML syntax.\n"
"Use the radio button to toggle between the two. Refer to the\n"
"Ansible Tower documentation for example syntax."
msgstr "Ingrese variables de inventario mediante el uso de la sintaxis JSON o YAML.\n"
"Utilice el botón de selección para alternar entre las dos opciones. Consulte la\n"
"documentación de Ansible Tower para acceder a ejemplos de sintaxis."

#: screens/Inventory/shared/InventoryForm.js:65
msgid "Enter inventory variables using either JSON or YAML syntax. Use the radio button to toggle between the two. Refer to the Ansible Tower documentation for example syntax"
msgstr "Ingrese variables de inventario mediante el uso de la sintaxis JSON o YAML. Utilice el botón de selección para alternar entre las dos opciones. Consulte la documentación de Ansible Tower para acceder a ejemplos de sintaxis"

#: screens/NotificationTemplate/shared/TypeInputsSubForm.js:181
msgid "Enter one Annotation Tag per line, without commas."
msgstr "Ingrese una etiqueta de anotación por línea sin comas."

#: screens/NotificationTemplate/shared/TypeInputsSubForm.js:232
msgid ""
"Enter one IRC channel or username per line. The pound\n"
"symbol (#) for channels, and the at (@) symbol for users, are not\n"
"required."
msgstr "Ingrese un canal de IRC o nombre de usuario por línea. El símbolo numeral (#)\n"
"para canales y el símbolo arroba (@) para usuarios no son\n"
"necesarios."

#: screens/NotificationTemplate/shared/TypeInputsSubForm.js:365
#~ msgid ""
#~ "Enter one Slack channel per line. The pound symbol (#)\n"
#~ "is required for channels."
#~ msgstr "Ingrese un canal de Slack por línea. El símbolo numeral (#) es necesario para los canales."

#: screens/NotificationTemplate/shared/TypeInputsSubForm.js:367
msgid ""
"Enter one Slack channel per line. The pound symbol (#)\n"
<<<<<<< HEAD
"is required for channels."
msgstr "Ingrese un canal de Slack por línea. El símbolo numeral (#)\n"
"es necesario para los canales."
=======
"is required for channels. To respond to or start a thread to a specific message add the parent message Id to the channel where the parent message Id is 16 digits. A dot (.) must be manually inserted after the 10th digit.  ie:#destination-channel, 1231257890.006423. See Slack"
msgstr ""
>>>>>>> 1b0fca80

#: screens/NotificationTemplate/shared/TypeInputsSubForm.js:90
msgid ""
"Enter one email address per line to create a recipient\n"
"list for this type of notification."
msgstr "Ingrese una dirección de correo electrónico por línea\n"
"para crear una lista de destinatarios para este tipo de notificación."

#: screens/NotificationTemplate/shared/TypeInputsSubForm.js:413
#~ msgid ""
#~ "Enter one phone number per line to specify where to\n"
#~ "route SMS messages."
#~ msgstr "Ingrese un número de teléfono por línea para especificar dónde enviar los mensajes de SMS."

#: screens/NotificationTemplate/shared/TypeInputsSubForm.js:416
#~ msgid ""
#~ "Enter one phone number per line to specify where to\n"
#~ "route SMS messages. Phone numbers should be formatted +11231231234. For more information see"
#~ msgstr ""

#: screens/NotificationTemplate/shared/TypeInputsSubForm.js:420
msgid ""
"Enter one phone number per line to specify where to\n"
"route SMS messages. Phone numbers should be formatted +11231231234. For more information see Twilio documentation"
msgstr "Introduzca un número de teléfono por línea para especificar a dónde enviar los mensajes SMS. Los números de teléfono deben tener el formato +11231231234. Para más información, consulte la documentación de Twilio."

#: screens/NotificationTemplate/shared/TypeInputsSubForm.js:410
msgid ""
"Enter the number associated with the \"Messaging\n"
"Service\" in Twilio in the format +18005550199."
msgstr "Ingrese el número asociado con el \"Servicio de mensajería\"\n"
"en Twilio con el formato +18005550199."

#: screens/Inventory/shared/InventorySourceSubForms/InsightsSubForm.js:60
msgid "Enter variables to configure the inventory source. For a detailed description of how to configure this plugin, see <0>Inventory Plugins</0> in the documentation and the <1>Insights</1> plugin configuration guide."
msgstr "Introduzca las variables para configurar la fuente de inventario. Para una descripción detallada de cómo configurar este plugin, consulte los plugins de inventario <0> en la documentación y la guía de configuración del plugin Insights </0>."

#: screens/Inventory/shared/InventorySourceSubForms/ControllerSubForm.js:60
msgid "Enter variables to configure the inventory source. For a detailed description of how to configure this plugin, see <0>Inventory Plugins</0> in the documentation and the <1>Tower</1> plugin configuration guide."
msgstr "Introduzca las variables para configurar el origen del inventario. Para una descripción detallada de cómo configurar este plugin, consulte los <0>plugins de inventario</0> en la documentación y la guía de configuración del plugin <1> de Tower </1>."

#: screens/Inventory/shared/InventorySourceSubForms/EC2SubForm.js:53
msgid "Enter variables to configure the inventory source. For a detailed description of how to configure this plugin, see <0>Inventory Plugins</0> in the documentation and the <1>aws_ec2</1> plugin configuration guide."
msgstr "Introduzca las variables para configurar el origen del inventario. Para una descripción detallada de cómo configurar este plugin, consulte los <0>plugins de inventario</0> en la documentación y la guía de configuración del plugin <1>aws_ec2</1>."

#: screens/Inventory/shared/InventorySourceSubForms/AzureSubForm.js:59
msgid "Enter variables to configure the inventory source. For a detailed description of how to configure this plugin, see <0>Inventory Plugins</0> in the documentation and the <1>azure_rm</1> plugin configuration guide."
msgstr "Introduzca las variables para configurar el origen del inventario. Para una descripción detallada de cómo configurar este plugin, consulte <0>Plugins de inventario </0>en la documentación y la guía de configuración del plugin <1>azure_rm</1>."

#: screens/Inventory/shared/InventorySourceSubForms/SatelliteSubForm.js:59
msgid "Enter variables to configure the inventory source. For a detailed description of how to configure this plugin, see <0>Inventory Plugins</0> in the documentation and the <1>foreman</1> plugin configuration guide."
msgstr "Introduzca las variables para configurar el origen del inventario. Para una descripción detallada de cómo configurar este plugin, consulte los <0>plugins de inventario</0> en la documentación y la guía de configuración del plugin <1>foreman</1>."

#: screens/Inventory/shared/InventorySourceSubForms/GCESubForm.js:59
msgid "Enter variables to configure the inventory source. For a detailed description of how to configure this plugin, see <0>Inventory Plugins</0> in the documentation and the <1>gcp_compute</1> plugin configuration guide."
msgstr "Introduzca las variables para configurar el origen del inventario. Para una descripción detallada de cómo configurar este plugin, consulte los <0>plugins de inventario</0> en la documentación y la guía de configuración del <1>plugin gcp_compute</1>."

#: screens/Inventory/shared/InventorySourceSubForms/OpenStackSubForm.js:59
msgid "Enter variables to configure the inventory source. For a detailed description of how to configure this plugin, see <0>Inventory Plugins</0> in the documentation and the <1>openstack</1> plugin configuration guide."
msgstr "Introduzca las variables para configurar el origen del inventario. Para una descripción detallada de cómo configurar este plugin, vea <0>plugins de inventario</0> en la documentación y la guía de configuración de plugins de <1>openstack</1>."

#: screens/Inventory/shared/InventorySourceSubForms/VirtualizationSubForm.js:59
msgid "Enter variables to configure the inventory source. For a detailed description of how to configure this plugin, see <0>Inventory Plugins</0> in the documentation and the <1>ovirt</1> plugin configuration guide."
msgstr "Introduzca las variables para configurar el origen del inventario. Para una descripción detallada de cómo configurar este plugin, consulte los <0>plugins de inventario</0> en la documentación y la guía de configuración del plugin <1> de ovirt</1>."

#: screens/Inventory/shared/InventorySourceSubForms/VMwareSubForm.js:59
msgid "Enter variables to configure the inventory source. For a detailed description of how to configure this plugin, see <0>Inventory Plugins</0> in the documentation and the <1>vmware_vm_inventory</1> plugin configuration guide."
msgstr "Introduzca las variables para configurar el origen del inventario. Para una descripción detallada de cómo configurar este plugin, vea <0>plugins de inventario</0>en la documentación y la guía de configuración del plugin <1>vmware_vm_inventory</1>."

#: screens/Inventory/shared/InventorySourceSubForms/SharedFields.js:35
msgid "Enter variables using either JSON or YAML syntax. Use the radio button to toggle between the two."
msgstr "Ingrese variables con sintaxis JSON o YAML. Use el botón de selección para alternar entre los dos."

#: components/JobList/JobList.js:225
#: components/StatusLabel/StatusLabel.js:60
#: components/Workflow/WorkflowNodeHelp.js:108
#: screens/CredentialType/CredentialTypeDetails/CredentialTypeDetails.js:129
#: screens/CredentialType/CredentialTypeList/CredentialTypeList.js:205
#: screens/ExecutionEnvironment/ExecutionEnvironmentDetails/ExecutionEnvironmentDetails.js:139
#: screens/ExecutionEnvironment/ExecutionEnvironmentList/ExecutionEnvironmentList.js:215
#: screens/InstanceGroup/ContainerGroupDetails/ContainerGroupDetails.js:121
#: screens/InstanceGroup/InstanceGroupDetails/InstanceGroupDetails.js:138
#: screens/InstanceGroup/InstanceGroupList/InstanceGroupList.js:315
#: screens/Job/JobOutput/JobOutputSearch.js:130
msgid "Error"
msgstr "Error"

#: screens/Project/ProjectList/ProjectList.js:286
msgid "Error fetching updated project"
msgstr "Error al recuperar el proyecto actualizado"

#: screens/NotificationTemplate/NotificationTemplateDetail/NotificationTemplateDetail.js:485
#: screens/NotificationTemplate/shared/CustomMessagesSubForm.js:141
msgid "Error message"
msgstr "Mensaje de error"

#: screens/NotificationTemplate/NotificationTemplateDetail/NotificationTemplateDetail.js:494
#: screens/NotificationTemplate/shared/CustomMessagesSubForm.js:150
msgid "Error message body"
msgstr "Cuerpo del mensaje de error"

#: screens/Template/WorkflowJobTemplateVisualizer/Visualizer.js:613
#: screens/Template/WorkflowJobTemplateVisualizer/Visualizer.js:615
msgid "Error saving the workflow!"
msgstr "Error al guardar el flujo de trabajo"

#: components/AdHocCommands/AdHocCommands.js:102
#: components/CopyButton/CopyButton.js:51
#: components/DeleteButton/DeleteButton.js:56
#: components/HostToggle/HostToggle.js:75
#: components/InstanceToggle/InstanceToggle.js:66
#: components/JobList/JobList.js:304
#: components/JobList/JobList.js:315
#: components/LaunchButton/LaunchButton.js:161
#: components/LaunchPrompt/LaunchPrompt.js:66
#: components/NotificationList/NotificationList.js:246
#: components/PaginatedTable/ToolbarDeleteButton.js:205
#: components/ResourceAccessList/ResourceAccessList.js:233
#: components/ResourceAccessList/ResourceAccessList.js:245
#: components/Schedule/ScheduleDetail/ScheduleDetail.js:414
#: components/Schedule/ScheduleList/ScheduleList.js:238
#: components/Schedule/ScheduleToggle/ScheduleToggle.js:72
#: components/Schedule/shared/SchedulePromptableFields.js:70
#: components/TemplateList/TemplateList.js:281
#: contexts/Config.js:94
#: screens/Application/ApplicationDetails/ApplicationDetails.js:131
#: screens/Application/ApplicationTokens/ApplicationTokenList.js:155
#: screens/Application/ApplicationsList/ApplicationsList.js:185
#: screens/Credential/CredentialDetail/CredentialDetail.js:300
#: screens/Credential/CredentialList/CredentialList.js:194
#: screens/Host/HostDetail/HostDetail.js:56
#: screens/Host/HostDetail/HostDetail.js:119
#: screens/Host/HostGroups/HostGroupsList.js:244
#: screens/Host/HostList/HostList.js:222
#: screens/InstanceGroup/InstanceDetails/InstanceDetails.js:294
#: screens/InstanceGroup/Instances/InstanceList.js:296
#: screens/InstanceGroup/Instances/InstanceListItem.js:211
#: screens/Inventory/InventoryDetail/InventoryDetail.js:140
#: screens/Inventory/InventoryGroupDetail/InventoryGroupDetail.js:77
#: screens/Inventory/InventoryGroupHosts/InventoryGroupHostList.js:282
#: screens/Inventory/InventoryGroupHosts/InventoryGroupHostList.js:293
#: screens/Inventory/InventoryHostDetail/InventoryHostDetail.js:56
#: screens/Inventory/InventoryHostDetail/InventoryHostDetail.js:118
#: screens/Inventory/InventoryHostGroups/InventoryHostGroupsList.js:261
#: screens/Inventory/InventoryHosts/InventoryHostList.js:200
#: screens/Inventory/InventoryList/InventoryList.js:269
#: screens/Inventory/InventoryRelatedGroups/InventoryRelatedGroupList.js:263
#: screens/Inventory/InventorySourceDetail/InventorySourceDetail.js:306
#: screens/Inventory/InventorySources/InventorySourceList.js:240
#: screens/Inventory/InventorySources/InventorySourceList.js:253
#: screens/Inventory/SmartInventoryDetail/SmartInventoryDetail.js:174
#: screens/Inventory/shared/InventoryGroupsDeleteModal.js:146
#: screens/Inventory/shared/InventorySourceSyncButton.js:49
#: screens/Login/Login.js:194
#: screens/ManagementJob/ManagementJobList/ManagementJobList.js:125
#: screens/NotificationTemplate/NotificationTemplateDetail/NotificationTemplateDetail.js:428
#: screens/NotificationTemplate/NotificationTemplateList/NotificationTemplateList.js:220
#: screens/NotificationTemplate/NotificationTemplateList/NotificationTemplateListItem.js:166
#: screens/Organization/OrganizationDetail/OrganizationDetail.js:184
#: screens/Organization/OrganizationList/OrganizationList.js:195
#: screens/Project/ProjectDetail/ProjectDetail.js:287
#: screens/Project/ProjectJobTemplatesList/ProjectJobTemplatesList.js:179
#: screens/Project/ProjectList/ProjectList.js:275
#: screens/Project/ProjectList/ProjectList.js:287
#: screens/Project/shared/ProjectSyncButton.js:62
#: screens/Team/TeamDetail/TeamDetail.js:78
#: screens/Team/TeamList/TeamList.js:192
#: screens/Team/TeamRoles/TeamRolesList.js:247
#: screens/Team/TeamRoles/TeamRolesList.js:258
#: screens/Template/JobTemplateDetail/JobTemplateDetail.js:418
#: screens/Template/TemplateSurvey.js:130
#: screens/Template/WorkflowJobTemplateDetail/WorkflowJobTemplateDetail.js:255
#: screens/Template/WorkflowJobTemplateVisualizer/Modals/NodeModals/NodeModal.js:172
#: screens/Template/WorkflowJobTemplateVisualizer/Modals/NodeModals/NodeModal.js:187
#: screens/Template/WorkflowJobTemplateVisualizer/Modals/NodeModals/NodeModal.js:312
#: screens/Template/WorkflowJobTemplateVisualizer/VisualizerNode.js:346
#: screens/Template/WorkflowJobTemplateVisualizer/VisualizerNode.js:357
#: screens/User/UserDetail/UserDetail.js:115
#: screens/User/UserList/UserList.js:185
#: screens/User/UserRoles/UserRolesList.js:243
#: screens/User/UserRoles/UserRolesList.js:254
#: screens/User/UserTeams/UserTeamList.js:259
#: screens/User/UserTokenDetail/UserTokenDetail.js:81
#: screens/User/UserTokenList/UserTokenList.js:209
#: screens/WorkflowApproval/WorkflowApprovalDetail/WorkflowApprovalDetail.js:211
#: screens/WorkflowApproval/WorkflowApprovalDetail/WorkflowApprovalDetail.js:222
#: screens/WorkflowApproval/WorkflowApprovalDetail/WorkflowApprovalDetail.js:233
#: screens/WorkflowApproval/WorkflowApprovalList/WorkflowApprovalList.js:246
#: screens/WorkflowApproval/WorkflowApprovalList/WorkflowApprovalList.js:257
msgid "Error!"
msgstr "¡Error!"

#: components/CodeEditor/VariablesDetail.js:105
msgid "Error:"
msgstr "Error:"

#: screens/InstanceGroup/InstanceDetails/InstanceDetails.js:256
msgid "Errors"
msgstr "Errores"

#: screens/ActivityStream/ActivityStream.js:256
#: screens/ActivityStream/ActivityStreamListItem.js:46
#: screens/Job/JobOutput/JobOutputSearch.js:97
msgid "Event"
msgstr "Evento"

#: screens/ActivityStream/ActivityStreamDetailButton.js:35
msgid "Event detail"
msgstr "Detalles del evento"

#: screens/ActivityStream/ActivityStreamDetailButton.js:36
msgid "Event detail modal"
msgstr "Modal de detalles del evento"

#: screens/ActivityStream/ActivityStreamDescription.js:555
msgid "Event summary not available"
msgstr "Resumen del evento no disponible."

#: screens/ActivityStream/ActivityStream.js:225
msgid "Events"
msgstr "Eventos"

#: components/Schedule/ScheduleDetail/ScheduleDetail.js:151
msgid "Every minute for {0} times"
msgstr "Cada minuto durante {0} veces"

#: components/Search/LookupTypeInput.js:39
msgid "Exact match (default lookup if not specified)."
msgstr "Coincidencia exacta (búsqueda predeterminada si no se especifica)."

#: components/Search/RelatedLookupTypeInput.js:38
msgid "Exact search on id field."
msgstr "Búsqueda exacta en el campo de identificación."

#: screens/Project/shared/ProjectSubForms/GitSubForm.js:26
msgid "Example URLs for GIT Source Control include:"
msgstr "A continuación, se incluyen algunos ejemplos de URL para la fuente de control de GIT:"

#: screens/Project/shared/ProjectSubForms/ArchiveSubForm.js:20
msgid "Example URLs for Remote Archive Source Control include:"
msgstr "A continuación, se incluyen ejemplos de URL para la fuente de control de archivo remoto:"

#: screens/Project/shared/ProjectSubForms/SvnSubForm.js:21
msgid "Example URLs for Subversion Source Control include:"
msgstr "A continuación, se incluyen algunos ejemplos de URL para la fuente de control de subversión:"

#: screens/Project/shared/ProjectSubForms/GitSubForm.js:64
msgid "Examples include:"
msgstr "Los ejemplos incluyen:"

#: screens/ExecutionEnvironment/shared/ExecutionEnvironmentForm.js:107
msgid "Examples:"
msgstr "Ejemplos:"

#: screens/Template/WorkflowJobTemplateVisualizer/Modals/NodeModals/RunStep.js:48
msgid "Execute regardless of the parent node's final state."
msgstr "Ejecutar independientemente del estado final del nodo primario."

#: screens/Template/WorkflowJobTemplateVisualizer/Modals/NodeModals/RunStep.js:41
msgid "Execute when the parent node results in a failure state."
msgstr "Ejecutar cuando el nodo primario se encuentre en estado de error."

#: screens/Template/WorkflowJobTemplateVisualizer/Modals/NodeModals/RunStep.js:34
msgid "Execute when the parent node results in a successful state."
msgstr "Ejecutar cuando el nodo primario se encuentre en estado correcto."

#: components/AdHocCommands/AdHocExecutionEnvironmentStep.js:90
#: components/AdHocCommands/AdHocExecutionEnvironmentStep.js:91
#: components/AdHocCommands/AdHocPreviewStep.jsx:55
#: components/AdHocCommands/useAdHocExecutionEnvironmentStep.jsx:15
#: components/ExecutionEnvironmentDetail/ExecutionEnvironmentDetail.js:41
#: components/ExecutionEnvironmentDetail/ExecutionEnvironmentDetail.js:104
#: components/Lookup/ExecutionEnvironmentLookup.js:156
#: components/Lookup/ExecutionEnvironmentLookup.js:187
#: components/Lookup/ExecutionEnvironmentLookup.js:203
msgid "Execution Environment"
msgstr "Entorno de ejecución"

#: components/ExecutionEnvironmentDetail/ExecutionEnvironmentDetail.js:69
#: components/TemplateList/TemplateListItem.js:152
msgid "Execution Environment Missing"
msgstr "Falta el entorno de ejecución"

#: components/AdHocCommands/AdHocExecutionEnvironmentStep.js:103
#: routeConfig.js:140
#: screens/ActivityStream/ActivityStream.js:208
#: screens/ExecutionEnvironment/ExecutionEnvironmentList/ExecutionEnvironmentList.js:115
#: screens/ExecutionEnvironment/ExecutionEnvironmentList/ExecutionEnvironmentList.js:177
#: screens/ExecutionEnvironment/ExecutionEnvironments.js:13
#: screens/ExecutionEnvironment/ExecutionEnvironments.js:22
#: screens/Organization/Organization.js:126
#: screens/Organization/OrganizationExecEnvList/OrganizationExecEnvList.js:79
#: screens/Organization/Organizations.js:34
#: util/getRelatedResourceDeleteDetails.js:80
#: util/getRelatedResourceDeleteDetails.js:187
msgid "Execution Environments"
msgstr "Entornos de ejecución"

#: screens/Job/JobDetail/JobDetail.js:280
msgid "Execution Node"
msgstr "Nodo de ejecución"

#: components/ExecutionEnvironmentDetail/ExecutionEnvironmentDetail.js:110
msgid "Execution environment is missing or deleted."
msgstr "Falta el entorno de ejecución o se ha eliminado."

#: screens/ExecutionEnvironment/ExecutionEnvironment.js:82
msgid "Execution environment not found."
msgstr "No se encontró el entorno de ejecución."

#: screens/Template/WorkflowJobTemplateVisualizer/Modals/UnsavedChangesModal.js:23
#: screens/Template/WorkflowJobTemplateVisualizer/Modals/UnsavedChangesModal.js:26
msgid "Exit Without Saving"
msgstr "Salir sin guardar"

#: components/ExpandCollapse/ExpandCollapse.js:52
msgid "Expand"
msgstr "Expandir"

#: components/DataListToolbar/DataListToolbar.js:95
msgid "Expand all rows"
msgstr "Desplegar todas las filas"

#: components/CodeEditor/VariablesDetail.js:211
#: components/CodeEditor/VariablesField.js:247
msgid "Expand input"
msgstr "Expandir la entrada"

#: screens/Credential/shared/CredentialFormFields/GceFileUploadField.js:46
msgid "Expected at least one of client_email, project_id or private_key to be present in the file."
msgstr "Se esperaba que al menos uno de client_email, project_id o private_key estuviera presente en el archivo."

#: screens/Application/ApplicationTokens/ApplicationTokenList.js:137
#: screens/Application/ApplicationTokens/ApplicationTokenListItem.js:32
#: screens/Setting/Subscription/SubscriptionEdit/SubscriptionModal.js:149
#: screens/Setting/Subscription/SubscriptionEdit/SubscriptionModal.js:170
#: screens/User/UserTokenDetail/UserTokenDetail.js:52
#: screens/User/UserTokenList/UserTokenList.js:142
#: screens/User/UserTokenList/UserTokenList.js:185
#: screens/User/UserTokenList/UserTokenListItem.js:32
#: screens/User/UserTokens/UserTokens.js:89
#: screens/WorkflowApproval/WorkflowApprovalDetail/WorkflowApprovalDetail.js:87
msgid "Expires"
msgstr "Expira"

#: screens/Setting/Subscription/SubscriptionDetail/SubscriptionDetail.js:84
msgid "Expires on"
msgstr "Fecha de expiración"

#: screens/Setting/Subscription/SubscriptionDetail/SubscriptionDetail.js:94
msgid "Expires on UTC"
msgstr "Fecha de expiración (UTC):"

#: screens/WorkflowApproval/WorkflowApprovalList/WorkflowApprovalListItem.js:34
#: screens/WorkflowApproval/shared/WorkflowApprovalStatus.js:11
msgid "Expires on {0}"
msgstr "Expira el {0}"

#: components/JobList/JobListItem.js:265
#: screens/WorkflowApproval/WorkflowApprovalDetail/WorkflowApprovalDetail.js:119
msgid "Explanation"
msgstr "Explicación"

#: screens/Credential/shared/CredentialPlugins/CredentialPluginPrompt/CredentialPluginPrompt.js:113
msgid "External Secret Management System"
msgstr "Sistema externo de gestión de claves secretas"

#: components/AdHocCommands/AdHocDetailsStep.js:286
#: components/AdHocCommands/AdHocDetailsStep.js:287
msgid "Extra variables"
msgstr "Variables adicionales"

#: components/Sparkline/Sparkline.js:35
#: screens/Inventory/InventorySourceDetail/InventorySourceDetail.js:166
#: screens/Inventory/InventorySources/InventorySourceListItem.js:42
#: screens/Project/ProjectDetail/ProjectDetail.js:124
#: screens/Project/ProjectList/ProjectListItem.js:73
msgid "FINISHED:"
msgstr "FINALIZADO:"

#: components/PromptDetail/PromptJobTemplateDetail.js:80
#: screens/Template/JobTemplateDetail/JobTemplateDetail.js:142
msgid "Fact Storage"
msgstr "Almacenamiento de datos"

#: screens/Host/Host.js:62
#: screens/Host/HostFacts/HostFacts.js:45
#: screens/Host/Hosts.js:29
#: screens/Inventory/Inventories.js:69
#: screens/Inventory/InventoryHost/InventoryHost.js:78
#: screens/Inventory/InventoryHostFacts/InventoryHostFacts.js:39
msgid "Facts"
msgstr "Eventos"

#: components/JobList/JobList.js:224
#: components/StatusLabel/StatusLabel.js:59
#: components/Workflow/WorkflowNodeHelp.js:105
#: screens/Dashboard/shared/ChartTooltip.js:66
#: screens/Job/JobOutput/shared/HostStatusBar.js:47
#: screens/Job/JobOutput/shared/OutputToolbar.js:111
msgid "Failed"
msgstr "Fallido"

#: screens/Job/JobOutput/shared/OutputToolbar.js:110
msgid "Failed Host Count"
msgstr "Recuento de hosts fallidos"

#: screens/Job/JobOutput/shared/OutputToolbar.js:112
msgid "Failed Hosts"
msgstr "Servidores fallidos"

#: components/LaunchButton/ReLaunchDropDown.js:61
#: screens/Dashboard/Dashboard.js:87
msgid "Failed hosts"
msgstr "Hosts fallidos"

#: screens/Dashboard/DashboardGraph.js:168
msgid "Failed jobs"
msgstr "Tareas fallidas"

#: screens/WorkflowApproval/WorkflowApprovalList/WorkflowApprovalList.js:261
msgid "Failed to approve one or more workflow approval."
msgstr "No se pudo aprobar uno o más flujos de trabajo."

#: screens/WorkflowApproval/WorkflowApprovalDetail/WorkflowApprovalDetail.js:225
msgid "Failed to approve workflow approval."
msgstr "No se pudo aprobar el flujo de trabajo."

#: components/ResourceAccessList/ResourceAccessList.js:237
msgid "Failed to assign roles properly"
msgstr "No se pudieron asignar correctamente los roles"

#: screens/Team/TeamRoles/TeamRolesList.js:250
#: screens/User/UserRoles/UserRolesList.js:246
msgid "Failed to associate role"
msgstr "No se pudo asociar el rol"

#: screens/Host/HostGroups/HostGroupsList.js:248
#: screens/InstanceGroup/Instances/InstanceList.js:299
#: screens/Inventory/InventoryGroupHosts/InventoryGroupHostList.js:285
#: screens/Inventory/InventoryHostGroups/InventoryHostGroupsList.js:265
#: screens/Inventory/InventoryRelatedGroups/InventoryRelatedGroupList.js:267
#: screens/User/UserTeams/UserTeamList.js:263
msgid "Failed to associate."
msgstr "No se pudo asociar."

#: screens/Inventory/InventorySourceDetail/InventorySourceDetail.js:284
#: screens/Inventory/InventorySources/InventorySourceListItem.js:110
msgid "Failed to cancel Inventory Source Sync"
msgstr "No se pudo cancelar la sincronización de fuentes de inventario"

#: screens/Project/ProjectDetail/ProjectDetail.js:261
#: screens/Project/ProjectList/ProjectListItem.js:219
msgid "Failed to cancel Project Sync"
msgstr "No se pudo cancelar la sincronización de proyectos"

#: components/JobList/JobList.js:318
msgid "Failed to cancel one or more jobs."
msgstr "No se pudo cancelar una o varias tareas."

#: components/JobList/JobListItem.js:107
#: screens/Job/JobDetail/JobDetail.js:471
#: screens/Job/JobOutput/shared/OutputToolbar.js:136
msgid "Failed to cancel {0}"
msgstr "No se ha podido cancelar {0}"

#: screens/Credential/CredentialList/CredentialListItem.js:85
msgid "Failed to copy credential."
msgstr "No se pudo copiar la credencial."

#: screens/ExecutionEnvironment/ExecutionEnvironmentList/ExecutionEnvironmentListItem.js:101
msgid "Failed to copy execution environment"
msgstr "No se pudo copiar el entorno de ejecución"

#: screens/Inventory/InventoryList/InventoryListItem.js:144
msgid "Failed to copy inventory."
msgstr "No se pudo copiar el inventario."

#: screens/Project/ProjectList/ProjectListItem.js:257
msgid "Failed to copy project."
msgstr "No se pudo copiar el proyecto."

#: components/TemplateList/TemplateListItem.js:236
#: screens/NotificationTemplate/NotificationTemplateList/NotificationTemplateListItem.js:157
msgid "Failed to copy template."
msgstr "No se pudo copiar la plantilla."

#: screens/Application/ApplicationDetails/ApplicationDetails.js:134
msgid "Failed to delete application."
msgstr "No se pudo eliminar la aplicación."

#: screens/Credential/CredentialDetail/CredentialDetail.js:303
msgid "Failed to delete credential."
msgstr "No se pudo eliminar la credencial."

#: screens/Inventory/InventoryGroupDetail/InventoryGroupDetail.js:81
msgid "Failed to delete group {0}."
msgstr "No se pudo eliminar el grupo {0}."

#: screens/Host/HostDetail/HostDetail.js:122
#: screens/Inventory/InventoryHostDetail/InventoryHostDetail.js:121
msgid "Failed to delete host."
msgstr "No se pudo eliminar el host."

#: screens/Inventory/InventorySourceDetail/InventorySourceDetail.js:310
msgid "Failed to delete inventory source {name}."
msgstr "No se pudo eliminar la fuente del inventario {name}."

#: screens/Inventory/InventoryDetail/InventoryDetail.js:143
msgid "Failed to delete inventory."
msgstr "No se pudo eliminar el inventario."

#: screens/Template/JobTemplateDetail/JobTemplateDetail.js:421
msgid "Failed to delete job template."
msgstr "No se pudo eliminar la plantilla de trabajo."

#: screens/NotificationTemplate/NotificationTemplateDetail/NotificationTemplateDetail.js:432
msgid "Failed to delete notification."
msgstr "No se pudo eliminar la notificación."

#: screens/Application/ApplicationsList/ApplicationsList.js:188
msgid "Failed to delete one or more applications."
msgstr "No se pudo eliminar una o más aplicaciones."

#: screens/CredentialType/CredentialTypeList/CredentialTypeList.js:208
msgid "Failed to delete one or more credential types."
msgstr "No se pudo eliminar uno o más tipos de credenciales."

#: screens/Credential/CredentialList/CredentialList.js:197
msgid "Failed to delete one or more credentials."
msgstr "No se pudo eliminar una o más credenciales."

#: screens/ExecutionEnvironment/ExecutionEnvironmentList/ExecutionEnvironmentList.js:218
msgid "Failed to delete one or more execution environments"
msgstr "No se pudo eliminar uno o más entornos de ejecución"

#: screens/Inventory/shared/InventoryGroupsDeleteModal.js:149
msgid "Failed to delete one or more groups."
msgstr "No se pudo eliminar uno o varios grupos."

#: screens/Host/HostList/HostList.js:225
#: screens/Inventory/InventoryHosts/InventoryHostList.js:203
msgid "Failed to delete one or more hosts."
msgstr "No se pudo eliminar uno o más hosts."

#: screens/InstanceGroup/InstanceGroupList/InstanceGroupList.js:318
msgid "Failed to delete one or more instance groups."
msgstr "No se pudo eliminar uno o más grupos de instancias."

#: screens/Inventory/InventoryList/InventoryList.js:272
msgid "Failed to delete one or more inventories."
msgstr "No se pudo eliminar uno o más inventarios."

#: screens/Inventory/InventorySources/InventorySourceList.js:256
msgid "Failed to delete one or more inventory sources."
msgstr "No se pudo eliminar una o más fuentes de inventario."

#: screens/Project/ProjectJobTemplatesList/ProjectJobTemplatesList.js:182
msgid "Failed to delete one or more job templates."
msgstr "No se pudo eliminar una o más plantillas de trabajo."

#: components/JobList/JobList.js:307
msgid "Failed to delete one or more jobs."
msgstr "No se pudo eliminar una o más tareas."

#: screens/NotificationTemplate/NotificationTemplateList/NotificationTemplateList.js:223
msgid "Failed to delete one or more notification template."
msgstr "No se pudo eliminar una o más plantillas de notificación."

#: screens/Organization/OrganizationList/OrganizationList.js:198
msgid "Failed to delete one or more organizations."
msgstr "No se pudo eliminar una o más organizaciones."

#: screens/Project/ProjectList/ProjectList.js:278
msgid "Failed to delete one or more projects."
msgstr "No se pudo eliminar uno o más proyectos."

#: components/Schedule/ScheduleList/ScheduleList.js:241
msgid "Failed to delete one or more schedules."
msgstr "No se pudo eliminar una o más programaciones."

#: screens/Team/TeamList/TeamList.js:195
msgid "Failed to delete one or more teams."
msgstr "No se pudo eliminar uno o más equipos."

#: components/TemplateList/TemplateList.js:284
msgid "Failed to delete one or more templates."
msgstr "No se pudo eliminar una o más plantillas."

#: screens/Application/ApplicationTokens/ApplicationTokenList.js:158
msgid "Failed to delete one or more tokens."
msgstr "No se pudo eliminar uno o más tokens."

#: screens/User/UserTokenList/UserTokenList.js:212
msgid "Failed to delete one or more user tokens."
msgstr "No se pudo eliminar uno o más tokens de usuario."

#: screens/User/UserList/UserList.js:188
msgid "Failed to delete one or more users."
msgstr "No se pudo eliminar uno o más usuarios."

#: screens/WorkflowApproval/WorkflowApprovalList/WorkflowApprovalList.js:249
msgid "Failed to delete one or more workflow approval."
msgstr "No se pudo eliminar una o más aprobaciones del flujo de trabajo."

#: screens/Organization/OrganizationDetail/OrganizationDetail.js:187
msgid "Failed to delete organization."
msgstr "No se pudo eliminar la organización."

#: screens/Project/ProjectDetail/ProjectDetail.js:290
msgid "Failed to delete project."
msgstr "No se pudo eliminar el proyecto."

#: components/ResourceAccessList/ResourceAccessList.js:248
msgid "Failed to delete role"
msgstr "No se pudo eliminar el rol"

#: screens/Team/TeamRoles/TeamRolesList.js:261
#: screens/User/UserRoles/UserRolesList.js:257
msgid "Failed to delete role."
msgstr "No se pudo eliminar el rol."

#: components/Schedule/ScheduleDetail/ScheduleDetail.js:417
msgid "Failed to delete schedule."
msgstr "No se pudo eliminar la programación."

#: screens/Inventory/SmartInventoryDetail/SmartInventoryDetail.js:177
msgid "Failed to delete smart inventory."
msgstr "No se pudo eliminar el inventario inteligente."

#: screens/Team/TeamDetail/TeamDetail.js:81
msgid "Failed to delete team."
msgstr "No se pudo eliminar el equipo."

#: screens/User/UserDetail/UserDetail.js:118
msgid "Failed to delete user."
msgstr "No se pudo eliminar el usuario."

#: screens/WorkflowApproval/WorkflowApprovalDetail/WorkflowApprovalDetail.js:214
msgid "Failed to delete workflow approval."
msgstr "No se pudo eliminar la aprobación del flujo de trabajo."

#: screens/Template/WorkflowJobTemplateDetail/WorkflowJobTemplateDetail.js:258
msgid "Failed to delete workflow job template."
msgstr "No se pudo eliminar la plantilla de trabajo del flujo de trabajo."

#: screens/Host/HostDetail/HostDetail.js:59
#: screens/Inventory/InventoryHostDetail/InventoryHostDetail.js:59
msgid "Failed to delete {name}."
msgstr "No se pudo eliminar {name}."

#: screens/WorkflowApproval/WorkflowApprovalList/WorkflowApprovalList.js:262
msgid "Failed to deny one or more workflow approval."
msgstr "No se pudo denegar una o más aprobaciones del flujo de trabajo."

#: screens/WorkflowApproval/WorkflowApprovalDetail/WorkflowApprovalDetail.js:236
msgid "Failed to deny workflow approval."
msgstr "No se pudo denegar la aprobación del flujo de trabajo."

#: screens/Host/HostGroups/HostGroupsList.js:249
#: screens/Inventory/InventoryHostGroups/InventoryHostGroupsList.js:266
#: screens/Inventory/InventoryRelatedGroups/InventoryRelatedGroupList.js:268
msgid "Failed to disassociate one or more groups."
msgstr "No se pudo disociar uno o más grupos."

#: screens/Inventory/InventoryGroupHosts/InventoryGroupHostList.js:296
msgid "Failed to disassociate one or more hosts."
msgstr "No se pudo disociar uno o más hosts."

#: screens/InstanceGroup/InstanceDetails/InstanceDetails.js:299
#: screens/InstanceGroup/Instances/InstanceList.js:301
msgid "Failed to disassociate one or more instances."
msgstr "No se pudo disociar una o más instancias."

#: screens/User/UserTeams/UserTeamList.js:264
msgid "Failed to disassociate one or more teams."
msgstr "No se pudo disociar uno o más equipos."

#: screens/Login/Login.js:198
msgid "Failed to fetch custom login configuration settings.  System defaults will be shown instead."
msgstr "No se pudo obtener la configuración de inicio de sesión personalizada. En su lugar, se mostrarán los valores predeterminados del sistema."

#: screens/Project/ProjectList/ProjectList.js:290
msgid "Failed to fetch the updated project data."
msgstr "No se han podido obtener los datos actualizados del proyecto."

#: components/AdHocCommands/AdHocCommands.js:110
#: components/LaunchButton/LaunchButton.js:164
#: screens/ManagementJob/ManagementJobList/ManagementJobList.js:128
msgid "Failed to launch job."
msgstr "No se pudo ejecutar la tarea."

#: contexts/Config.js:98
msgid "Failed to retrieve configuration."
msgstr "No se pudo recuperar la configuración."

#: screens/Template/WorkflowJobTemplateVisualizer/VisualizerNode.js:349
msgid "Failed to retrieve full node resource object."
msgstr "No se pudo recuperar el objeto de recurso de nodo completo."

#: screens/Template/WorkflowJobTemplateVisualizer/VisualizerNode.js:360
msgid "Failed to retrieve node credentials."
msgstr "No se pudieron recuperar las credenciales del nodo."

#: screens/InstanceGroup/Instances/InstanceList.js:303
msgid "Failed to run a health check on one or more instances."
msgstr "No se ha podido ejecutar una comprobación de estado en una o más instancias."

#: screens/NotificationTemplate/NotificationTemplateList/NotificationTemplateListItem.js:169
msgid "Failed to send test notification."
msgstr "No se pudo enviar la notificación de prueba."

#: screens/Inventory/shared/InventorySourceSyncButton.js:52
msgid "Failed to sync inventory source."
msgstr "No se pudo sincronizar la fuente de inventario."

#: screens/Project/shared/ProjectSyncButton.js:65
msgid "Failed to sync project."
msgstr "No se pudo sincronizar el proyecto."

#: screens/Inventory/InventorySources/InventorySourceList.js:243
msgid "Failed to sync some or all inventory sources."
msgstr "No se pudieron sincronizar algunas o todas las fuentes de inventario."

#: components/HostToggle/HostToggle.js:79
msgid "Failed to toggle host."
msgstr "No se pudo alternar el host."

#: components/InstanceToggle/InstanceToggle.js:70
msgid "Failed to toggle instance."
msgstr "No se pudo alternar la instancia."

#: components/NotificationList/NotificationList.js:250
msgid "Failed to toggle notification."
msgstr "No se pudo alternar la notificación."

#: components/Schedule/ScheduleToggle/ScheduleToggle.js:76
msgid "Failed to toggle schedule."
msgstr "No se pudo alternar la programación."

#: screens/InstanceGroup/InstanceDetails/InstanceDetails.js:298
#: screens/InstanceGroup/Instances/InstanceListItem.js:215
msgid "Failed to update capacity adjustment."
msgstr "No se pudo actualizar el ajuste de capacidad."

#: screens/Template/TemplateSurvey.js:133
msgid "Failed to update survey."
msgstr "No se pudo actualizar la encuesta."

#: screens/User/UserTokenDetail/UserTokenDetail.js:84
msgid "Failed to user token."
msgstr "Error en el token de usuario."

#: components/NotificationList/NotificationListItem.js:78
#: components/NotificationList/NotificationListItem.js:79
msgid "Failure"
msgstr "Fallo"

#: screens/ExecutionEnvironment/ExecutionEnvironmentDetails/ExecutionEnvironmentDetails.js:63
#: screens/NotificationTemplate/NotificationTemplateDetail/NotificationTemplateDetail.js:201
#: screens/NotificationTemplate/NotificationTemplateDetail/NotificationTemplateDetail.js:230
#: screens/NotificationTemplate/NotificationTemplateDetail/NotificationTemplateDetail.js:260
#: screens/NotificationTemplate/NotificationTemplateDetail/NotificationTemplateDetail.js:305
#: screens/NotificationTemplate/NotificationTemplateDetail/NotificationTemplateDetail.js:359
#: screens/Setting/Subscription/SubscriptionDetail/SubscriptionDetail.js:80
msgid "False"
msgstr "Falso"

#: components/Schedule/shared/FrequencyDetailSubform.js:115
msgid "February"
msgstr "Febrero"

#: components/Search/LookupTypeInput.js:52
msgid "Field contains value."
msgstr "El campo contiene un valor."

#: components/Search/LookupTypeInput.js:80
msgid "Field ends with value."
msgstr "El campo termina con un valor."

#: screens/InstanceGroup/shared/ContainerGroupForm.js:79
msgid "Field for passing a custom Kubernetes or OpenShift Pod specification."
msgstr "Campo para pasar una especificación personalizada de Kubernetes u OpenShift Pod."

#: components/Search/LookupTypeInput.js:94
msgid "Field matches the given regular expression."
msgstr "El campo coincide con la expresión regular dada."

#: components/Search/LookupTypeInput.js:66
msgid "Field starts with value."
msgstr "El campo comienza con un valor."

#: components/Schedule/shared/FrequencyDetailSubform.js:399
msgid "Fifth"
msgstr "Quinto"

#: screens/Job/JobOutput/JobOutputSearch.js:114
msgid "File Difference"
msgstr "Diferencias del fichero"

#: screens/Credential/shared/CredentialFormFields/GceFileUploadField.js:72
msgid "File upload rejected. Please select a single .json file."
msgstr "Se rechazó la carga de archivos. Seleccione un único archivo .json."

#: screens/Template/WorkflowJobTemplateVisualizer/Modals/NodeModals/NodeTypeStep/InventorySourcesList.js:96
msgid "File, directory or script"
msgstr "Archivo, directorio o script"

#: components/Search/Search.js:176
#: components/Search/Search.js:201
msgid "Filter By {name}"
msgstr "Filtrar por {name}"

#: components/JobList/JobList.js:240
#: components/JobList/JobListItem.js:93
msgid "Finish Time"
msgstr "Hora de finalización"

#: screens/Job/JobDetail/JobDetail.js:139
#: screens/WorkflowApproval/WorkflowApprovalDetail/WorkflowApprovalDetail.js:159
msgid "Finished"
msgstr "Finalizado"

#: components/Schedule/shared/FrequencyDetailSubform.js:387
msgid "First"
msgstr "Primero"

#: components/AddRole/AddResourceRole.js:27
#: components/AddRole/AddResourceRole.js:41
#: components/ResourceAccessList/ResourceAccessList.js:134
#: screens/User/UserDetail/UserDetail.js:64
#: screens/User/UserList/UserList.js:120
#: screens/User/UserList/UserList.js:157
#: screens/User/UserList/UserListItem.js:53
#: screens/User/shared/UserForm.js:63
msgid "First Name"
msgstr "Nombre"

#: components/Schedule/ScheduleDetail/ScheduleDetail.js:262
msgid "First Run"
msgstr "Primera ejecución"

#: components/ResourceAccessList/ResourceAccessList.js:183
#: components/ResourceAccessList/ResourceAccessListItem.js:64
msgid "First name"
msgstr "Nombre"

#: components/Search/AdvancedSearch.js:224
msgid "First, select a key"
msgstr "Primero, seleccione una clave"

#: components/Workflow/WorkflowTools.js:88
msgid "Fit the graph to the available screen size"
msgstr "Ajustar el gráfico al tamaño de la pantalla disponible"

#: screens/Template/Survey/SurveyQuestionForm.js:94
msgid "Float"
msgstr "Decimal corto"

#: screens/Job/JobOutput/JobOutputSearch.js:180
msgid "Follow"
msgstr "Seguir"

#: screens/Template/shared/JobTemplateForm.js:253
msgid ""
"For job templates, select run to execute\n"
"the playbook. Select check to only check playbook syntax,\n"
"test environment setup, and report problems without\n"
"executing the playbook."
msgstr "Para las plantillas de trabajo, seleccione ejecutar para ejecutar\n"
"el playbook. Seleccione marcar para marcar solo la sintaxis del playbook,\n"
"probar la configuración del entorno e informar problemas sin\n"
"ejecutar el playbook."

#: components/LaunchPrompt/steps/OtherPromptsStep.js:113
msgid ""
"For job templates, select run to execute the playbook.\n"
"Select check to only check playbook syntax, test environment setup,\n"
"and report problems without executing the playbook."
msgstr "Para las plantillas de trabajo, seleccione ejecutar para ejecutar el playbook.\n"
"Seleccione marcar para marcar solo la sintaxis del manual, probar\n"
"la configuración del entorno e informar problemas sin ejecutar el playbook."

#: screens/Project/shared/ProjectSubForms/GitSubForm.js:78
msgid "For more information, refer to the"
msgstr "Para obtener más información, consulte la"

#: components/AdHocCommands/AdHocDetailsStep.js:176
#: components/AdHocCommands/AdHocDetailsStep.js:177
#: components/PromptDetail/PromptJobTemplateDetail.js:154
#: screens/Template/JobTemplateDetail/JobTemplateDetail.js:229
#: screens/Template/shared/JobTemplateForm.js:424
msgid "Forks"
msgstr "Forks"

#: components/Schedule/shared/FrequencyDetailSubform.js:397
msgid "Fourth"
msgstr "Cuarto"

#: components/Schedule/shared/ScheduleForm.js:175
msgid "Frequency Details"
msgstr "Información sobre la frecuencia"

#: components/Schedule/shared/FrequencyDetailSubform.js:198
#: components/Schedule/shared/buildRuleObj.js:71
msgid "Frequency did not match an expected value"
msgstr "La frecuencia no coincide con un valor esperado"

#: components/Schedule/shared/FrequencyDetailSubform.js:295
msgid "Fri"
msgstr "Vie"

#: components/Schedule/shared/FrequencyDetailSubform.js:300
#: components/Schedule/shared/FrequencyDetailSubform.js:436
msgid "Friday"
msgstr "Viernes"

#: components/Search/RelatedLookupTypeInput.js:45
msgid "Fuzzy search on id, name or description fields."
msgstr "Búsqueda difusa en los campos id, nombre o descripción."

#: components/Search/RelatedLookupTypeInput.js:32
msgid "Fuzzy search on name field."
msgstr "Búsqueda difusa en el campo del nombre."

#: screens/Organization/OrganizationDetail/OrganizationDetail.js:134
#: screens/Organization/shared/OrganizationForm.js:101
msgid "Galaxy Credentials"
msgstr "Credenciales de Galaxy"

#: screens/Credential/shared/CredentialForm.js:185
msgid "Galaxy credentials must be owned by an Organization."
msgstr "Las credenciales de Galaxy deben ser propiedad de una organización."

#: screens/Job/JobOutput/JobOutputSearch.js:122
msgid "Gathering Facts"
msgstr "Obteniendo facts"

#: screens/Setting/Subscription/SubscriptionEdit/SubscriptionStep.js:224
msgid "Get subscription"
msgstr "Obtener suscripción"

#: screens/Setting/Subscription/SubscriptionEdit/SubscriptionStep.js:218
msgid "Get subscriptions"
msgstr "Obtener suscripciones"

#: components/Lookup/ProjectLookup.js:135
#: components/UserAndTeamAccessAdd/getResourceAccessConfig.js:89
#: components/UserAndTeamAccessAdd/getResourceAccessConfig.js:158
#: screens/Project/ProjectList/ProjectList.js:184
#: screens/Template/WorkflowJobTemplateVisualizer/Modals/NodeModals/NodeTypeStep/ProjectsList.js:97
msgid "Git"
msgstr "Git"

#: screens/Template/JobTemplateDetail/JobTemplateDetail.js:247
#: screens/Template/shared/WebhookSubForm.js:104
msgid "GitHub"
msgstr "GitHub"

#: screens/Setting/GitHub/GitHubDetail/GitHubDetail.js:85
#: screens/Setting/Settings.js:50
msgid "GitHub Default"
msgstr "GitHub predeterminado"

#: screens/Setting/GitHub/GitHubDetail/GitHubDetail.js:100
#: screens/Setting/Settings.js:59
msgid "GitHub Enterprise"
msgstr "GitHub Enterprise"

#: screens/Setting/GitHub/GitHubDetail/GitHubDetail.js:105
#: screens/Setting/Settings.js:62
msgid "GitHub Enterprise Organization"
msgstr "Organización de GitHub Enterprise"

#: screens/Setting/GitHub/GitHubDetail/GitHubDetail.js:110
#: screens/Setting/Settings.js:65
msgid "GitHub Enterprise Team"
msgstr "Equipo de GitHub Enterprise"

#: screens/Setting/GitHub/GitHubDetail/GitHubDetail.js:90
#: screens/Setting/Settings.js:53
msgid "GitHub Organization"
msgstr "Organización de GitHub"

#: screens/Setting/GitHub/GitHubDetail/GitHubDetail.js:95
#: screens/Setting/Settings.js:56
msgid "GitHub Team"
msgstr "Equipo GitHub"

#: screens/Setting/SettingList.js:61
msgid "GitHub settings"
msgstr "Configuración de GitHub"

#: screens/Template/JobTemplateDetail/JobTemplateDetail.js:247
#: screens/Template/shared/WebhookSubForm.js:110
msgid "GitLab"
msgstr "GitLab"

#: components/Lookup/ExecutionEnvironmentLookup.js:206
#~ msgid "Global Default Execution Environment"
#~ msgstr "Entorno de ejecución global predeterminado"

#: screens/ExecutionEnvironment/ExecutionEnvironmentDetails/ExecutionEnvironmentDetails.js:76
#: screens/ExecutionEnvironment/ExecutionEnvironmentList/ExecutionEnvironmentListItem.js:73
msgid "Globally Available"
msgstr "Disponible globalmente"

#: screens/ExecutionEnvironment/shared/ExecutionEnvironmentForm.js:147
msgid "Globally available execution environment can not be reassigned to a specific Organization"
msgstr "El entorno de ejecución disponible globalmente no puede reasignarse a una organización específica"

#: components/Pagination/Pagination.js:29
msgid "Go to first page"
msgstr "Ir a la primera página"

#: components/Pagination/Pagination.js:31
msgid "Go to last page"
msgstr "Ir a la última página"

#: components/Pagination/Pagination.js:32
msgid "Go to next page"
msgstr "Ir a la página siguiente"

#: components/Pagination/Pagination.js:30
msgid "Go to previous page"
msgstr "Ir a la página anterior"

#: screens/Template/WorkflowJobTemplateVisualizer/Modals/NodeModals/NodeTypeStep/InventorySourcesList.js:99
msgid "Google Compute Engine"
msgstr "Google Compute Engine"

#: screens/Setting/SettingList.js:65
msgid "Google OAuth 2 settings"
msgstr "Configuración de Google OAuth 2"

#: screens/Setting/Settings.js:68
msgid "Google OAuth2"
msgstr "Google OAuth2"

#: components/NotificationList/NotificationList.js:194
#: screens/NotificationTemplate/NotificationTemplateList/NotificationTemplateList.js:150
msgid "Grafana"
msgstr "Grafana"

#: screens/NotificationTemplate/shared/TypeInputsSubForm.js:158
msgid "Grafana API key"
msgstr "Clave API de Grafana"

#: screens/NotificationTemplate/NotificationTemplateDetail/NotificationTemplateDetail.js:180
#: screens/NotificationTemplate/shared/TypeInputsSubForm.js:147
msgid "Grafana URL"
msgstr "URL de Grafana"

#: components/Search/LookupTypeInput.js:106
msgid "Greater than comparison."
msgstr "Mayor que la comparación."

#: components/Search/LookupTypeInput.js:113
msgid "Greater than or equal to comparison."
msgstr "Mayor o igual que la comparación."

#: components/Lookup/HostFilterLookup.js:92
msgid "Group"
msgstr "Grupo"

#: screens/Inventory/Inventories.js:76
msgid "Group details"
msgstr "Detalles del grupo"

#: screens/Inventory/InventoryGroups/InventoryGroupsList.js:125
msgid "Group type"
msgstr "Tipo de grupo"

#: screens/Host/Host.js:67
#: screens/Host/HostGroups/HostGroupsList.js:231
#: screens/Host/Hosts.js:30
#: screens/Inventory/Inventories.js:70
#: screens/Inventory/Inventories.js:72
#: screens/Inventory/Inventory.js:64
#: screens/Inventory/InventoryHost/InventoryHost.js:83
#: screens/Inventory/InventoryHostGroups/InventoryHostGroupsList.js:248
#: screens/Inventory/InventoryList/InventoryListItem.js:109
#: screens/Inventory/InventoryRelatedGroups/InventoryRelatedGroupList.js:250
#: util/getRelatedResourceDeleteDetails.js:118
msgid "Groups"
msgstr "Grupos"

#: screens/NotificationTemplate/NotificationTemplateDetail/NotificationTemplateDetail.js:369
#: screens/NotificationTemplate/shared/TypeInputsSubForm.js:470
msgid "HTTP Headers"
msgstr "Cabeceras HTTP"

#: screens/NotificationTemplate/NotificationTemplateDetail/NotificationTemplateDetail.js:364
#: screens/NotificationTemplate/shared/TypeInputsSubForm.js:484
msgid "HTTP Method"
msgstr "Método HTTP"

#: screens/InstanceGroup/InstanceDetails/InstanceDetails.js:273
#: screens/InstanceGroup/Instances/InstanceList.js:237
msgid "Health Check"
msgstr "Comprobación de estado"

#: components/StatusLabel/StatusLabel.js:57
msgid "Healthy"
msgstr "Saludable"

#: components/AppContainer/PageHeaderToolbar.js:115
msgid "Help"
msgstr "Ayuda"

#: components/FormField/PasswordInput.js:35
msgid "Hide"
msgstr "Ocultar"

#: components/LaunchPrompt/LaunchPrompt.js:105
#: components/Schedule/shared/SchedulePromptableFields.js:109
msgid "Hide description"
msgstr "Ocultar descripción"

#: components/NotificationList/NotificationList.js:195
#: screens/NotificationTemplate/NotificationTemplateList/NotificationTemplateList.js:151
msgid "Hipchat"
msgstr "HipChat"

#: screens/NotificationTemplate/NotificationTemplateDetail/NotificationTemplateDetail.js:148
#: screens/NotificationTemplate/shared/TypeInputsSubForm.js:76
msgid "Host"
msgstr "Servidor"

#: screens/Job/JobOutput/JobOutputSearch.js:109
msgid "Host Async Failure"
msgstr "Servidor Async fallido"

#: screens/Job/JobOutput/JobOutputSearch.js:108
msgid "Host Async OK"
msgstr "Servidor Async OK"

#: components/PromptDetail/PromptJobTemplateDetail.js:161
#: screens/Template/JobTemplateDetail/JobTemplateDetail.js:237
#: screens/Template/shared/JobTemplateForm.js:641
msgid "Host Config Key"
msgstr "Clave de configuración del servidor"

#: screens/Job/JobOutput/shared/OutputToolbar.js:94
msgid "Host Count"
msgstr "Recuento de hosts"

#: screens/Job/JobOutput/HostEventModal.js:99
msgid "Host Details"
msgstr "Detalles del host"

#: screens/Job/JobOutput/JobOutputSearch.js:100
msgid "Host Failed"
msgstr "Servidor fallido"

#: screens/Job/JobOutput/JobOutputSearch.js:103
msgid "Host Failure"
msgstr "Fallo del servidor"

#: screens/Inventory/InventorySourceDetail/InventorySourceDetail.js:237
#: screens/Inventory/shared/InventorySourceSubForms/SharedFields.js:264
msgid "Host Filter"
msgstr "Filtro de host"

#: screens/InstanceGroup/InstanceDetails/InstanceDetails.js:192
#: screens/Job/JobOutput/HostEventModal.js:118
msgid "Host Name"
msgstr "Nombre de Host"

#: screens/Job/JobOutput/JobOutputSearch.js:102
msgid "Host OK"
msgstr "Servidor OK"

#: screens/Job/JobOutput/JobOutputSearch.js:107
msgid "Host Polling"
msgstr "Sondeo al servidor"

#: screens/Job/JobOutput/JobOutputSearch.js:113
msgid "Host Retry"
msgstr "Reintentar servidor"

#: screens/Job/JobOutput/JobOutputSearch.js:104
msgid "Host Skipped"
msgstr "Servidor omitido"

#: screens/Job/JobOutput/JobOutputSearch.js:101
msgid "Host Started"
msgstr "Host iniciado"

#: screens/Job/JobOutput/JobOutputSearch.js:105
msgid "Host Unreachable"
msgstr "Servidor no alcanzable"

#: screens/Inventory/Inventories.js:67
msgid "Host details"
msgstr "Detalles del host"

#: screens/Job/JobOutput/HostEventModal.js:100
msgid "Host details modal"
msgstr "Modal de detalles del host"

#: screens/Host/Host.js:95
#: screens/Inventory/InventoryHost/InventoryHost.js:100
msgid "Host not found."
msgstr "No se encontró el host."

#: screens/Job/JobOutput/shared/HostStatusBar.js:76
msgid "Host status information for this job is unavailable."
msgstr "La información de estado del host para esta tarea no se encuentra disponible."

#: routeConfig.js:83
#: screens/ActivityStream/ActivityStream.js:167
#: screens/Dashboard/Dashboard.js:81
#: screens/Host/HostList/HostList.js:135
#: screens/Host/HostList/HostList.js:182
#: screens/Host/Hosts.js:15
#: screens/Host/Hosts.js:24
#: screens/Inventory/Inventories.js:63
#: screens/Inventory/Inventories.js:77
#: screens/Inventory/Inventory.js:65
#: screens/Inventory/InventoryGroup/InventoryGroup.js:67
#: screens/Inventory/InventoryGroupHosts/InventoryGroupHostList.js:187
#: screens/Inventory/InventoryGroupHosts/InventoryGroupHostList.js:269
#: screens/Inventory/InventoryHosts/InventoryHostList.js:112
#: screens/Inventory/InventoryHosts/InventoryHostList.js:171
#: screens/Inventory/SmartInventory.js:67
#: screens/Inventory/SmartInventoryHosts/SmartInventoryHostList.js:64
#: screens/Job/JobOutput/shared/OutputToolbar.js:95
#: util/getRelatedResourceDeleteDetails.js:122
msgid "Hosts"
msgstr "Servidores"

#: screens/Setting/Subscription/SubscriptionDetail/SubscriptionDetail.js:132
msgid "Hosts automated"
msgstr "Hosts automatizados"

#: screens/Setting/Subscription/SubscriptionDetail/SubscriptionDetail.js:114
#: screens/Setting/Subscription/SubscriptionDetail/SubscriptionDetail.js:121
msgid "Hosts available"
msgstr "Hosts disponibles"

#: screens/Setting/Subscription/SubscriptionDetail/SubscriptionDetail.js:127
msgid "Hosts imported"
msgstr "Hosts importados"

#: screens/Setting/Subscription/SubscriptionDetail/SubscriptionDetail.js:145
msgid "Hosts remaining"
msgstr "Hosts restantes"

#: components/Schedule/shared/ScheduleForm.js:153
msgid "Hour"
msgstr "Hora"

#: components/JobList/JobList.js:192
#: components/Lookup/HostFilterLookup.js:88
#: screens/Team/TeamRoles/TeamRolesList.js:155
msgid "ID"
msgstr "ID"

#: screens/NotificationTemplate/NotificationTemplateDetail/NotificationTemplateDetail.js:185
msgid "ID of the Dashboard"
msgstr "ID del panel de control"

#: screens/NotificationTemplate/NotificationTemplateDetail/NotificationTemplateDetail.js:190
msgid "ID of the Panel"
msgstr "ID de panel"

#: screens/NotificationTemplate/shared/TypeInputsSubForm.js:165
msgid "ID of the dashboard (optional)"
msgstr "ID del panel de control (opcional)"

#: screens/NotificationTemplate/shared/TypeInputsSubForm.js:171
msgid "ID of the panel (optional)"
msgstr "ID del panel (opcional)"

#: components/NotificationList/NotificationList.js:196
#: screens/NotificationTemplate/NotificationTemplateList/NotificationTemplateList.js:152
msgid "IRC"
msgstr "IRC"

#: screens/NotificationTemplate/NotificationTemplateDetail/NotificationTemplateDetail.js:219
msgid "IRC Nick"
msgstr "Alias en IRC"

#: screens/NotificationTemplate/NotificationTemplateDetail/NotificationTemplateDetail.js:214
msgid "IRC Server Address"
msgstr "Dirección del servidor IRC"

#: screens/NotificationTemplate/NotificationTemplateDetail/NotificationTemplateDetail.js:209
msgid "IRC Server Port"
msgstr "Puerto del servidor IRC"

#: screens/NotificationTemplate/shared/TypeInputsSubForm.js:219
msgid "IRC nick"
msgstr "NIC de IRC"

#: screens/NotificationTemplate/shared/TypeInputsSubForm.js:211
msgid "IRC server address"
msgstr "Dirección del servidor IRC"

#: screens/NotificationTemplate/shared/TypeInputsSubForm.js:197
msgid "IRC server password"
msgstr "Contraseña del servidor IRC"

#: screens/NotificationTemplate/shared/TypeInputsSubForm.js:202
msgid "IRC server port"
msgstr "Puerto del servidor IRC"

#: screens/NotificationTemplate/NotificationTemplateDetail/NotificationTemplateDetail.js:253
#: screens/NotificationTemplate/NotificationTemplateDetail/NotificationTemplateDetail.js:298
#: screens/NotificationTemplate/shared/TypeInputsSubForm.js:270
#: screens/NotificationTemplate/shared/TypeInputsSubForm.js:341
msgid "Icon URL"
msgstr "URL de icono"

#: screens/Inventory/shared/InventorySourceSubForms/SharedFields.js:149
msgid ""
"If checked, all variables for child groups\n"
"and hosts will be removed and replaced by those found\n"
"on the external source."
msgstr "Si las opciones están marcadas, se eliminarán\n"
"todas las variables de los grupos secundarios y se reemplazarán\n"
"con aquellas que se hallen en la fuente externa."

#: screens/Inventory/shared/InventorySourceSubForms/SharedFields.js:128
msgid ""
"If checked, any hosts and groups that were\n"
"previously present on the external source but are now removed\n"
"will be removed from the inventory. Hosts and groups\n"
"that were not managed by the inventory source will be promoted\n"
"to the next manually created group or if there is no manually\n"
"created group to promote them into, they will be left in the \"all\"\n"
"default group for the inventory."
msgstr "Si las opciones están marcadas, cualquier grupo o host que estuvo\n"
"presente previamente en la fuente externa pero que ahora se eliminó,\n"
"se eliminará del inventario. Los hosts y grupos que no fueron\n"
"gestionados por la fuente de inventario serán promovidos al siguiente\n"
"grupo creado manualmente o, si no existe uno al que puedan ser\n"
"promovidos, se los dejará en el grupo predeterminado \"Todo\"\n"
"para el inventario."

#: screens/Template/shared/JobTemplateForm.js:558
msgid ""
"If enabled, run this playbook as an\n"
"administrator."
msgstr "Si se habilita esta opción, ejecute este playbook\n"
"como administrador."

#: components/LaunchPrompt/steps/OtherPromptsStep.js:175
msgid ""
"If enabled, show the changes made\n"
"by Ansible tasks, where supported. This is equivalent to Ansible’s\n"
"--diff mode."
msgstr "Si se habilita esta opción, muestre los cambios realizados\n"
"por las tareas de Ansible, donde sea compatible. Esto es equivalente\n"
"al modo --diff de Ansible."

#: screens/Template/shared/JobTemplateForm.js:498
msgid ""
"If enabled, show the changes made by\n"
"Ansible tasks, where supported. This is equivalent\n"
"to Ansible's --diff mode."
msgstr "Si se habilita esta opción, muestre los cambios realizados\n"
"por las tareas de Ansible, donde sea compatible. Esto es equivalente\n"
"al modo --diff de Ansible."

#: components/AdHocCommands/AdHocDetailsStep.js:197
msgid "If enabled, show the changes made by Ansible tasks, where supported. This is equivalent to Ansible’s --diff mode."
msgstr "Si se habilita esta opción, muestre los cambios realizados por las tareas de Ansible, donde sea compatible. Esto es equivalente al modo --diff de Ansible."

#: screens/Template/shared/JobTemplateForm.js:602
msgid ""
"If enabled, simultaneous runs of this job\n"
"template will be allowed."
msgstr "Si se habilita esta opción, se permitirá la ejecución\n"
"simultánea de esta plantilla de trabajo."

#: screens/Template/shared/WorkflowJobTemplateForm.js:240
msgid "If enabled, simultaneous runs of this workflow job template will be allowed."
msgstr "Si se habilita esta opción, se permitirá la ejecución de esta plantilla de flujo de trabajo en paralelo."

#: screens/Template/shared/JobTemplateForm.js:609
msgid ""
"If enabled, this will store gathered facts so they can\n"
"be viewed at the host level. Facts are persisted and\n"
"injected into the fact cache at runtime."
msgstr "Si se habilita esta opción, se almacenarán los eventos recopilados para que estén visibles en el nivel de host. Los eventos persisten y\n"
"se insertan en la caché de eventos en tiempo de ejecución."

#: screens/Template/WorkflowJobTemplateVisualizer/Modals/NodeModals/NodeTypeStep/NodeTypeStep.js:266
msgid "If specified, this field will be shown on the node instead of the resource name when viewing the workflow"
msgstr "Si se especifica, este campo se mostrará en el nodo en lugar del nombre del recurso cuando se vea el flujo de trabajo"

#: screens/Setting/Subscription/SubscriptionDetail/SubscriptionDetail.js:150
msgid "If you are ready to upgrade or renew, please <0>contact us.</0>"
msgstr "Si está listo para actualizar o renovar, <0>póngase en contacto con nosotros.</0>"

#: screens/Setting/Subscription/SubscriptionEdit/SubscriptionStep.js:63
msgid ""
"If you do not have a subscription, you can visit\n"
"Red Hat to obtain a trial subscription."
msgstr "Si no tiene una suscripción, puede visitar\n"
"Red Hat para obtener una suscripción de prueba."

#: components/ResourceAccessList/DeleteRoleConfirmationModal.js:45
msgid "If you only want to remove access for this particular user, please remove them from the team."
msgstr "Si solo desea eliminar el acceso de este usuario específico, elimínelo del equipo."

#: screens/Inventory/shared/InventorySourceSubForms/SharedFields.js:175
#: screens/Inventory/shared/InventorySourceSubForms/SharedFields.js:204
msgid ""
"If you want the Inventory Source to update on\n"
"launch and on project update, click on Update on launch, and also go to"
msgstr "Si desea que la fuente de inventario se actualice al\n"
"ejecutar y en la actualización del proyecto, haga clic en Actualizar al ejecutar, y también vaya a"

#: screens/ExecutionEnvironment/ExecutionEnvironmentDetails/ExecutionEnvironmentDetails.js:52
#: screens/ExecutionEnvironment/ExecutionEnvironmentList/ExecutionEnvironmentList.js:127
#: screens/ExecutionEnvironment/ExecutionEnvironmentList/ExecutionEnvironmentList.js:133
#: screens/ExecutionEnvironment/ExecutionEnvironmentList/ExecutionEnvironmentList.js:152
#: screens/ExecutionEnvironment/ExecutionEnvironmentList/ExecutionEnvironmentListItem.js:64
#: screens/ExecutionEnvironment/shared/ExecutionEnvironmentForm.js:96
#: screens/Organization/OrganizationExecEnvList/OrganizationExecEnvList.js:90
#: screens/Organization/OrganizationExecEnvList/OrganizationExecEnvList.js:109
#: screens/Organization/OrganizationExecEnvList/OrganizationExecEnvListItem.js:16
msgid "Image"
msgstr "Imagen"

#: screens/Job/JobOutput/JobOutputSearch.js:117
msgid "Including File"
msgstr "Incluyendo fichero"

#: components/HostToggle/HostToggle.js:16
msgid ""
"Indicates if a host is available and should be included in running\n"
"jobs.  For hosts that are part of an external inventory, this may be\n"
"reset by the inventory sync process."
msgstr "Indica si un host está disponible y debe ser incluido en la ejecución de\n"
"tareas. Para los hosts que forman parte de un inventario externo, esto se puede\n"
"restablecer mediante el proceso de sincronización del inventario."

#: components/AppContainer/PageHeaderToolbar.js:105
msgid "Info"
msgstr "Información"

#: screens/ActivityStream/ActivityStreamListItem.js:45
msgid "Initiated By"
msgstr "Inicializado por"

#: screens/ActivityStream/ActivityStream.js:244
#: screens/ActivityStream/ActivityStream.js:254
#: screens/ActivityStream/ActivityStreamDetailButton.js:44
msgid "Initiated by"
msgstr "Inicializado por"

#: screens/ActivityStream/ActivityStream.js:234
msgid "Initiated by (username)"
msgstr "Inicializado por (nombre de usuario)"

#: screens/CredentialType/CredentialTypeDetails/CredentialTypeDetails.js:80
#: screens/CredentialType/shared/CredentialTypeForm.js:46
msgid "Injector configuration"
msgstr "Configuración del inyector"

#: screens/CredentialType/CredentialTypeDetails/CredentialTypeDetails.js:74
#: screens/CredentialType/shared/CredentialTypeForm.js:38
msgid "Input configuration"
msgstr "Configuración de entrada"

#: screens/Project/shared/ProjectSubForms/InsightsSubForm.js:31
msgid "Insights Credential"
msgstr "Credencial de Insights"

#: screens/Setting/Subscription/SubscriptionEdit/AnalyticsStep.js:71
#: screens/Setting/Subscription/SubscriptionEdit/AnalyticsStep.js:72
msgid "Insights for Ansible Automation Platform"
msgstr "Insight para Ansible Automation Platform"

#: screens/Setting/Subscription/SubscriptionEdit/AnalyticsStep.js:111
msgid "Insights for Ansible Automation Platform dashboard"
msgstr "Panel de control de Insight para Ansible Automation Platform"

#: components/Lookup/HostFilterLookup.js:113
msgid "Insights system ID"
msgstr "ID del sistema de Insights"

#: screens/Metrics/Metrics.js:187
msgid "Instance"
msgstr "Instancia"

#: components/PromptDetail/PromptInventorySourceDetail.js:153
msgid "Instance Filters"
msgstr "Filtros de instancias"

#: screens/Job/JobDetail/JobDetail.js:286
msgid "Instance Group"
msgstr "Grupo de instancias"

#: components/Lookup/InstanceGroupsLookup.js:69
#: components/Lookup/InstanceGroupsLookup.js:75
#: components/Lookup/InstanceGroupsLookup.js:121
#: components/PromptDetail/PromptJobTemplateDetail.js:227
#: routeConfig.js:130
#: screens/ActivityStream/ActivityStream.js:196
#: screens/InstanceGroup/InstanceGroupList/InstanceGroupList.js:169
#: screens/InstanceGroup/InstanceGroupList/InstanceGroupList.js:271
#: screens/InstanceGroup/InstanceGroups.js:37
#: screens/InstanceGroup/InstanceGroups.js:47
#: screens/Inventory/InventoryDetail/InventoryDetail.js:84
#: screens/Organization/OrganizationDetail/OrganizationDetail.js:117
#: screens/Template/JobTemplateDetail/JobTemplateDetail.js:321
msgid "Instance Groups"
msgstr "Grupos de instancias"

#: components/Lookup/HostFilterLookup.js:105
msgid "Instance ID"
msgstr "ID de instancia"

#: screens/InstanceGroup/InstanceGroups.js:54
msgid "Instance details"
msgstr "Detalles de la instancia"

#: screens/InstanceGroup/InstanceGroupDetails/InstanceGroupDetails.js:64
#: screens/InstanceGroup/InstanceGroupList/InstanceGroupListItem.js:69
msgid "Instance group"
msgstr "Grupo de instancias"

#: screens/InstanceGroup/InstanceGroup.js:104
msgid "Instance group not found."
msgstr "No se encontró el grupo de instancias."

#: screens/InstanceGroup/Instances/InstanceListItem.js:172
msgid "Instance group used capacity"
msgstr "Capacidad utilizada del grupo de instancias"

#: screens/Inventory/SmartInventoryDetail/SmartInventoryDetail.js:122
msgid "Instance groups"
msgstr "Grupos de instancias"

#: screens/ActivityStream/ActivityStream.js:194
#: screens/InstanceGroup/InstanceGroup.js:86
#: screens/InstanceGroup/InstanceGroupList/InstanceGroupList.js:291
#: screens/InstanceGroup/InstanceGroupList/InstanceGroupListItem.js:73
#: screens/InstanceGroup/InstanceGroups.js:52
#: screens/InstanceGroup/Instances/InstanceList.js:173
#: screens/InstanceGroup/Instances/InstanceList.js:278
msgid "Instances"
msgstr "Instancias"

#: screens/Template/Survey/SurveyQuestionForm.js:93
msgid "Integer"
msgstr "Entero"

#: util/validators.js:94
msgid "Invalid email address"
msgstr "Dirección de correo electrónico no válida"

#: screens/Setting/Subscription/SubscriptionEdit/SubscriptionStep.js:116
msgid "Invalid file format. Please upload a valid Red Hat Subscription Manifest."
msgstr "Formato de archivo no válido. Cargue un manifiesto de suscripción de Red Hat válido."

#: screens/Template/WorkflowJobTemplateVisualizer/VisualizerNode.js:151
#~ msgid "Invalid link target.  Unable to link to children or ancestor nodes.  Graph cycles are not supported."
#~ msgstr "Destino de enlace no válido.  No se puede enlazar con nodos secundarios o antecesores.  No se admiten los ciclos de gráfico."

#: screens/Template/WorkflowJobTemplateVisualizer/VisualizerNode.js:151
msgid "Invalid link target. Unable to link to children or ancestor nodes. Graph cycles are not supported."
msgstr "Objetivo de enlace no válido. No se puede enlazar con nodos secundarios o ancestros. Los ciclos del gráfico no son compatibles."

#: util/validators.js:33
msgid "Invalid time format"
msgstr "Formato de hora no válido"

#: screens/Login/Login.js:120
msgid "Invalid username or password. Please try again."
msgstr "Nombre de usuario o contraseña no válidos. Intente de nuevo."

#: components/UserAndTeamAccessAdd/getResourceAccessConfig.js:119
#: routeConfig.js:78
#: screens/ActivityStream/ActivityStream.js:164
#: screens/Dashboard/Dashboard.js:92
#: screens/Inventory/Inventories.js:16
#: screens/Inventory/InventoryList/InventoryList.js:159
#: screens/Inventory/InventoryList/InventoryList.js:222
#: util/getRelatedResourceDeleteDetails.js:201
#: util/getRelatedResourceDeleteDetails.js:269
msgid "Inventories"
msgstr "Inventarios"

#: screens/Inventory/InventoryList/InventoryListItem.js:135
msgid "Inventories with sources cannot be copied"
msgstr "No se pueden copiar los inventarios con fuentes"

#: components/HostForm/HostForm.js:48
#: components/JobList/JobListItem.js:200
#: components/LaunchPrompt/steps/InventoryStep.js:104
#: components/LaunchPrompt/steps/useInventoryStep.js:48
#: components/Lookup/HostFilterLookup.js:374
#: components/Lookup/HostListItem.js:9
#: components/Lookup/InventoryLookup.js:130
#: components/Lookup/InventoryLookup.js:139
#: components/Lookup/InventoryLookup.js:179
#: components/Lookup/InventoryLookup.js:195
#: components/Lookup/InventoryLookup.js:235
#: components/PromptDetail/PromptDetail.js:196
#: components/PromptDetail/PromptInventorySourceDetail.js:94
#: components/PromptDetail/PromptJobTemplateDetail.js:124
#: components/PromptDetail/PromptJobTemplateDetail.js:134
#: components/PromptDetail/PromptWFJobTemplateDetail.js:77
#: components/Schedule/ScheduleDetail/ScheduleDetail.js:297
#: components/TemplateList/TemplateListItem.js:277
#: components/TemplateList/TemplateListItem.js:287
#: screens/Host/HostDetail/HostDetail.js:75
#: screens/Host/HostList/HostList.js:162
#: screens/Host/HostList/HostListItem.js:55
#: screens/Inventory/InventoryDetail/InventoryDetail.js:72
#: screens/Inventory/InventoryList/InventoryList.js:171
#: screens/Inventory/InventoryList/InventoryListItem.js:99
#: screens/Inventory/SmartInventoryHostDetail/SmartInventoryHostDetail.js:39
#: screens/Inventory/SmartInventoryHosts/SmartInventoryHostList.js:105
#: screens/Inventory/SmartInventoryHosts/SmartInventoryHostListItem.js:39
#: screens/Job/JobDetail/JobDetail.js:187
#: screens/Template/JobTemplateDetail/JobTemplateDetail.js:199
#: screens/Template/JobTemplateDetail/JobTemplateDetail.js:206
#: screens/Template/WorkflowJobTemplateDetail/WorkflowJobTemplateDetail.js:140
msgid "Inventory"
msgstr "Inventario"

#: screens/Template/WorkflowJobTemplateVisualizer/Modals/NodeModals/NodeTypeStep/WorkflowJobTemplatesList.js:104
msgid "Inventory (Name)"
msgstr "Inventario (Nombre)"

#: components/PromptDetail/PromptInventorySourceDetail.js:117
msgid "Inventory File"
msgstr "Archivo de inventario"

#: components/Lookup/HostFilterLookup.js:96
msgid "Inventory ID"
msgstr "ID de inventario"

#: screens/Job/JobDetail/JobDetail.js:205
msgid "Inventory Source"
msgstr "Fuente de inventario"

#: screens/Job/JobDetail/JobDetail.js:228
msgid "Inventory Source Project"
msgstr "Proyecto de fuente de inventario"

#: screens/Template/WorkflowJobTemplateVisualizer/Modals/NodeModals/NodeTypeStep/NodeTypeStep.js:87
msgid "Inventory Source Sync"
msgstr "Sincronización de fuentes de inventario"

#: screens/Inventory/InventorySourceDetail/InventorySourceDetail.js:282
#: screens/Inventory/InventorySources/InventorySourceListItem.js:109
msgid "Inventory Source Sync Error"
msgstr "Error en la sincronización de fuentes de inventario"

#: screens/Inventory/InventorySources/InventorySourceList.js:177
#: screens/Inventory/InventorySources/InventorySourceList.js:194
#: util/getRelatedResourceDeleteDetails.js:66
#: util/getRelatedResourceDeleteDetails.js:146
msgid "Inventory Sources"
msgstr "Fuentes de inventario"

#: components/JobList/JobList.js:204
#: components/JobList/JobListItem.js:37
#: components/Schedule/ScheduleList/ScheduleListItem.js:36
#: components/Workflow/WorkflowLegend.js:100
#: screens/Job/JobDetail/JobDetail.js:71
msgid "Inventory Sync"
msgstr "Sincronización de inventario"

#: screens/Inventory/InventoryList/InventoryList.js:168
msgid "Inventory Type"
msgstr "Tipo de inventario"

#: components/Workflow/WorkflowNodeHelp.js:71
msgid "Inventory Update"
msgstr "Actualización del inventario"

#: screens/Inventory/InventorySourceDetail/InventorySourceDetail.js:228
#: screens/Inventory/shared/InventorySourceSubForms/SCMSubForm.js:104
msgid "Inventory file"
msgstr "Archivo de inventario"

#: screens/Inventory/Inventory.js:91
msgid "Inventory not found."
msgstr "No se encontró el inventario."

#: screens/Dashboard/DashboardGraph.js:138
msgid "Inventory sync"
msgstr "Sincronización de inventario"

#: screens/Dashboard/Dashboard.js:98
msgid "Inventory sync failures"
msgstr "Errores de sincronización de inventario"

#: components/DataListToolbar/DataListToolbar.js:100
msgid "Is expanded"
msgstr "Expandido"

#: components/DataListToolbar/DataListToolbar.js:102
msgid "Is not expanded"
msgstr "No se expande"

#: screens/Job/JobOutput/JobOutputSearch.js:111
msgid "Item Failed"
msgstr "Elemento fallido"

#: screens/Job/JobOutput/JobOutputSearch.js:110
msgid "Item OK"
msgstr "Elemento OK"

#: screens/Job/JobOutput/JobOutputSearch.js:112
msgid "Item Skipped"
msgstr "Elemento omitido"

#: components/AssociateModal/AssociateModal.js:20
#: components/PaginatedTable/PaginatedTable.js:42
msgid "Items"
msgstr "Elementos"

#: components/Pagination/Pagination.js:27
msgid "Items per page"
msgstr "Elementos por página"

#: components/Sparkline/Sparkline.js:28
#: screens/Inventory/InventorySourceDetail/InventorySourceDetail.js:159
#: screens/Inventory/InventorySources/InventorySourceListItem.js:35
#: screens/Project/ProjectDetail/ProjectDetail.js:117
#: screens/Project/ProjectList/ProjectListItem.js:66
msgid "JOB ID:"
msgstr "ID DE TAREA:"

#: screens/Job/JobOutput/HostEventModal.js:140
msgid "JSON"
msgstr "JSON"

#: screens/Job/JobOutput/HostEventModal.js:141
msgid "JSON tab"
msgstr "Pestaña JSON"

#: screens/Inventory/shared/InventorySourceSubForms/SharedFields.js:41
msgid "JSON:"
msgstr "JSON:"

#: components/Schedule/shared/FrequencyDetailSubform.js:110
msgid "January"
msgstr "Enero"

#: screens/WorkflowApproval/WorkflowApprovalList/WorkflowApprovalList.js:221
#: screens/WorkflowApproval/WorkflowApprovalList/WorkflowApprovalListItem.js:66
msgid "Job"
msgstr "Tarea"

#: components/JobList/JobListItem.js:105
#: screens/Job/JobDetail/JobDetail.js:469
#: screens/Job/JobOutput/JobOutput.js:557
#: screens/Job/JobOutput/JobOutput.js:558
#: screens/Job/JobOutput/shared/OutputToolbar.js:134
msgid "Job Cancel Error"
msgstr "Error en la cancelación de tarea"

#: screens/Job/JobDetail/JobDetail.js:491
#: screens/Job/JobOutput/JobOutput.js:546
#: screens/Job/JobOutput/JobOutput.js:547
msgid "Job Delete Error"
msgstr "Error en la eliminación de tareas"

#: screens/Job/JobDetail/JobDetail.js:117
msgid "Job ID"
msgstr "Identificación del trabajo"

#: screens/Dashboard/shared/LineChart.js:128
msgid "Job Runs"
msgstr "Ejecuciones de trabajo"

#: components/JobList/JobListItem.js:272
#: screens/Job/JobDetail/JobDetail.js:301
msgid "Job Slice"
msgstr "Fracción de tareas"

#: components/JobList/JobListItem.js:277
#: screens/Job/JobDetail/JobDetail.js:308
msgid "Job Slice Parent"
msgstr "Fraccionamiento de los trabajos principales"

#: components/PromptDetail/PromptJobTemplateDetail.js:160
#: screens/Template/JobTemplateDetail/JobTemplateDetail.js:234
#: screens/Template/shared/JobTemplateForm.js:478
msgid "Job Slicing"
msgstr "Fraccionamiento de trabajos"

#: components/Workflow/WorkflowNodeHelp.js:164
msgid "Job Status"
msgstr "Estado de la tarea"

#: components/LaunchPrompt/steps/OtherPromptsStep.js:56
#: components/LaunchPrompt/steps/OtherPromptsStep.js:57
#: components/PromptDetail/PromptDetail.js:219
#: components/PromptDetail/PromptJobTemplateDetail.js:242
#: components/Schedule/ScheduleDetail/ScheduleDetail.js:344
#: screens/Job/JobDetail/JobDetail.js:362
#: screens/Template/JobTemplateDetail/JobTemplateDetail.js:336
#: screens/Template/shared/JobTemplateForm.js:519
msgid "Job Tags"
msgstr "Etiquetas de trabajo"

#: components/JobList/JobListItem.js:168
#: components/TemplateList/TemplateList.js:202
#: components/Workflow/WorkflowLegend.js:92
#: components/Workflow/WorkflowNodeHelp.js:59
#: screens/ExecutionEnvironment/ExecutionEnvironmentTemplate/ExecutionEnvironmentTemplateList.js:98
#: screens/ExecutionEnvironment/ExecutionEnvironmentTemplate/ExecutionEnvironmentTemplateListItem.js:14
#: screens/Job/JobDetail/JobDetail.js:146
#: screens/Template/WorkflowJobTemplateVisualizer/Modals/NodeModals/NodeTypeStep/NodeTypeStep.js:93
msgid "Job Template"
msgstr "Plantilla de trabajo"

#: components/LaunchPrompt/steps/credentialsValidator.js:38
msgid "Job Template default credentials must be replaced with one of the same type.  Please select a credential for the following types in order to proceed: {0}"
msgstr "Las credenciales predeterminadas de la plantilla de trabajo se deben reemplazar por una del mismo tipo. Seleccione una credencial de los siguientes tipos para continuar: {0}"

#: screens/Project/Project.js:115
#: screens/Project/Projects.js:31
#: util/getRelatedResourceDeleteDetails.js:55
#: util/getRelatedResourceDeleteDetails.js:100
#: util/getRelatedResourceDeleteDetails.js:132
msgid "Job Templates"
msgstr "Plantillas de trabajo"

#: screens/Template/WorkflowJobTemplateVisualizer/Modals/NodeModals/NodeTypeStep/useNodeTypeStep.js:25
msgid "Job Templates with a missing inventory or project cannot be selected when creating or editing nodes.  Select another template or fix the missing fields to proceed."
msgstr "Las plantillas de trabajo en las que falta un inventario o un proyecto no pueden seleccionarse al crear o modificar nodos. Seleccione otra plantilla o corrija los campos que faltan para continuar."

#: screens/Template/WorkflowJobTemplateVisualizer/Modals/NodeModals/useWorkflowNodeSteps.js:316
msgid "Job Templates with credentials that prompt for passwords cannot be selected when creating or editing nodes"
msgstr "Las plantillas de trabajo con credenciales que solicitan contraseñas no pueden seleccionarse al crear o modificar nodos"

#: components/JobList/JobList.js:200
#: components/LaunchPrompt/steps/OtherPromptsStep.js:110
#: components/PromptDetail/PromptDetail.js:169
#: components/PromptDetail/PromptJobTemplateDetail.js:107
#: components/Schedule/ScheduleDetail/ScheduleDetail.js:293
#: screens/Job/JobDetail/JobDetail.js:180
#: screens/Template/JobTemplateDetail/JobTemplateDetail.js:182
#: screens/Template/WorkflowJobTemplateDetail/WorkflowJobTemplateDetail.js:137
#: screens/Template/shared/JobTemplateForm.js:250
msgid "Job Type"
msgstr "Tipo de trabajo"

#: screens/Dashboard/Dashboard.js:124
msgid "Job status"
msgstr "Estado de la tarea"

#: screens/Dashboard/Dashboard.js:122
msgid "Job status graph tab"
msgstr "Pestaña del gráfico de estado de la tarea"

#: components/UserAndTeamAccessAdd/getResourceAccessConfig.js:15
#: screens/Project/ProjectJobTemplatesList/ProjectJobTemplatesList.js:117
#: screens/Project/ProjectJobTemplatesList/ProjectJobTemplatesList.js:149
msgid "Job templates"
msgstr "Plantillas de trabajo"

#: components/JobList/JobList.js:183
#: components/JobList/JobList.js:263
#: routeConfig.js:37
#: screens/ActivityStream/ActivityStream.js:141
#: screens/Dashboard/shared/LineChart.js:64
#: screens/Host/Host.js:72
#: screens/Host/Hosts.js:31
#: screens/InstanceGroup/ContainerGroup.js:80
#: screens/InstanceGroup/InstanceGroup.js:91
#: screens/InstanceGroup/InstanceGroups.js:55
#: screens/InstanceGroup/InstanceGroups.js:60
#: screens/Inventory/Inventories.js:59
#: screens/Inventory/Inventories.js:68
#: screens/Inventory/Inventory.js:68
#: screens/Inventory/InventoryHost/InventoryHost.js:88
#: screens/Inventory/SmartInventory.js:69
#: screens/Job/Jobs.js:15
#: screens/Job/Jobs.js:25
#: screens/Setting/SettingList.js:87
#: screens/Setting/Settings.js:71
#: screens/Template/Template.js:154
#: screens/Template/Templates.js:46
#: screens/Template/WorkflowJobTemplate.js:140
msgid "Jobs"
msgstr "Trabajos"

#: screens/Setting/SettingList.js:92
msgid "Jobs settings"
msgstr "Configuración de las tareas"

#: components/Schedule/shared/FrequencyDetailSubform.js:140
msgid "July"
msgstr "Julio"

#: components/Schedule/shared/FrequencyDetailSubform.js:135
msgid "June"
msgstr "Junio"

#: components/Search/AdvancedSearch.js:162
msgid "Key"
msgstr "Clave"

#: components/Search/AdvancedSearch.js:153
msgid "Key select"
msgstr "Seleccionar clave"

#: components/Search/AdvancedSearch.js:156
msgid "Key typeahead"
msgstr "Escritura anticipada de la clave"

#: screens/ActivityStream/ActivityStream.js:229
msgid "Keyword"
msgstr "Palabra clave"

#: screens/User/UserDetail/UserDetail.js:56
#: screens/User/UserList/UserListItem.js:44
msgid "LDAP"
msgstr "LDAP"

#: screens/Setting/Settings.js:76
msgid "LDAP 1"
msgstr "LDAP 1"

#: screens/Setting/Settings.js:77
msgid "LDAP 2"
msgstr "LDAP 2"

#: screens/Setting/Settings.js:78
msgid "LDAP 3"
msgstr "LDAP 3"

#: screens/Setting/Settings.js:79
msgid "LDAP 4"
msgstr "LDAP 4"

#: screens/Setting/Settings.js:80
msgid "LDAP 5"
msgstr "LDAP 5"

#: screens/Setting/Settings.js:75
msgid "LDAP Default"
msgstr "LDAP predeterminado"

#: screens/Setting/SettingList.js:69
msgid "LDAP settings"
msgstr "Configuración de LDAP"

#: screens/Setting/LDAP/LDAPDetail/LDAPDetail.js:107
msgid "LDAP1"
msgstr "LDAP1"

#: screens/Setting/LDAP/LDAPDetail/LDAPDetail.js:112
msgid "LDAP2"
msgstr "LDAP2"

#: screens/Setting/LDAP/LDAPDetail/LDAPDetail.js:117
msgid "LDAP3"
msgstr "LDAP3"

#: screens/Setting/LDAP/LDAPDetail/LDAPDetail.js:122
msgid "LDAP4"
msgstr "LDAP4"

#: screens/Setting/LDAP/LDAPDetail/LDAPDetail.js:127
msgid "LDAP5"
msgstr "LDAP5"

#: components/TemplateList/TemplateList.js:219
msgid "Label"
msgstr ""

#: components/JobList/JobList.js:196
msgid "Label Name"
msgstr "Nombre de la etiqueta"

#: components/JobList/JobListItem.js:250
#: components/PromptDetail/PromptJobTemplateDetail.js:209
#: components/PromptDetail/PromptWFJobTemplateDetail.js:114
#: components/TemplateList/TemplateListItem.js:332
#: screens/Job/JobDetail/JobDetail.js:346
#: screens/Template/JobTemplateDetail/JobTemplateDetail.js:303
#: screens/Template/WorkflowJobTemplateDetail/WorkflowJobTemplateDetail.js:188
#: screens/Template/shared/JobTemplateForm.js:391
#: screens/Template/shared/WorkflowJobTemplateForm.js:191
msgid "Labels"
msgstr "Etiquetas"

#: components/Schedule/shared/FrequencyDetailSubform.js:400
msgid "Last"
msgstr "Último"

#: screens/InstanceGroup/InstanceDetails/InstanceDetails.js:209
#: screens/InstanceGroup/Instances/InstanceListItem.js:139
#: screens/InstanceGroup/Instances/InstanceListItem.js:201
msgid "Last Health Check"
msgstr "Última comprobación de estado"

#: screens/Inventory/InventorySourceDetail/InventorySourceDetail.js:185
#: screens/Project/ProjectDetail/ProjectDetail.js:142
msgid "Last Job Status"
msgstr "Último estado de la tarea"

#: screens/User/UserDetail/UserDetail.js:80
msgid "Last Login"
msgstr "Último inicio de sesión"

#: components/PromptDetail/PromptDetail.js:145
#: components/Schedule/ScheduleDetail/ScheduleDetail.js:282
#: components/TemplateList/TemplateListItem.js:308
#: screens/Application/ApplicationDetails/ApplicationDetails.js:101
#: screens/Application/ApplicationsList/ApplicationListItem.js:42
#: screens/Application/ApplicationsList/ApplicationsList.js:159
#: screens/Credential/CredentialDetail/CredentialDetail.js:248
#: screens/CredentialType/CredentialTypeDetails/CredentialTypeDetails.js:91
#: screens/ExecutionEnvironment/ExecutionEnvironmentDetails/ExecutionEnvironmentDetails.js:104
#: screens/Host/HostDetail/HostDetail.js:86
#: screens/InstanceGroup/ContainerGroupDetails/ContainerGroupDetails.js:71
#: screens/InstanceGroup/InstanceGroupDetails/InstanceGroupDetails.js:100
#: screens/Inventory/InventoryDetail/InventoryDetail.js:108
#: screens/Inventory/InventoryGroupDetail/InventoryGroupDetail.js:44
#: screens/Inventory/InventoryHostDetail/InventoryHostDetail.js:85
#: screens/Job/JobDetail/JobDetail.js:411
#: screens/NotificationTemplate/NotificationTemplateDetail/NotificationTemplateDetail.js:383
#: screens/Organization/OrganizationDetail/OrganizationDetail.js:110
#: screens/Project/ProjectDetail/ProjectDetail.js:236
#: screens/Team/TeamDetail/TeamDetail.js:48
#: screens/Template/JobTemplateDetail/JobTemplateDetail.js:275
#: screens/User/UserDetail/UserDetail.js:84
#: screens/User/UserTokenDetail/UserTokenDetail.js:62
#: screens/WorkflowApproval/WorkflowApprovalDetail/WorkflowApprovalDetail.js:155
msgid "Last Modified"
msgstr "Último modificado"

#: components/AddRole/AddResourceRole.js:31
#: components/AddRole/AddResourceRole.js:45
#: components/ResourceAccessList/ResourceAccessList.js:138
#: screens/User/UserDetail/UserDetail.js:65
#: screens/User/UserList/UserList.js:124
#: screens/User/UserList/UserList.js:158
#: screens/User/UserList/UserListItem.js:56
#: screens/User/shared/UserForm.js:69
msgid "Last Name"
msgstr "Apellido"

#: components/TemplateList/TemplateList.js:229
#: components/TemplateList/TemplateListItem.js:177
msgid "Last Ran"
msgstr "Último ejecutado"

#: components/Schedule/ScheduleDetail/ScheduleDetail.js:269
msgid "Last Run"
msgstr "Última ejecución"

#: components/Lookup/HostFilterLookup.js:109
msgid "Last job"
msgstr "Última tarea"

#: screens/Inventory/InventorySourceDetail/InventorySourceDetail.js:263
#: screens/Inventory/SmartInventoryDetail/SmartInventoryDetail.js:142
#: screens/Inventory/SmartInventoryHostDetail/SmartInventoryHostDetail.js:50
#: screens/Project/ProjectList/ProjectListItem.js:295
msgid "Last modified"
msgstr "Última modificación"

#: components/ResourceAccessList/ResourceAccessList.js:184
#: components/ResourceAccessList/ResourceAccessListItem.js:65
msgid "Last name"
msgstr "Apellido"

#: screens/Project/ProjectList/ProjectListItem.js:300
msgid "Last used"
msgstr "Última utilización"

#: components/AdHocCommands/useAdHocPreviewStep.jsx:22
#: components/LaunchPrompt/steps/usePreviewStep.js:35
#: screens/ManagementJob/ManagementJobList/LaunchManagementPrompt.js:54
#: screens/ManagementJob/ManagementJobList/LaunchManagementPrompt.js:57
#: screens/Template/JobTemplateDetail/JobTemplateDetail.js:384
#: screens/Template/JobTemplateDetail/JobTemplateDetail.js:393
#: screens/Template/WorkflowJobTemplateDetail/WorkflowJobTemplateDetail.js:223
#: screens/Template/WorkflowJobTemplateDetail/WorkflowJobTemplateDetail.js:232
msgid "Launch"
msgstr "Ejecutar"

#: screens/ManagementJob/ManagementJobList/ManagementJobListItem.js:73
msgid "Launch Management Job"
msgstr "Ejecutar tarea de gestión"

#: components/TemplateList/TemplateListItem.js:197
#: screens/Project/ProjectJobTemplatesList/ProjectJobTemplatesListItem.js:82
msgid "Launch Template"
msgstr "Ejecutar plantilla"

#: screens/ManagementJob/ManagementJobList/LaunchManagementPrompt.js:32
#: screens/ManagementJob/ManagementJobList/LaunchManagementPrompt.js:34
#: screens/ManagementJob/ManagementJobList/LaunchManagementPrompt.js:46
#: screens/ManagementJob/ManagementJobList/LaunchManagementPrompt.js:47
#: screens/ManagementJob/ManagementJobList/ManagementJobListItem.js:88
#: screens/ManagementJob/ManagementJobList/ManagementJobListItem.js:91
msgid "Launch management job"
msgstr "Ejecutar tarea de gestión"

#: components/TemplateList/TemplateListItem.js:205
msgid "Launch template"
msgstr "Ejecutar plantilla"

#: screens/Template/WorkflowJobTemplateVisualizer/VisualizerToolbar.js:119
#: screens/Template/WorkflowJobTemplateVisualizer/VisualizerToolbar.js:120
msgid "Launch workflow"
msgstr "Ejecutar flujo de trabajo"

#: components/LaunchPrompt/LaunchPrompt.js:100
msgid "Launch | {0}"
msgstr "Ejecutar | {0}"

#: components/DetailList/LaunchedByDetail.js:83
msgid "Launched By"
msgstr "Ejecutado por"

#: components/JobList/JobList.js:212
msgid "Launched By (Username)"
msgstr "Ejecutado por (nombre de usuario)"

#: screens/Setting/Subscription/SubscriptionEdit/AnalyticsStep.js:120
msgid "Learn more about Insights for Ansible Automation Platform"
msgstr "Más información sobre Insights para Ansible Automation Platform"

#: screens/ExecutionEnvironment/shared/ExecutionEnvironmentForm.js:67
msgid "Leave this field blank to make the execution environment globally available."
msgstr "Deje este campo en blanco para que el entorno de ejecución esté disponible globalmente."

#: components/Workflow/WorkflowLegend.js:86
#: screens/Metrics/LineChart.js:120
msgid "Legend"
msgstr "Leyenda"

#: components/Search/LookupTypeInput.js:120
msgid "Less than comparison."
msgstr "Menor que la comparación."

#: components/Search/LookupTypeInput.js:127
msgid "Less than or equal to comparison."
msgstr "Menor o igual que la comparación."

#: components/AdHocCommands/AdHocDetailsStep.js:156
#: components/AdHocCommands/AdHocDetailsStep.js:157
#: components/JobList/JobList.js:230
#: components/LaunchPrompt/steps/OtherPromptsStep.js:35
#: components/PromptDetail/PromptDetail.js:207
#: components/PromptDetail/PromptJobTemplateDetail.js:155
#: components/PromptDetail/PromptWFJobTemplateDetail.js:88
#: components/Schedule/ScheduleDetail/ScheduleDetail.js:321
#: screens/Job/JobDetail/JobDetail.js:265
#: screens/Template/JobTemplateDetail/JobTemplateDetail.js:230
#: screens/Template/WorkflowJobTemplateDetail/WorkflowJobTemplateDetail.js:147
#: screens/Template/shared/JobTemplateForm.js:440
#: screens/Template/shared/WorkflowJobTemplateForm.js:152
msgid "Limit"
msgstr "Límite"

#: screens/Template/WorkflowJobTemplateVisualizer/VisualizerNode.js:234
msgid "Link to an available node"
msgstr "Enlace a un nodo disponible"

#: screens/Template/WorkflowJobTemplateVisualizer/Modals/NodeModals/NodeModal.js:328
msgid "Loading"
msgstr "Cargando"

#: components/Schedule/ScheduleOccurrences/ScheduleOccurrences.js:49
msgid "Local"
msgstr "Local"

#: components/Schedule/ScheduleDetail/ScheduleDetail.js:270
msgid "Local Time Zone"
msgstr "Huso horario local"

#: components/Schedule/shared/ScheduleForm.js:130
msgid "Local time zone"
msgstr "Huso horario local"

#: screens/Login/Login.js:172
msgid "Log In"
msgstr "Iniciar sesión"

#: screens/Setting/Settings.js:93
msgid "Logging"
msgstr "Registros"

#: screens/Setting/SettingList.js:111
msgid "Logging settings"
msgstr "Configuración del registro"

#: components/AppContainer/AppContainer.js:81
#: components/AppContainer/AppContainer.js:146
#: components/AppContainer/PageHeaderToolbar.js:161
msgid "Logout"
msgstr "Finalización de la sesión"

#: components/Lookup/HostFilterLookup.js:338
#: components/Lookup/Lookup.js:174
msgid "Lookup modal"
msgstr "Modal de búsqueda"

#: components/Search/LookupTypeInput.js:22
msgid "Lookup select"
msgstr "Selección de búsqueda"

#: components/Search/LookupTypeInput.js:31
msgid "Lookup type"
msgstr "Tipo de búsqueda"

#: components/Search/LookupTypeInput.js:25
msgid "Lookup typeahead"
msgstr "Escritura anticipada de la búsqueda"

#: screens/Inventory/InventorySourceDetail/InventorySourceDetail.js:157
#: screens/Inventory/InventorySources/InventorySourceListItem.js:33
#: screens/Project/ProjectDetail/ProjectDetail.js:115
#: screens/Project/ProjectList/ProjectListItem.js:64
msgid "MOST RECENT SYNC"
msgstr "ÚLTIMA SINCRONIZACIÓN"

#: components/AdHocCommands/AdHocCredentialStep.js:97
#: components/AdHocCommands/AdHocCredentialStep.js:98
#: components/AdHocCommands/AdHocCredentialStep.js:112
#: screens/Job/JobDetail/JobDetail.js:316
msgid "Machine Credential"
msgstr "Credenciales de máquina"

#: screens/ExecutionEnvironment/ExecutionEnvironmentDetails/ExecutionEnvironmentDetails.js:62
msgid "Managed"
msgstr "Gestionado"

#: screens/Setting/Subscription/SubscriptionEdit/SubscriptionModal.js:148
#: screens/Setting/Subscription/SubscriptionEdit/SubscriptionModal.js:167
msgid "Managed nodes"
msgstr "Nodos gestionados"

#: components/JobList/JobList.js:207
#: components/JobList/JobListItem.js:40
#: components/Schedule/ScheduleList/ScheduleListItem.js:39
#: components/Workflow/WorkflowLegend.js:108
#: components/Workflow/WorkflowNodeHelp.js:79
#: screens/Job/JobDetail/JobDetail.js:74
#: screens/Template/WorkflowJobTemplateVisualizer/Modals/NodeModals/NodeTypeStep/NodeTypeStep.js:105
msgid "Management Job"
msgstr "Trabajo de gestión"

#: routeConfig.js:125
#: screens/ManagementJob/ManagementJobList/ManagementJobList.js:84
msgid "Management Jobs"
msgstr "Trabajos de gestión"

#: screens/ManagementJob/ManagementJobs.js:21
msgid "Management job"
msgstr "Tarea de gestión"

#: screens/ManagementJob/ManagementJobList/ManagementJobListItem.js:110
#: screens/ManagementJob/ManagementJobList/ManagementJobListItem.js:111
msgid "Management job launch error"
msgstr "Error de ejecución de la tarea de gestión"

#: screens/ManagementJob/ManagementJob.js:132
msgid "Management job not found."
msgstr "No se encontró la tarea de gestión."

#: screens/ManagementJob/ManagementJobs.js:14
msgid "Management jobs"
msgstr "Tareas de gestión"

#: components/Lookup/ProjectLookup.js:134
#: components/PromptDetail/PromptProjectDetail.js:95
#: components/UserAndTeamAccessAdd/getResourceAccessConfig.js:88
#: components/UserAndTeamAccessAdd/getResourceAccessConfig.js:157
#: screens/InstanceGroup/InstanceDetails/InstanceDetails.js:204
#: screens/InstanceGroup/Instances/InstanceListItem.js:198
#: screens/Project/ProjectDetail/ProjectDetail.js:173
#: screens/Project/ProjectList/ProjectList.js:183
#: screens/Project/ProjectList/ProjectListItem.js:206
#: screens/Template/WorkflowJobTemplateVisualizer/Modals/NodeModals/NodeTypeStep/ProjectsList.js:96
msgid "Manual"
msgstr "Manual"

#: components/Schedule/shared/FrequencyDetailSubform.js:120
msgid "March"
msgstr "Marzo"

#: components/NotificationList/NotificationList.js:197
#: screens/NotificationTemplate/NotificationTemplateList/NotificationTemplateList.js:153
msgid "Mattermost"
msgstr "Mattermost"

#: screens/Organization/OrganizationDetail/OrganizationDetail.js:97
#: screens/Organization/shared/OrganizationForm.js:71
msgid "Max Hosts"
msgstr "Número máximo de hosts"

#: screens/Template/Survey/SurveyQuestionForm.js:214
msgid "Maximum"
msgstr "Máximo"

#: screens/Template/Survey/SurveyQuestionForm.js:198
msgid "Maximum length"
msgstr "Longitud máxima"

#: components/Schedule/shared/FrequencyDetailSubform.js:130
msgid "May"
msgstr "Mayo"

#: screens/Organization/OrganizationList/OrganizationList.js:144
#: screens/Organization/OrganizationList/OrganizationListItem.js:63
msgid "Members"
msgstr "Miembros"

#: screens/Credential/shared/CredentialPlugins/CredentialPluginPrompt/CredentialPluginPrompt.js:47
msgid "Metadata"
msgstr "Metadatos"

#: screens/Metrics/Metrics.js:207
msgid "Metric"
msgstr "Métrica"

#: screens/Metrics/Metrics.js:179
msgid "Metrics"
msgstr "Métrica"

#: screens/Template/WorkflowJobTemplateVisualizer/Modals/NodeModals/NodeTypeStep/InventorySourcesList.js:100
msgid "Microsoft Azure Resource Manager"
msgstr "Microsoft Azure Resource Manager"

#: screens/Template/Survey/SurveyQuestionForm.js:208
msgid "Minimum"
msgstr "Mínimo"

#: screens/Template/Survey/SurveyQuestionForm.js:192
msgid "Minimum length"
msgstr "Longitud mínima"

#: screens/InstanceGroup/shared/InstanceGroupForm.js:49
msgid ""
"Minimum number of instances that will be automatically\n"
"assigned to this group when new instances come online."
msgstr "Cantidad mínima de instancias que se asignará automáticamente a este grupo cuando aparezcan nuevas instancias en línea."

#: screens/InstanceGroup/shared/InstanceGroupForm.js:59
msgid ""
"Minimum percentage of all instances that will be automatically\n"
"assigned to this group when new instances come online."
msgstr "Porcentaje mínimo de todas las instancias que se asignará automáticamente\n"
"a este grupo cuando aparezcan nuevas instancias en línea."

#: components/Schedule/shared/ScheduleForm.js:152
msgid "Minute"
msgstr "Minuto"

#: screens/Setting/Settings.js:96
msgid "Miscellaneous Authentication"
msgstr "Autenticación diversa"

#: screens/Setting/SettingList.js:107
msgid "Miscellaneous Authentication settings"
msgstr "Varios ajustes de autenticación"

#: screens/Setting/Settings.js:99
msgid "Miscellaneous System"
msgstr "Sistemas varios"

#: screens/Setting/SettingList.js:103
msgid "Miscellaneous System settings"
msgstr "Configuración de sistemas varios"

#: components/Workflow/WorkflowNodeHelp.js:120
#: screens/ExecutionEnvironment/ExecutionEnvironmentDetails/ExecutionEnvironmentDetails.js:84
msgid "Missing"
msgstr "No encontrado"

#: components/ExecutionEnvironmentDetail/ExecutionEnvironmentDetail.js:65
#: components/ExecutionEnvironmentDetail/ExecutionEnvironmentDetail.js:107
msgid "Missing resource"
msgstr "Recurso no encontrado"

#: screens/Template/WorkflowJobTemplateDetail/WorkflowJobTemplateDetail.js:178
#: screens/User/UserTokenList/UserTokenList.js:150
msgid "Modified"
msgstr "Modificado"

#: components/AdHocCommands/AdHocCredentialStep.js:126
#: components/AdHocCommands/AdHocExecutionEnvironmentStep.js:116
#: components/AddRole/AddResourceRole.js:60
#: components/AssociateModal/AssociateModal.js:149
#: components/LaunchPrompt/steps/CredentialsStep.js:176
#: components/LaunchPrompt/steps/InventoryStep.js:92
#: components/Lookup/CredentialLookup.js:197
#: components/Lookup/InventoryLookup.js:166
#: components/Lookup/InventoryLookup.js:222
#: components/Lookup/MultiCredentialsLookup.js:196
#: components/Lookup/OrganizationLookup.js:137
#: components/Lookup/ProjectLookup.js:146
#: components/NotificationList/NotificationList.js:210
#: components/Schedule/ScheduleList/ScheduleList.js:201
#: components/TemplateList/TemplateList.js:215
#: components/UserAndTeamAccessAdd/getResourceAccessConfig.js:31
#: components/UserAndTeamAccessAdd/getResourceAccessConfig.js:62
#: components/UserAndTeamAccessAdd/getResourceAccessConfig.js:100
#: components/UserAndTeamAccessAdd/getResourceAccessConfig.js:131
#: components/UserAndTeamAccessAdd/getResourceAccessConfig.js:169
#: components/UserAndTeamAccessAdd/getResourceAccessConfig.js:200
#: screens/Credential/CredentialList/CredentialList.js:139
#: screens/Credential/shared/CredentialPlugins/CredentialPluginPrompt/CredentialsStep.js:100
#: screens/CredentialType/CredentialTypeList/CredentialTypeList.js:136
#: screens/ExecutionEnvironment/ExecutionEnvironmentTemplate/ExecutionEnvironmentTemplateList.js:107
#: screens/Host/HostGroups/HostGroupsList.js:168
#: screens/Host/HostList/HostList.js:153
#: screens/Inventory/InventoryGroupHosts/InventoryGroupHostList.js:201
#: screens/Inventory/InventoryGroups/InventoryGroupsList.js:134
#: screens/Inventory/InventoryHostGroups/InventoryHostGroupsList.js:178
#: screens/Inventory/InventoryHosts/InventoryHostList.js:132
#: screens/Inventory/InventoryList/InventoryList.js:188
#: screens/Inventory/InventoryRelatedGroups/InventoryRelatedGroupList.js:188
#: screens/Organization/OrganizationExecEnvList/OrganizationExecEnvList.js:99
#: screens/Organization/OrganizationList/OrganizationList.js:135
#: screens/Project/ProjectJobTemplatesList/ProjectJobTemplatesList.js:131
#: screens/Project/ProjectList/ProjectList.js:195
#: screens/Team/TeamList/TeamList.js:134
#: screens/Template/WorkflowJobTemplateVisualizer/Modals/NodeModals/NodeTypeStep/JobTemplatesList.js:103
#: screens/Template/WorkflowJobTemplateVisualizer/Modals/NodeModals/NodeTypeStep/ProjectsList.js:108
#: screens/Template/WorkflowJobTemplateVisualizer/Modals/NodeModals/NodeTypeStep/WorkflowJobTemplatesList.js:112
msgid "Modified By (Username)"
msgstr "Modificado por (nombre de usuario)"

#: screens/Inventory/SmartInventoryHosts/SmartInventoryHostList.js:78
#: screens/NotificationTemplate/NotificationTemplateList/NotificationTemplateList.js:166
#: screens/Organization/OrganizationTeams/OrganizationTeamList.js:77
msgid "Modified by (username)"
msgstr "Modificado por (nombre de usuario)"

#: components/AdHocCommands/AdHocDetailsStep.js:58
#: screens/Job/JobOutput/HostEventModal.js:129
msgid "Module"
msgstr "Módulo"

#: screens/Job/JobDetail/JobDetail.js:403
msgid "Module Arguments"
msgstr "Argumentos del módulo"

#: screens/Job/JobDetail/JobDetail.js:398
msgid "Module Name"
msgstr "Nombre del módulo"

#: components/Schedule/shared/FrequencyDetailSubform.js:255
msgid "Mon"
msgstr "Lun"

#: components/Schedule/shared/FrequencyDetailSubform.js:260
#: components/Schedule/shared/FrequencyDetailSubform.js:416
msgid "Monday"
msgstr "Lunes"

#: components/Schedule/shared/ScheduleForm.js:156
msgid "Month"
msgstr "Mes"

#: components/Popover/Popover.js:30
msgid "More information"
msgstr "Más información"

#: screens/Setting/shared/SharedFields.js:73
msgid "More information for"
msgstr "Más información para"

#: screens/Template/Survey/SurveyReorderModal.js:151
#: screens/Template/Survey/SurveyReorderModal.js:152
msgid "Multi-Select"
msgstr "Selección múltiple"

#: screens/Template/Survey/SurveyReorderModal.js:135
#: screens/Template/Survey/SurveyReorderModal.js:136
msgid "Multiple Choice"
msgstr "Selección múltiple"

#: screens/Template/Survey/SurveyQuestionForm.js:91
msgid "Multiple Choice (multiple select)"
msgstr "Opciones de selección múltiple"

#: screens/Template/Survey/SurveyQuestionForm.js:86
msgid "Multiple Choice (single select)"
msgstr "Selección múltiple"

#: screens/Template/Survey/SurveyQuestionForm.js:252
msgid "Multiple Choice Options"
msgstr "Opciones de selección múltiple"

#: components/AdHocCommands/AdHocCredentialStep.js:117
#: components/AdHocCommands/AdHocCredentialStep.js:132
#: components/AdHocCommands/AdHocExecutionEnvironmentStep.js:107
#: components/AdHocCommands/AdHocExecutionEnvironmentStep.js:122
#: components/AddRole/AddResourceRole.js:51
#: components/AddRole/AddResourceRole.js:67
#: components/AssociateModal/AssociateModal.js:140
#: components/AssociateModal/AssociateModal.js:155
#: components/HostForm/HostForm.js:96
#: components/JobList/JobList.js:187
#: components/JobList/JobList.js:236
#: components/JobList/JobListItem.js:79
#: components/LaunchPrompt/steps/CredentialsStep.js:167
#: components/LaunchPrompt/steps/CredentialsStep.js:182
#: components/LaunchPrompt/steps/InventoryStep.js:83
#: components/LaunchPrompt/steps/InventoryStep.js:98
#: components/Lookup/ApplicationLookup.js:99
#: components/Lookup/ApplicationLookup.js:110
#: components/Lookup/CredentialLookup.js:188
#: components/Lookup/CredentialLookup.js:203
#: components/Lookup/ExecutionEnvironmentLookup.js:173
#: components/Lookup/ExecutionEnvironmentLookup.js:180
#: components/Lookup/HostFilterLookup.js:83
#: components/Lookup/HostFilterLookup.js:373
#: components/Lookup/HostListItem.js:8
#: components/Lookup/InstanceGroupsLookup.js:103
#: components/Lookup/InstanceGroupsLookup.js:114
#: components/Lookup/InventoryLookup.js:157
#: components/Lookup/InventoryLookup.js:172
#: components/Lookup/InventoryLookup.js:213
#: components/Lookup/InventoryLookup.js:228
#: components/Lookup/MultiCredentialsLookup.js:187
#: components/Lookup/MultiCredentialsLookup.js:202
#: components/Lookup/OrganizationLookup.js:128
#: components/Lookup/OrganizationLookup.js:143
#: components/Lookup/ProjectLookup.js:126
#: components/Lookup/ProjectLookup.js:156
#: components/NotificationList/NotificationList.js:181
#: components/NotificationList/NotificationList.js:218
#: components/NotificationList/NotificationListItem.js:25
#: components/OptionsList/OptionsList.js:57
#: components/PaginatedTable/PaginatedTable.js:72
#: components/PromptDetail/PromptDetail.js:111
#: components/ResourceAccessList/ResourceAccessListItem.js:55
#: components/Schedule/ScheduleDetail/ScheduleDetail.js:259
#: components/Schedule/ScheduleList/ScheduleList.js:168
#: components/Schedule/ScheduleList/ScheduleList.js:188
#: components/Schedule/ScheduleList/ScheduleListItem.js:77
#: components/Schedule/shared/ScheduleForm.js:105
#: components/TemplateList/TemplateList.js:190
#: components/TemplateList/TemplateList.js:227
#: components/TemplateList/TemplateListItem.js:134
#: components/UserAndTeamAccessAdd/getResourceAccessConfig.js:18
#: components/UserAndTeamAccessAdd/getResourceAccessConfig.js:37
#: components/UserAndTeamAccessAdd/getResourceAccessConfig.js:49
#: components/UserAndTeamAccessAdd/getResourceAccessConfig.js:68
#: components/UserAndTeamAccessAdd/getResourceAccessConfig.js:80
#: components/UserAndTeamAccessAdd/getResourceAccessConfig.js:110
#: components/UserAndTeamAccessAdd/getResourceAccessConfig.js:122
#: components/UserAndTeamAccessAdd/getResourceAccessConfig.js:137
#: components/UserAndTeamAccessAdd/getResourceAccessConfig.js:149
#: components/UserAndTeamAccessAdd/getResourceAccessConfig.js:179
#: components/UserAndTeamAccessAdd/getResourceAccessConfig.js:191
#: components/UserAndTeamAccessAdd/getResourceAccessConfig.js:206
#: screens/Application/ApplicationDetails/ApplicationDetails.js:58
#: screens/Application/ApplicationTokens/ApplicationTokenList.js:109
#: screens/Application/ApplicationTokens/ApplicationTokenList.js:135
#: screens/Application/ApplicationTokens/ApplicationTokenListItem.js:28
#: screens/Application/Applications.js:78
#: screens/Application/ApplicationsList/ApplicationListItem.js:30
#: screens/Application/ApplicationsList/ApplicationsList.js:118
#: screens/Application/ApplicationsList/ApplicationsList.js:155
#: screens/Application/shared/ApplicationForm.js:52
#: screens/Credential/CredentialDetail/CredentialDetail.js:202
#: screens/Credential/CredentialList/CredentialList.js:126
#: screens/Credential/CredentialList/CredentialList.js:145
#: screens/Credential/CredentialList/CredentialListItem.js:55
#: screens/Credential/shared/CredentialForm.js:161
#: screens/Credential/shared/CredentialPlugins/CredentialPluginPrompt/CredentialsStep.js:71
#: screens/Credential/shared/CredentialPlugins/CredentialPluginPrompt/CredentialsStep.js:91
#: screens/CredentialType/CredentialTypeDetails/CredentialTypeDetails.js:68
#: screens/CredentialType/CredentialTypeList/CredentialTypeList.js:123
#: screens/CredentialType/CredentialTypeList/CredentialTypeList.js:176
#: screens/CredentialType/CredentialTypeList/CredentialTypeListItem.js:30
#: screens/CredentialType/shared/CredentialTypeForm.js:21
#: screens/ExecutionEnvironment/ExecutionEnvironmentDetails/ExecutionEnvironmentDetails.js:47
#: screens/ExecutionEnvironment/ExecutionEnvironmentList/ExecutionEnvironmentList.js:122
#: screens/ExecutionEnvironment/ExecutionEnvironmentList/ExecutionEnvironmentList.js:151
#: screens/ExecutionEnvironment/ExecutionEnvironmentList/ExecutionEnvironmentListItem.js:58
#: screens/ExecutionEnvironment/ExecutionEnvironmentTemplate/ExecutionEnvironmentTemplateList.js:90
#: screens/ExecutionEnvironment/ExecutionEnvironmentTemplate/ExecutionEnvironmentTemplateList.js:116
#: screens/ExecutionEnvironment/ExecutionEnvironmentTemplate/ExecutionEnvironmentTemplateListItem.js:9
#: screens/ExecutionEnvironment/shared/ExecutionEnvironmentForm.js:87
#: screens/Host/HostDetail/HostDetail.js:69
#: screens/Host/HostGroups/HostGroupItem.js:28
#: screens/Host/HostGroups/HostGroupsList.js:159
#: screens/Host/HostGroups/HostGroupsList.js:176
#: screens/Host/HostList/HostList.js:140
#: screens/Host/HostList/HostList.js:161
#: screens/Host/HostList/HostListItem.js:50
#: screens/InstanceGroup/ContainerGroupDetails/ContainerGroupDetails.js:41
#: screens/InstanceGroup/InstanceGroupDetails/InstanceGroupDetails.js:55
#: screens/InstanceGroup/InstanceGroupList/InstanceGroupList.js:253
#: screens/InstanceGroup/InstanceGroupList/InstanceGroupList.js:287
#: screens/InstanceGroup/InstanceGroupList/InstanceGroupListItem.js:61
#: screens/InstanceGroup/Instances/InstanceList.js:180
#: screens/InstanceGroup/Instances/InstanceList.js:187
#: screens/InstanceGroup/Instances/InstanceList.js:253
#: screens/InstanceGroup/Instances/InstanceList.js:287
#: screens/InstanceGroup/Instances/InstanceListItem.js:130
#: screens/InstanceGroup/shared/ContainerGroupForm.js:46
#: screens/InstanceGroup/shared/InstanceGroupForm.js:25
#: screens/InstanceGroup/shared/InstanceGroupForm.js:36
#: screens/Inventory/InventoryDetail/InventoryDetail.js:67
#: screens/Inventory/InventoryGroupDetail/InventoryGroupDetail.js:31
#: screens/Inventory/InventoryGroupHosts/InventoryGroupHostList.js:192
#: screens/Inventory/InventoryGroupHosts/InventoryGroupHostList.js:207
#: screens/Inventory/InventoryGroupHosts/InventoryGroupHostList.js:213
#: screens/Inventory/InventoryGroups/InventoryGroupItem.js:34
#: screens/Inventory/InventoryGroups/InventoryGroupsList.js:120
#: screens/Inventory/InventoryGroups/InventoryGroupsList.js:142
#: screens/Inventory/InventoryHostDetail/InventoryHostDetail.js:74
#: screens/Inventory/InventoryHostGroups/InventoryHostGroupItem.js:33
#: screens/Inventory/InventoryHostGroups/InventoryHostGroupsList.js:169
#: screens/Inventory/InventoryHostGroups/InventoryHostGroupsList.js:186
#: screens/Inventory/InventoryHosts/InventoryHostItem.js:33
#: screens/Inventory/InventoryHosts/InventoryHostList.js:119
#: screens/Inventory/InventoryHosts/InventoryHostList.js:138
#: screens/Inventory/InventoryList/InventoryList.js:163
#: screens/Inventory/InventoryList/InventoryList.js:194
#: screens/Inventory/InventoryList/InventoryList.js:203
#: screens/Inventory/InventoryList/InventoryListItem.js:84
#: screens/Inventory/InventoryRelatedGroups/InventoryRelatedGroupList.js:179
#: screens/Inventory/InventoryRelatedGroups/InventoryRelatedGroupList.js:194
#: screens/Inventory/InventoryRelatedGroups/InventoryRelatedGroupList.js:231
#: screens/Inventory/InventorySourceDetail/InventorySourceDetail.js:183
#: screens/Inventory/InventorySources/InventorySourceList.js:212
#: screens/Inventory/InventorySources/InventorySourceListItem.js:70
#: screens/Inventory/SmartInventoryDetail/SmartInventoryDetail.js:97
#: screens/Inventory/SmartInventoryHostDetail/SmartInventoryHostDetail.js:30
#: screens/Inventory/SmartInventoryHosts/SmartInventoryHostList.js:69
#: screens/Inventory/SmartInventoryHosts/SmartInventoryHostList.js:103
#: screens/Inventory/SmartInventoryHosts/SmartInventoryHostListItem.js:33
#: screens/Inventory/shared/InventoryForm.js:32
#: screens/Inventory/shared/InventoryGroupForm.js:32
#: screens/Inventory/shared/InventorySourceForm.js:101
#: screens/Inventory/shared/SmartInventoryForm.js:47
#: screens/ManagementJob/ManagementJobList/ManagementJobList.js:90
#: screens/ManagementJob/ManagementJobList/ManagementJobList.js:100
#: screens/ManagementJob/ManagementJobList/ManagementJobListItem.js:66
#: screens/NotificationTemplate/NotificationTemplateDetail/NotificationTemplateDetail.js:106
#: screens/NotificationTemplate/NotificationTemplateList/NotificationTemplateList.js:137
#: screens/NotificationTemplate/NotificationTemplateList/NotificationTemplateList.js:193
#: screens/NotificationTemplate/NotificationTemplateList/NotificationTemplateListItem.js:109
#: screens/NotificationTemplate/shared/NotificationTemplateForm.js:41
#: screens/Organization/OrganizationDetail/OrganizationDetail.js:91
#: screens/Organization/OrganizationExecEnvList/OrganizationExecEnvList.js:85
#: screens/Organization/OrganizationExecEnvList/OrganizationExecEnvList.js:108
#: screens/Organization/OrganizationExecEnvList/OrganizationExecEnvListItem.js:13
#: screens/Organization/OrganizationList/OrganizationList.js:122
#: screens/Organization/OrganizationList/OrganizationList.js:143
#: screens/Organization/OrganizationList/OrganizationListItem.js:45
#: screens/Organization/OrganizationTeams/OrganizationTeamList.js:68
#: screens/Organization/OrganizationTeams/OrganizationTeamList.js:85
#: screens/Organization/OrganizationTeams/OrganizationTeamListItem.js:14
#: screens/Organization/shared/OrganizationForm.js:56
#: screens/Project/ProjectDetail/ProjectDetail.js:157
#: screens/Project/ProjectJobTemplatesList/ProjectJobTemplatesList.js:122
#: screens/Project/ProjectJobTemplatesList/ProjectJobTemplatesList.js:156
#: screens/Project/ProjectJobTemplatesList/ProjectJobTemplatesListItem.js:53
#: screens/Project/ProjectList/ProjectList.js:171
#: screens/Project/ProjectList/ProjectList.js:207
#: screens/Project/ProjectList/ProjectListItem.js:174
#: screens/Project/shared/ProjectForm.js:169
#: screens/Setting/Subscription/SubscriptionEdit/SubscriptionModal.js:147
#: screens/Team/TeamDetail/TeamDetail.js:37
#: screens/Team/TeamList/TeamList.js:117
#: screens/Team/TeamList/TeamList.js:142
#: screens/Team/TeamList/TeamListItem.js:33
#: screens/Team/shared/TeamForm.js:29
#: screens/Template/JobTemplateDetail/JobTemplateDetail.js:180
#: screens/Template/Survey/SurveyList.js:102
#: screens/Template/Survey/SurveyList.js:102
#: screens/Template/Survey/SurveyListItem.js:39
#: screens/Template/Survey/SurveyReorderModal.js:206
#: screens/Template/Survey/SurveyReorderModal.js:206
#: screens/Template/Survey/SurveyReorderModal.js:225
#: screens/Template/WorkflowJobTemplateDetail/WorkflowJobTemplateDetail.js:110
#: screens/Template/WorkflowJobTemplateVisualizer/Modals/NodeModals/NodeTypeStep/InventorySourcesList.js:69
#: screens/Template/WorkflowJobTemplateVisualizer/Modals/NodeModals/NodeTypeStep/InventorySourcesList.js:88
#: screens/Template/WorkflowJobTemplateVisualizer/Modals/NodeModals/NodeTypeStep/JobTemplatesList.js:70
#: screens/Template/WorkflowJobTemplateVisualizer/Modals/NodeModals/NodeTypeStep/JobTemplatesList.js:90
#: screens/Template/WorkflowJobTemplateVisualizer/Modals/NodeModals/NodeTypeStep/NodeTypeStep.js:169
#: screens/Template/WorkflowJobTemplateVisualizer/Modals/NodeModals/NodeTypeStep/ProjectsList.js:68
#: screens/Template/WorkflowJobTemplateVisualizer/Modals/NodeModals/NodeTypeStep/ProjectsList.js:88
#: screens/Template/WorkflowJobTemplateVisualizer/Modals/NodeModals/NodeTypeStep/SystemJobTemplatesList.jsx:74
#: screens/Template/WorkflowJobTemplateVisualizer/Modals/NodeModals/NodeTypeStep/SystemJobTemplatesList.jsx:94
#: screens/Template/WorkflowJobTemplateVisualizer/Modals/NodeModals/NodeTypeStep/WorkflowJobTemplatesList.js:75
#: screens/Template/WorkflowJobTemplateVisualizer/Modals/NodeModals/NodeTypeStep/WorkflowJobTemplatesList.js:95
#: screens/Template/shared/JobTemplateForm.js:237
#: screens/Template/shared/WorkflowJobTemplateForm.js:103
#: screens/User/UserOrganizations/UserOrganizationList.js:76
#: screens/User/UserOrganizations/UserOrganizationList.js:80
#: screens/User/UserOrganizations/UserOrganizationListItem.js:10
#: screens/User/UserRoles/UserRolesList.js:155
#: screens/User/UserRoles/UserRolesListItem.js:12
#: screens/User/UserTeams/UserTeamList.js:180
#: screens/User/UserTeams/UserTeamList.js:232
#: screens/User/UserTeams/UserTeamListItem.js:18
#: screens/User/UserTokenList/UserTokenListItem.js:22
#: screens/WorkflowApproval/WorkflowApprovalDetail/WorkflowApprovalDetail.js:76
#: screens/WorkflowApproval/WorkflowApprovalList/WorkflowApprovalList.js:170
#: screens/WorkflowApproval/WorkflowApprovalList/WorkflowApprovalList.js:220
#: screens/WorkflowApproval/WorkflowApprovalList/WorkflowApprovalListItem.js:59
msgid "Name"
msgstr "Nombre"

#: screens/InstanceGroup/shared/InstanceGroupForm.js:21
msgid "Name cannot be changed on this Instance Group"
msgstr ""

#: components/AppContainer/AppContainer.js:94
msgid "Navigation"
msgstr "Navegación"

#: components/Schedule/shared/FrequencyDetailSubform.js:495
#: screens/Dashboard/shared/ChartTooltip.js:106
#: screens/WorkflowApproval/WorkflowApprovalDetail/WorkflowApprovalDetail.js:91
msgid "Never"
msgstr "Nunca"

#: components/Workflow/WorkflowNodeHelp.js:114
msgid "Never Updated"
msgstr "Nunca actualizado"

#: screens/WorkflowApproval/WorkflowApprovalList/WorkflowApprovalListItem.js:44
#: screens/WorkflowApproval/shared/WorkflowApprovalStatus.js:12
msgid "Never expires"
msgstr "No expira nunca"

#: components/JobList/JobList.js:219
#: components/Workflow/WorkflowNodeHelp.js:90
msgid "New"
msgstr "Nuevo"

#: components/AdHocCommands/AdHocCommandsWizard.js:54
#: components/AdHocCommands/useAdHocCredentialStep.jsx:29
#: components/AdHocCommands/useAdHocDetailsStep.jsx:49
#: components/AdHocCommands/useAdHocExecutionEnvironmentStep.jsx:22
#: components/AddRole/AddResourceRole.js:215
#: components/AddRole/AddResourceRole.js:250
#: components/LaunchPrompt/LaunchPrompt.js:130
#: components/Schedule/shared/SchedulePromptableFields.js:134
#: screens/Credential/shared/CredentialPlugins/CredentialPluginPrompt/CredentialPluginPrompt.js:66
#: screens/Setting/Subscription/SubscriptionEdit/SubscriptionEdit.js:59
#: screens/Template/WorkflowJobTemplateVisualizer/Modals/NodeModals/NodeModal.js:125
msgid "Next"
msgstr "Siguiente"

#: components/Schedule/ScheduleDetail/ScheduleDetail.js:266
#: components/Schedule/ScheduleList/ScheduleList.js:170
#: components/Schedule/ScheduleList/ScheduleListItem.js:101
#: components/Schedule/ScheduleList/ScheduleListItem.js:105
msgid "Next Run"
msgstr "Siguiente ejecución"

#: components/Search/Search.js:211
msgid "No"
msgstr "No"

#: screens/Job/JobOutput/JobOutputSearch.js:118
msgid "No Hosts Matched"
msgstr "Ningún servidor corresponde"

#: screens/Job/JobOutput/JobOutputSearch.js:106
#: screens/Job/JobOutput/JobOutputSearch.js:119
msgid "No Hosts Remaining"
msgstr "No más servidores"

#: screens/Job/JobOutput/HostEventModal.js:153
msgid "No JSON Available"
msgstr "No hay ningún JSON disponible"

#: screens/Dashboard/shared/ChartTooltip.js:82
msgid "No Jobs"
msgstr "No hay tareas"

#: screens/Job/JobOutput/HostEventModal.js:189
msgid "No Standard Error Available"
msgstr "No hay ningún error estándar disponible"

#: screens/Job/JobOutput/HostEventModal.js:171
msgid "No Standard Out Available"
msgstr "No hay ninguna salida estándar disponible"

#: screens/Inventory/InventoryList/InventoryListItem.js:68
msgid "No inventory sync failures."
msgstr "No hay errores de sincronización de inventario."

#: components/ContentEmpty/ContentEmpty.js:16
msgid "No items found."
msgstr "No se encontraron elementos."

#: screens/Host/HostList/HostListItem.js:94
msgid "No job data available"
msgstr "No hay datos de tareas disponibles."

#: screens/Job/JobOutput/HostEventModal.js:130
msgid "No result found"
msgstr "No se encontraron resultados"

#: components/LaunchPrompt/steps/SurveyStep.js:134
#: components/LaunchPrompt/steps/SurveyStep.js:193
#: components/MultiSelect/TagMultiSelect.js:60
#: components/Search/AdvancedSearch.js:114
#: components/Search/AdvancedSearch.js:167
#: components/Search/LookupTypeInput.js:33
#: components/Search/RelatedLookupTypeInput.js:26
#: components/Search/Search.js:132
#: components/Search/Search.js:180
#: components/Search/Search.js:205
#: screens/ActivityStream/ActivityStream.js:134
#: screens/Credential/shared/CredentialForm.js:143
#: screens/Credential/shared/CredentialFormFields/BecomeMethodField.js:65
#: screens/Dashboard/DashboardGraph.js:106
#: screens/Inventory/shared/InventorySourceSubForms/SCMSubForm.js:138
#: screens/Template/Survey/SurveyReorderModal.js:154
#: screens/Template/WorkflowJobTemplateVisualizer/Modals/NodeModals/NodeTypeStep/NodeTypeStep.js:251
#: screens/Template/shared/LabelSelect.js:102
#: screens/Template/shared/PlaybookSelect.js:69
msgid "No results found"
msgstr "No se encontraron resultados"

#: screens/Setting/Subscription/SubscriptionEdit/SubscriptionModal.js:116
#: screens/Setting/Subscription/SubscriptionEdit/SubscriptionModal.js:138
msgid "No subscriptions found"
msgstr "No se encontraron suscripciones"

#: screens/Template/Survey/SurveyList.js:147
msgid "No survey questions found."
msgstr "No se encontraron preguntas de la encuesta."

#: components/PaginatedTable/PaginatedTable.js:80
msgid "No {pluralizedItemName} Found"
msgstr "No se ha encontrado {pluralizedItemName}"

#: components/Workflow/WorkflowNodeHelp.js:150
#: components/Workflow/WorkflowNodeHelp.js:184
#: screens/Template/WorkflowJobTemplateVisualizer/Modals/NodeModals/NodeTypeStep/NodeTypeStep.js:264
#: screens/Template/WorkflowJobTemplateVisualizer/Modals/NodeModals/NodeTypeStep/NodeTypeStep.js:265
msgid "Node Alias"
msgstr "Alias del nodo"

#: screens/InstanceGroup/InstanceDetails/InstanceDetails.js:212
#: screens/InstanceGroup/Instances/InstanceList.js:288
#: screens/InstanceGroup/Instances/InstanceListItem.js:195
#: screens/Template/WorkflowJobTemplateVisualizer/Modals/NodeModals/NodeTypeStep/NodeTypeStep.js:72
msgid "Node Type"
msgstr "Tipo de nodo"

#: screens/Template/WorkflowJobTemplateVisualizer/Modals/NodeModals/NodeTypeStep/useNodeTypeStep.js:75
msgid "Node type"
msgstr "Tipo de nodo"

#: components/Workflow/WorkflowNodeHelp.js:123
msgid "None"
msgstr "Ninguno"

#: components/Schedule/ScheduleDetail/ScheduleDetail.js:143
msgid "None (Run Once)"
msgstr "Ninguno (se ejecuta una vez)"

#: components/Schedule/shared/ScheduleForm.js:151
msgid "None (run once)"
msgstr "Ninguno (se ejecuta una vez)"

#: screens/User/UserDetail/UserDetail.js:51
#: screens/User/UserList/UserListItem.js:23
#: screens/User/shared/UserForm.js:29
msgid "Normal User"
msgstr "Usuario normal"

#: components/ContentError/ContentError.js:36
msgid "Not Found"
msgstr "No encontrado"

#: screens/Setting/shared/SettingDetail.js:71
#: screens/Setting/shared/SettingDetail.js:112
msgid "Not configured"
msgstr "No configurado"

#: screens/Inventory/InventoryList/InventoryListItem.js:71
msgid "Not configured for inventory sync."
msgstr "No configurado para la sincronización de inventario."

#: screens/Inventory/InventoryGroupHosts/InventoryGroupHostList.js:245
msgid ""
"Note that only hosts directly in this group can\n"
"be disassociated. Hosts in sub-groups must be disassociated\n"
"directly from the sub-group level that they belong."
msgstr "Tenga en cuenta que solo se pueden disociar los hosts asociados\n"
"directamente a este grupo. Los hosts en subgrupos deben ser disociados\n"
"del nivel de subgrupo al que pertenecen."

#: screens/Host/HostGroups/HostGroupsList.js:212
#: screens/Inventory/InventoryHostGroups/InventoryHostGroupsList.js:230
msgid ""
"Note that you may still see the group in the list after\n"
"disassociating if the host is also a member of that group’s\n"
"children.  This list shows all groups the host is associated\n"
"with directly and indirectly."
msgstr "Tenga en cuenta que puede seguir viendo el grupo en la lista después de la disociación si el host también es un miembro de los elementos secundarios de ese grupo. Esta lista muestra todos los grupos a los que está asociado el host\n"
"directa e indirectamente."

#: components/Lookup/InstanceGroupsLookup.js:90
msgid "Note: The order in which these are selected sets the execution precedence. Select more than one to enable drag."
msgstr "Nota: El orden en que se seleccionan establece la precedencia de ejecución. Seleccione más de uno para habilitar el arrastre."

#: screens/Organization/shared/OrganizationForm.js:116
msgid "Note: The order of these credentials sets precedence for the sync and lookup of the content. Select more than one to enable drag."
msgstr "Nota: El orden de estas credenciales establece la precedencia para la sincronización y búsqueda del contenido. Seleccione más de una para habilitar el arrastre."

#: screens/Project/shared/ProjectSubForms/GitSubForm.js:61
msgid "Note: This field assumes the remote name is \"origin\"."
msgstr "Nota: Este campo asume que el nombre remoto es \"origin\"."

#: screens/Project/shared/ProjectSubForms/GitSubForm.js:38
msgid ""
"Note: When using SSH protocol for GitHub or\n"
"Bitbucket, enter an SSH key only, do not enter a username\n"
"(other than git). Additionally, GitHub and Bitbucket do\n"
"not support password authentication when using SSH. GIT\n"
"read only protocol (git://) does not use username or\n"
"password information."
<<<<<<< HEAD
msgstr "Note: Si utiliza el protocolo SSH para GitHub o Bitbucket,\n"
"ingrese solo la clave de SSH; no ingrese un nombre de usuario\n"
"(distinto de git). Además, GitHub y Bitbucket no admiten\n"
"la autenticación de contraseña cuando se utiliza SSH. El protocolo\n"
"de solo lectura de GIT (git://) no utiliza información\n"
"de nombre de usuario o contraseña."
=======
msgstr "Note: Si utiliza el protocolo SSH para GitHub o Bitbucket, ingrese solo la clave de SSH; no ingrese un nombre de usuario (distinto de git). Además, GitHub y Bitbucket no admiten la autenticación de contraseña cuando se utiliza SSH. El protocolo de solo lectura de GIT (git://) no utiliza información de nombre de usuario o contraseña."
>>>>>>> 1b0fca80

#: screens/NotificationTemplate/NotificationTemplateDetail/NotificationTemplateDetail.js:319
msgid "Notification Color"
msgstr "Color de notificación"

#: screens/NotificationTemplate/NotificationTemplate.js:58
#: screens/NotificationTemplate/NotificationTemplateAdd.js:50
msgid "Notification Template not found."
msgstr "No se encontró ninguna plantilla de notificación."

#: screens/ActivityStream/ActivityStream.js:189
#: screens/NotificationTemplate/NotificationTemplateList/NotificationTemplateList.js:132
#: screens/NotificationTemplate/NotificationTemplateList/NotificationTemplateList.js:186
#: screens/NotificationTemplate/NotificationTemplates.js:13
#: screens/NotificationTemplate/NotificationTemplates.js:20
#: util/getRelatedResourceDeleteDetails.js:180
msgid "Notification Templates"
msgstr "Plantillas de notificación"

#: screens/NotificationTemplate/NotificationTemplateDetail/NotificationTemplateDetail.js:133
msgid "Notification Type"
msgstr "Tipo de notificación"

#: screens/NotificationTemplate/shared/TypeInputsSubForm.js:383
msgid "Notification color"
msgstr "Color de la notificación"

#: screens/NotificationTemplate/NotificationTemplateList/NotificationTemplateList.js:245
msgid "Notification sent successfully"
msgstr "Notificación enviada correctamente"

#: screens/NotificationTemplate/NotificationTemplateDetail/NotificationTemplateDetail.js:433
msgid "Notification test failed."
msgstr ""

#: screens/NotificationTemplate/NotificationTemplateList/NotificationTemplateList.js:249
msgid "Notification timed out"
msgstr "Caducó el tiempo de la notificación"

#: components/NotificationList/NotificationList.js:190
#: screens/NotificationTemplate/NotificationTemplateList/NotificationTemplateList.js:146
msgid "Notification type"
msgstr "Tipo de notificación"

#: components/NotificationList/NotificationList.js:177
#: routeConfig.js:120
#: screens/Inventory/Inventories.js:91
#: screens/Inventory/InventorySource/InventorySource.js:99
#: screens/ManagementJob/ManagementJob.js:115
#: screens/ManagementJob/ManagementJobs.js:23
#: screens/Organization/Organization.js:134
#: screens/Organization/Organizations.js:33
#: screens/Project/Project.js:109
#: screens/Project/Projects.js:30
#: screens/Template/Template.js:140
#: screens/Template/Templates.js:45
#: screens/Template/WorkflowJobTemplate.js:122
msgid "Notifications"
msgstr "Notificación"

#: components/Schedule/shared/FrequencyDetailSubform.js:160
msgid "November"
msgstr "Noviembre"

#: components/Workflow/WorkflowNodeHelp.js:117
#: screens/Credential/shared/CredentialPlugins/CredentialPluginPrompt/CredentialPluginPrompt.js:66
#: screens/Job/JobOutput/shared/HostStatusBar.js:35
msgid "OK"
msgstr "OK"

#: components/Schedule/ScheduleOccurrences/ScheduleOccurrences.js:42
#: components/Schedule/shared/FrequencyDetailSubform.js:529
msgid "Occurrences"
msgstr "Ocurrencias"

#: components/Schedule/shared/FrequencyDetailSubform.js:155
msgid "October"
msgstr "Octubre"

#: components/AdHocCommands/AdHocDetailsStep.js:205
#: components/HostToggle/HostToggle.js:61
#: components/LaunchPrompt/steps/OtherPromptsStep.js:183
#: components/LaunchPrompt/steps/OtherPromptsStep.js:186
#: components/PromptDetail/PromptDetail.js:265
#: components/PromptDetail/PromptJobTemplateDetail.js:158
#: components/Schedule/ScheduleDetail/ScheduleDetail.js:325
#: components/Schedule/ScheduleToggle/ScheduleToggle.js:58
#: screens/Inventory/SmartInventoryHostDetail/SmartInventoryHostDetail.js:46
#: screens/Setting/shared/SettingDetail.js:98
#: screens/Setting/shared/SharedFields.js:150
#: screens/Template/JobTemplateDetail/JobTemplateDetail.js:233
#: screens/Template/shared/JobTemplateForm.js:504
msgid "Off"
msgstr "Off"

#: components/AdHocCommands/AdHocDetailsStep.js:204
#: components/HostToggle/HostToggle.js:60
#: components/LaunchPrompt/steps/OtherPromptsStep.js:183
#: components/LaunchPrompt/steps/OtherPromptsStep.js:185
#: components/PromptDetail/PromptDetail.js:265
#: components/PromptDetail/PromptJobTemplateDetail.js:158
#: components/Schedule/ScheduleDetail/ScheduleDetail.js:325
#: components/Schedule/ScheduleToggle/ScheduleToggle.js:57
#: screens/Inventory/SmartInventoryHostDetail/SmartInventoryHostDetail.js:46
#: screens/Setting/shared/SettingDetail.js:98
#: screens/Setting/shared/SharedFields.js:149
#: screens/Template/JobTemplateDetail/JobTemplateDetail.js:233
#: screens/Template/shared/JobTemplateForm.js:504
msgid "On"
msgstr "On"

#: components/Workflow/WorkflowLegend.js:126
#: components/Workflow/WorkflowLinkHelp.js:30
#: screens/Template/WorkflowJobTemplateVisualizer/Modals/LinkModals/LinkModal.js:68
#: screens/Template/WorkflowJobTemplateVisualizer/Modals/NodeModals/RunStep.js:40
msgid "On Failure"
msgstr "Con error"

#: components/Workflow/WorkflowLegend.js:122
#: components/Workflow/WorkflowLinkHelp.js:27
#: screens/Template/WorkflowJobTemplateVisualizer/Modals/LinkModals/LinkModal.js:63
#: screens/Template/WorkflowJobTemplateVisualizer/Modals/NodeModals/RunStep.js:33
msgid "On Success"
msgstr "Con éxito"

#: components/Schedule/shared/FrequencyDetailSubform.js:517
msgid "On date"
msgstr "En la fecha"

#: components/Schedule/shared/FrequencyDetailSubform.js:241
msgid "On days"
msgstr "En los días"

#: components/PromptDetail/PromptInventorySourceDetail.js:171
msgid "Only Group By"
msgstr "Agrupar solo por"

#: screens/Template/WorkflowJobTemplateVisualizer/Modals/NodeModals/NodeTypeStep/InventorySourcesList.js:103
msgid "OpenStack"
msgstr "OpenStack"

#: screens/Project/shared/ProjectSubForms/SharedFields.js:114
msgid "Option Details"
msgstr "Detalles de la opción"

#: screens/Template/shared/JobTemplateForm.js:394
#: screens/Template/shared/WorkflowJobTemplateForm.js:194
msgid ""
"Optional labels that describe this job template,\n"
"such as 'dev' or 'test'. Labels can be used to group and filter\n"
"job templates and completed jobs."
msgstr "Etiquetas opcionales que describen esta plantilla de trabajo,\n"
"como 'dev' o 'test'. Las etiquetas se pueden usar para agrupar\n"
"y filtrar plantillas de trabajo y tareas completadas."

#: screens/Template/shared/WebhookSubForm.js:206
msgid "Optionally select the credential to use to send status updates back to the webhook service."
msgstr "Opcionalmente, seleccione la credencial que se usará para devolver las actualizaciones de estado al servicio de Webhook."

#: components/NotificationList/NotificationList.js:220
#: components/NotificationList/NotificationListItem.js:31
#: screens/Credential/shared/TypeInputsSubForm.js:47
#: screens/InstanceGroup/shared/ContainerGroupForm.js:64
#: screens/Project/shared/ProjectSubForms/SharedFields.js:64
#: screens/Template/shared/JobTemplateForm.js:551
#: screens/Template/shared/WorkflowJobTemplateForm.js:218
msgid "Options"
msgstr "Opciones"

#: screens/Template/Survey/SurveyReorderModal.js:205
#: screens/Template/Survey/SurveyReorderModal.js:205
#: screens/Template/Survey/SurveyReorderModal.js:220
msgid "Order"
msgstr "Pedir"

#: components/Lookup/ApplicationLookup.js:118
#: components/Lookup/OrganizationLookup.js:101
#: components/Lookup/OrganizationLookup.js:107
#: components/Lookup/OrganizationLookup.js:123
#: components/PromptDetail/PromptInventorySourceDetail.js:80
#: components/PromptDetail/PromptInventorySourceDetail.js:90
#: components/PromptDetail/PromptJobTemplateDetail.js:110
#: components/PromptDetail/PromptJobTemplateDetail.js:120
#: components/PromptDetail/PromptProjectDetail.js:76
#: components/PromptDetail/PromptProjectDetail.js:86
#: components/PromptDetail/PromptWFJobTemplateDetail.js:65
#: components/TemplateList/TemplateListItem.js:264
#: screens/Application/ApplicationDetails/ApplicationDetails.js:68
#: screens/Application/ApplicationsList/ApplicationListItem.js:35
#: screens/Application/ApplicationsList/ApplicationsList.js:157
#: screens/Credential/CredentialDetail/CredentialDetail.js:215
#: screens/ExecutionEnvironment/ExecutionEnvironmentDetails/ExecutionEnvironmentDetails.js:67
#: screens/ExecutionEnvironment/ExecutionEnvironmentList/ExecutionEnvironmentList.js:141
#: screens/ExecutionEnvironment/ExecutionEnvironmentList/ExecutionEnvironmentList.js:153
#: screens/ExecutionEnvironment/ExecutionEnvironmentList/ExecutionEnvironmentListItem.js:65
#: screens/Inventory/InventoryDetail/InventoryDetail.js:74
#: screens/Inventory/InventoryList/InventoryList.js:176
#: screens/Inventory/InventoryList/InventoryList.js:206
#: screens/Inventory/InventoryList/InventoryListItem.js:101
#: screens/Inventory/InventorySourceDetail/InventorySourceDetail.js:204
#: screens/Inventory/SmartInventoryDetail/SmartInventoryDetail.js:107
#: screens/NotificationTemplate/NotificationTemplateDetail/NotificationTemplateDetail.js:120
#: screens/NotificationTemplate/NotificationTemplateDetail/NotificationTemplateDetail.js:130
#: screens/Project/ProjectDetail/ProjectDetail.js:161
#: screens/Project/ProjectList/ProjectListItem.js:274
#: screens/Project/ProjectList/ProjectListItem.js:285
#: screens/Team/TeamDetail/TeamDetail.js:40
#: screens/Team/TeamList/TeamList.js:143
#: screens/Team/TeamList/TeamListItem.js:38
#: screens/Template/JobTemplateDetail/JobTemplateDetail.js:185
#: screens/Template/JobTemplateDetail/JobTemplateDetail.js:195
#: screens/Template/WorkflowJobTemplateDetail/WorkflowJobTemplateDetail.js:120
#: screens/User/UserTeams/UserTeamList.js:181
#: screens/User/UserTeams/UserTeamList.js:237
#: screens/User/UserTeams/UserTeamListItem.js:23
msgid "Organization"
msgstr "Organización"

#: screens/Template/WorkflowJobTemplateVisualizer/Modals/NodeModals/NodeTypeStep/WorkflowJobTemplatesList.js:100
msgid "Organization (Name)"
msgstr "Organización (Nombre)"

#: screens/Team/TeamList/TeamList.js:126
msgid "Organization Name"
msgstr "Nombre de la organización"

#: screens/Organization/Organization.js:153
msgid "Organization not found."
msgstr "No se encontró la organización."

#: components/UserAndTeamAccessAdd/getResourceAccessConfig.js:188
#: routeConfig.js:94
#: screens/ActivityStream/ActivityStream.js:172
#: screens/Organization/OrganizationList/OrganizationList.js:117
#: screens/Organization/OrganizationList/OrganizationList.js:163
#: screens/Organization/Organizations.js:16
#: screens/Organization/Organizations.js:26
#: screens/User/User.js:65
#: screens/User/UserOrganizations/UserOrganizationList.js:73
#: screens/User/Users.js:33
#: util/getRelatedResourceDeleteDetails.js:231
#: util/getRelatedResourceDeleteDetails.js:265
msgid "Organizations"
msgstr "Organizaciones"

#: components/LaunchPrompt/steps/useOtherPromptsStep.js:85
msgid "Other prompts"
msgstr "Otros avisos"

#: screens/Setting/Subscription/SubscriptionDetail/SubscriptionDetail.js:57
msgid "Out of compliance"
msgstr "No cumple con los requisitos"

#: screens/Job/Job.js:117
#: screens/Job/Jobs.js:27
msgid "Output"
msgstr "Salida"

#: screens/Inventory/shared/InventorySourceSubForms/SharedFields.js:125
msgid "Overwrite"
msgstr "Anular"

#: components/PromptDetail/PromptInventorySourceDetail.js:54
#: screens/Inventory/InventorySourceDetail/InventorySourceDetail.js:125
msgid "Overwrite local groups and hosts from remote inventory source"
msgstr "Sobrescribir grupos locales y servidores desde una fuente remota del inventario."

#: components/PromptDetail/PromptInventorySourceDetail.js:59
#: screens/Inventory/InventorySourceDetail/InventorySourceDetail.js:130
msgid "Overwrite local variables from remote inventory source"
msgstr "Sobrescribir las variables locales desde una fuente remota del inventario."

#: screens/Inventory/shared/InventorySourceSubForms/SharedFields.js:146
msgid "Overwrite variables"
msgstr "Anular variables"

#: screens/NotificationTemplate/shared/TypeInputsSubForm.js:496
msgid "POST"
msgstr "PUBLICAR"

#: screens/NotificationTemplate/shared/TypeInputsSubForm.js:497
msgid "PUT"
msgstr "COLOCAR"

#: components/NotificationList/NotificationList.js:198
#: screens/NotificationTemplate/NotificationTemplateList/NotificationTemplateList.js:154
msgid "Pagerduty"
msgstr "Pagerduty"

#: screens/NotificationTemplate/NotificationTemplateDetail/NotificationTemplateDetail.js:269
msgid "Pagerduty Subdomain"
msgstr "Subdominio Pagerduty"

#: screens/NotificationTemplate/shared/TypeInputsSubForm.js:296
msgid "Pagerduty subdomain"
msgstr "Subdominio Pagerduty"

#: components/Pagination/Pagination.js:35
msgid "Pagination"
msgstr "Paginación"

#: components/Workflow/WorkflowTools.js:165
msgid "Pan Down"
msgstr "Desplazar hacia abajo"

#: components/Workflow/WorkflowTools.js:132
msgid "Pan Left"
msgstr "Desplazar hacia la izquierda"

#: components/Workflow/WorkflowTools.js:176
msgid "Pan Right"
msgstr "Desplazar hacia la derecha"

#: components/Workflow/WorkflowTools.js:143
msgid "Pan Up"
msgstr "Desplazar hacia arriba"

#: components/AdHocCommands/AdHocDetailsStep.js:257
msgid "Pass extra command line changes. There are two ansible command line parameters:"
msgstr "Trasladar cambios adicionales en la línea de comandos. Hay dos parámetros de línea de comandos de Ansible:"

#: screens/Template/shared/JobTemplateForm.js:413
msgid ""
"Pass extra command line variables to the playbook. This is the\n"
"-e or --extra-vars command line parameter for ansible-playbook.\n"
"Provide key/value pairs using either YAML or JSON. Refer to the\n"
"documentation for example syntax."
msgstr "Traslade variables de línea de comando adicionales al playbook. Este es el\n"
"parámetro de línea de comando -e o --extra-vars para el playbook de Ansible.\n"
"Proporcione pares de claves/valores utilizando YAML o JSON. Consulte la\n"
"documentación para ver ejemplos de sintaxis."

#: screens/Template/shared/WorkflowJobTemplateForm.js:215
msgid "Pass extra command line variables to the playbook. This is the -e or --extra-vars command line parameter for ansible-playbook. Provide key/value pairs using either YAML or JSON. Refer to the Ansible Tower documentation for example syntax."
msgstr "Traslade variables de línea de comando adicionales al cuaderno de estrategias. Este es el parámetro de línea de comando -e o --extra-vars para el cuaderno de estrategias de Ansible. Proporcione pares de claves/valores utilizando YAML o JSON. Consulte la documentación de Ansible Tower para ver ejemplos de sintaxis."

#: screens/Login/Login.js:182
#: screens/NotificationTemplate/shared/TypeInputsSubForm.js:71
#: screens/Setting/Subscription/SubscriptionEdit/AnalyticsStep.js:101
#: screens/Setting/Subscription/SubscriptionEdit/SubscriptionStep.js:214
#: screens/Template/Survey/SurveyQuestionForm.js:82
#: screens/User/shared/UserForm.js:88
msgid "Password"
msgstr "Contraseña"

#: screens/Dashboard/DashboardGraph.js:118
msgid "Past 24 hours"
msgstr "Últimas 24 horas"

#: screens/Dashboard/DashboardGraph.js:109
msgid "Past month"
msgstr "Mes pasado"

#: screens/Dashboard/DashboardGraph.js:112
msgid "Past two weeks"
msgstr "Últimas dos semanas"

#: screens/Dashboard/DashboardGraph.js:115
msgid "Past week"
msgstr "Semana pasada"

#: components/JobList/JobList.js:220
#: components/StatusLabel/StatusLabel.js:62
#: components/Workflow/WorkflowNodeHelp.js:93
msgid "Pending"
msgstr "Pendiente"

#: components/AppContainer/PageHeaderToolbar.js:83
msgid "Pending Workflow Approvals"
msgstr "Aprobaciones de flujos de trabajo pendientes"

#: screens/Inventory/InventoryList/InventoryListItem.js:110
msgid "Pending delete"
msgstr "Eliminación pendiente"

#: components/Lookup/HostFilterLookup.js:341
msgid "Perform a search to define a host filter"
msgstr "Realice una búsqueda para definir un filtro de host"

#: screens/User/UserTokenDetail/UserTokenDetail.js:69
#: screens/User/UserTokenList/UserTokenList.js:105
msgid "Personal Access Token"
msgstr "Token de acceso personal"

#: screens/User/UserTokenList/UserTokenListItem.js:26
msgid "Personal access token"
msgstr "Token de acceso personal"

#: screens/Job/JobOutput/HostEventModal.js:126
msgid "Play"
msgstr "Jugada"

#: screens/Job/JobOutput/shared/OutputToolbar.js:82
msgid "Play Count"
msgstr "Recuento de jugadas"

#: screens/Job/JobOutput/JobOutputSearch.js:123
msgid "Play Started"
msgstr "Jugada iniciada"

#: components/PromptDetail/PromptJobTemplateDetail.js:153
#: screens/Job/JobDetail/JobDetail.js:262
#: screens/Template/JobTemplateDetail/JobTemplateDetail.js:228
#: screens/Template/shared/JobTemplateForm.js:354
msgid "Playbook"
msgstr "Playbook"

#: components/JobList/JobListItem.js:38
#: screens/Job/JobDetail/JobDetail.js:72
msgid "Playbook Check"
msgstr "Comprobación del playbook"

#: screens/Job/JobOutput/JobOutputSearch.js:124
msgid "Playbook Complete"
msgstr "Playbook terminado"

#: components/PromptDetail/PromptProjectDetail.js:122
#: screens/Project/ProjectDetail/ProjectDetail.js:229
#: screens/Project/shared/ProjectSubForms/ManualSubForm.js:81
msgid "Playbook Directory"
msgstr "Directorio de playbook"

#: components/JobList/JobList.js:205
#: components/JobList/JobListItem.js:38
#: components/Schedule/ScheduleList/ScheduleListItem.js:37
#: screens/Job/JobDetail/JobDetail.js:72
msgid "Playbook Run"
msgstr "Ejecución de playbook"

#: screens/Job/JobOutput/JobOutputSearch.js:115
msgid "Playbook Started"
msgstr "Playbook iniciado"

#: components/TemplateList/TemplateList.js:207
#: components/UserAndTeamAccessAdd/getResourceAccessConfig.js:23
#: components/UserAndTeamAccessAdd/getResourceAccessConfig.js:54
#: screens/Template/WorkflowJobTemplateVisualizer/Modals/NodeModals/NodeTypeStep/JobTemplatesList.js:95
msgid "Playbook name"
msgstr "Nombre del playbook"

#: screens/Dashboard/DashboardGraph.js:144
msgid "Playbook run"
msgstr "Ejecución de playbook"

#: screens/Job/JobOutput/shared/OutputToolbar.js:83
msgid "Plays"
msgstr "Jugadas"

#: components/Schedule/ScheduleList/ScheduleList.js:149
msgid "Please add a Schedule to populate this list."
msgstr "Añada un horario para rellenar esta lista."

#: components/Schedule/ScheduleList/ScheduleList.js:152
msgid "Please add a Schedule to populate this list.  Schedules can be added to a Template, Project, or Inventory Source."
msgstr "Añada un horario para rellenar esta lista.  Las programaciones pueden añadirse a una plantilla, un proyecto o una fuente de inventario."

#: screens/Template/Survey/SurveyList.js:146
msgid "Please add survey questions."
msgstr "Agregue preguntas de la encuesta."

#: components/PaginatedTable/PaginatedTable.js:93
msgid "Please add {pluralizedItemName} to populate this list"
msgstr "Añada {pluralizedItemName} para poblar esta lista"

#: screens/Template/WorkflowJobTemplateVisualizer/VisualizerStartScreen.js:43
msgid "Please click the Start button to begin."
msgstr "Haga clic en el botón de inicio para comenzar."

#: util/validators.js:160
msgid "Please enter a valid URL"
msgstr "Introduzca una URL válida."

#: screens/User/shared/UserTokenForm.js:19
msgid "Please enter a value."
msgstr "Por favor introduzca un valor."

#: screens/Login/Login.js:147
msgid "Please log in"
msgstr "Inicie sesión"

#: components/JobList/JobList.js:182
msgid "Please run a job to populate this list."
msgstr "Ejecute un trabajo para rellenar esta lista."

#: components/Schedule/shared/ScheduleForm.js:590
msgid "Please select a day number between 1 and 31."
msgstr "Seleccione un número de día entre 1 y 31."

#: screens/Template/shared/JobTemplateForm.js:169
msgid "Please select an Inventory or check the Prompt on Launch option"
msgstr "Seleccione un inventario o marque la opción Preguntar al ejecutar."

#: components/Schedule/shared/ScheduleForm.js:582
msgid "Please select an end date/time that comes after the start date/time."
msgstr "Seleccione una fecha/hora de finalización que sea posterior a la fecha/hora de inicio."

#: components/Lookup/HostFilterLookup.js:330
msgid "Please select an organization before editing the host filter"
msgstr "Seleccione una organización antes de modificar el filtro del host"

#: screens/InstanceGroup/ContainerGroupDetails/ContainerGroupDetails.js:77
msgid "Pod spec override"
msgstr "Anulación de las especificaciones del pod"

#: screens/InstanceGroup/InstanceDetails/InstanceDetails.js:203
#: screens/InstanceGroup/Instances/InstanceListItem.js:197
msgid "Policy Type"
msgstr "Tipo de política"

#: screens/InstanceGroup/InstanceGroupDetails/InstanceGroupDetails.js:69
#: screens/InstanceGroup/shared/InstanceGroupForm.js:44
msgid "Policy instance minimum"
msgstr "Mínimo de instancias de políticas"

#: screens/InstanceGroup/InstanceGroupDetails/InstanceGroupDetails.js:74
#: screens/InstanceGroup/shared/InstanceGroupForm.js:54
msgid "Policy instance percentage"
msgstr "Porcentaje de instancias de políticas"

#: screens/Credential/shared/CredentialPlugins/CredentialPluginField.js:63
#: screens/Credential/shared/CredentialPlugins/CredentialPluginField.js:69
msgid "Populate field from an external secret management system"
msgstr "Completar el campo desde un sistema externo de gestión de claves secretas"

#: components/Lookup/HostFilterLookup.js:320
msgid ""
"Populate the hosts for this inventory by using a search\n"
"filter. Example: ansible_facts.ansible_distribution:\"RedHat\".\n"
"Refer to the documentation for further syntax and\n"
"examples.  Refer to the Ansible Tower documentation for further syntax and\n"
"examples."
msgstr "Complete los hosts para este inventario utilizando un filtro de búsqueda\n"
"de búsqueda. Ejemplo: ansible_facts.ansible_distribution: \"RedHat\".\n"
"Consulte la documentación para obtener más sintaxis y\n"
"ejemplos. Consulte la documentación de Ansible Tower para obtener más sintaxis y\n"
"ejemplos."

#: screens/NotificationTemplate/NotificationTemplateDetail/NotificationTemplateDetail.js:163
#: screens/NotificationTemplate/shared/TypeInputsSubForm.js:103
msgid "Port"
msgstr "Puerto"

#: screens/Template/WorkflowJobTemplateVisualizer/Modals/NodeModals/NodeTypeStep/NodeTypeStep.js:222
msgid "Preconditions for running this node when there are multiple parents. Refer to the"
msgstr "Condiciones previas para ejecutar este nodo cuando hay varios elementos primarios. Consulte"

#: screens/Template/Survey/MultipleChoiceField.js:59
msgid ""
"Press 'Enter' to add more answer choices. One answer\n"
"choice per line."
msgstr "Presione 'Intro' para agregar más opciones de respuesta. Una opción de respuesta por línea."

#: components/CodeEditor/CodeEditor.js:184
msgid "Press Enter to edit. Press ESC to stop editing."
msgstr "Presione Intro para modificar. Presione ESC para detener la edición."

#: components/SelectedList/DraggableSelectedList.js:85
msgid ""
"Press space or enter to begin dragging,\n"
"and use the arrow keys to navigate up or down.\n"
"Press enter to confirm the drag, or any other key to\n"
"cancel the drag operation."
msgstr "Pulse la barra espaciadora o Intro para empezar a arrastrar,\n"
"y utilice las teclas de flecha para desplazarse hacia arriba o hacia abajo.\n"
"Pulse Intro para confirmar el arrastre, o cualquier otra tecla para cancelar la operación de arrastre."

#: components/AdHocCommands/useAdHocPreviewStep.jsx:17
#: components/LaunchPrompt/steps/usePreviewStep.js:23
msgid "Preview"
msgstr "Vista previa"

#: components/LaunchPrompt/steps/CredentialPasswordsStep.js:103
msgid "Private key passphrase"
msgstr "Frase de paso para llave privada"

#: components/PromptDetail/PromptJobTemplateDetail.js:65
#: screens/Template/JobTemplateDetail/JobTemplateDetail.js:127
#: screens/Template/shared/JobTemplateForm.js:557
msgid "Privilege Escalation"
msgstr "Elevación de privilegios"

#: components/LaunchPrompt/steps/CredentialPasswordsStep.js:111
msgid "Privilege escalation password"
msgstr "Contraseña para la elevación de privilegios"

#: components/JobList/JobListItem.js:216
#: components/Lookup/ProjectLookup.js:104
#: components/Lookup/ProjectLookup.js:109
#: components/Lookup/ProjectLookup.js:165
#: components/PromptDetail/PromptInventorySourceDetail.js:105
#: components/PromptDetail/PromptJobTemplateDetail.js:138
#: components/PromptDetail/PromptJobTemplateDetail.js:146
#: components/TemplateList/TemplateListItem.js:292
#: screens/Inventory/InventorySourceDetail/InventorySourceDetail.js:218
#: screens/Job/JobDetail/JobDetail.js:244
#: screens/Template/JobTemplateDetail/JobTemplateDetail.js:210
#: screens/Template/JobTemplateDetail/JobTemplateDetail.js:218
msgid "Project"
msgstr "Proyecto"

#: components/PromptDetail/PromptProjectDetail.js:119
#: screens/Project/ProjectDetail/ProjectDetail.js:226
#: screens/Project/shared/ProjectSubForms/ManualSubForm.js:59
msgid "Project Base Path"
msgstr "Ruta base del proyecto"

#: components/Workflow/WorkflowLegend.js:104
#: screens/Template/WorkflowJobTemplateVisualizer/Modals/NodeModals/NodeTypeStep/NodeTypeStep.js:99
msgid "Project Sync"
msgstr "Sincronización del proyecto"

#: screens/Project/ProjectDetail/ProjectDetail.js:259
#: screens/Project/ProjectList/ProjectListItem.js:216
msgid "Project Sync Error"
msgstr "Error en la sincronización del proyecto"

#: components/Workflow/WorkflowNodeHelp.js:67
msgid "Project Update"
msgstr "Actualización del proyecto"

#: screens/Project/Project.js:137
msgid "Project not found."
msgstr "No se encontró el proyecto."

#: screens/Dashboard/Dashboard.js:109
msgid "Project sync failures"
msgstr "Errores de sincronización del proyecto"

#: components/UserAndTeamAccessAdd/getResourceAccessConfig.js:146
#: routeConfig.js:73
#: screens/ActivityStream/ActivityStream.js:161
#: screens/Dashboard/Dashboard.js:103
#: screens/Project/ProjectList/ProjectList.js:166
#: screens/Project/ProjectList/ProjectList.js:235
#: screens/Project/Projects.js:14
#: screens/Project/Projects.js:24
#: util/getRelatedResourceDeleteDetails.js:59
#: util/getRelatedResourceDeleteDetails.js:194
#: util/getRelatedResourceDeleteDetails.js:224
msgid "Projects"
msgstr "Proyectos"

#: screens/Inventory/shared/InventoryGroupsDeleteModal.js:134
msgid "Promote Child Groups and Hosts"
msgstr "Promover grupos secundarios y hosts"

#: components/Schedule/shared/ScheduleForm.js:638
#: components/Schedule/shared/ScheduleForm.js:641
msgid "Prompt"
msgstr "Aviso"

#: components/PromptDetail/PromptDetail.js:166
msgid "Prompt Overrides"
msgstr "Anulaciones de avisos"

#: components/CodeEditor/VariablesField.js:240
#: components/FieldWithPrompt/FieldWithPrompt.js:46
#: screens/Credential/CredentialDetail/CredentialDetail.js:161
msgid "Prompt on launch"
msgstr "Preguntar al ejecutar"

#: components/Schedule/shared/SchedulePromptableFields.js:104
msgid "Prompt | {0}"
msgstr "Aviso | {0}"

#: components/PromptDetail/PromptDetail.js:164
#: components/Schedule/ScheduleDetail/ScheduleDetail.js:289
msgid "Prompted Values"
msgstr "Valores solicitados"

#: screens/Template/shared/JobTemplateForm.js:443
#: screens/Template/shared/WorkflowJobTemplateForm.js:155
msgid ""
"Provide a host pattern to further constrain\n"
"the list of hosts that will be managed or affected by the\n"
"playbook. Multiple patterns are allowed. Refer to Ansible\n"
"documentation for more information and examples on patterns."
msgstr "Proporcione un patrón de host para limitar aún más la lista\n"
"de hosts que serán gestionados o que se verán afectados por el playbook.\n"
"Se permiten distintos patrones. Consulte la documentación de Ansible\n"
"para obtener más información y ejemplos relacionados con los patrones."

#: components/LaunchPrompt/steps/OtherPromptsStep.js:36
msgid ""
"Provide a host pattern to further constrain the list\n"
"of hosts that will be managed or affected by the playbook. Multiple\n"
"patterns are allowed. Refer to Ansible documentation for more\n"
"information and examples on patterns."
msgstr "Proporcione un patrón de host para limitar aúan más la lista de hosts\n"
"que serán gestionados o que se verán afectados por el playbook.\n"
"Se permiten distintos patrones. Consulte la documentación de Ansible\n"
"para obtener más información y ejemplos relacionados con los patrones."

#: screens/Credential/shared/CredentialFormFields/CredentialField.js:174
msgid "Provide a value for this field or select the Prompt on launch option."
msgstr "Proporcione un valor para este campo o seleccione la opción Preguntar al ejecutar."

#: components/AdHocCommands/AdHocDetailsStep.js:261
msgid ""
"Provide key/value pairs using either\n"
"YAML or JSON."
msgstr "Proporcione pares de clave/valor utilizando\n"
"YAML o JSON."

#: screens/Setting/Subscription/SubscriptionEdit/SubscriptionStep.js:193
msgid ""
"Provide your Red Hat or Red Hat Satellite credentials\n"
"below and you can choose from a list of your available subscriptions.\n"
"The credentials you use will be stored for future use in\n"
"retrieving renewal or expanded subscriptions."
msgstr "A continuación, proporcione sus credenciales de Red Hat o de Red Hat Satellite\n"
"para poder elegir de una lista de sus suscripciones disponibles.\n"
"Las credenciales que utilice se almacenarán para su uso futuro\n"
"en la recuperación de las suscripciones de renovación o ampliadas."

#: screens/Setting/Subscription/SubscriptionEdit/AnalyticsStep.js:83
msgid "Provide your Red Hat or Red Hat Satellite credentials to enable Insights for Ansible Automation Platform."
msgstr "Proporcione sus credenciales de Red Hat o Red Hat Satellite para habilitar Insights para Ansible Automation Platform."

#: components/PromptDetail/PromptJobTemplateDetail.js:164
#: screens/Template/JobTemplateDetail/JobTemplateDetail.js:239
#: screens/Template/shared/JobTemplateForm.js:628
msgid "Provisioning Callback URL"
msgstr "Dirección URL para las llamadas callback"

#: screens/Template/shared/JobTemplateForm.js:623
msgid "Provisioning Callback details"
msgstr "Detalles de callback de aprovisionamiento"

#: components/PromptDetail/PromptJobTemplateDetail.js:70
#: screens/Template/JobTemplateDetail/JobTemplateDetail.js:132
#: screens/Template/shared/JobTemplateForm.js:562
#: screens/Template/shared/JobTemplateForm.js:565
msgid "Provisioning Callbacks"
msgstr "Callbacks de aprovisionamiento"

#: screens/ExecutionEnvironment/ExecutionEnvironmentDetails/ExecutionEnvironmentDetails.js:83
#: screens/ExecutionEnvironment/shared/ExecutionEnvironmentForm.js:127
msgid "Pull"
msgstr "Extraer"

#: screens/Template/Survey/SurveyQuestionForm.js:157
msgid "Question"
msgstr "Pregunta"

#: screens/Setting/Settings.js:102
msgid "RADIUS"
msgstr "RADIUS"

#: screens/Setting/SettingList.js:73
msgid "RADIUS settings"
msgstr "Configuración de RADIUS"

#: screens/InstanceGroup/InstanceDetails/InstanceDetails.js:233
#: screens/InstanceGroup/Instances/InstanceListItem.js:168
msgid "RAM {0}"
msgstr "RAM {0}"

#: screens/User/shared/UserTokenForm.js:79
msgid "Read"
msgstr "Lectura"

#: screens/Dashboard/Dashboard.js:131
msgid "Recent Jobs"
msgstr "Tareas recientes"

#: screens/Dashboard/Dashboard.js:129
msgid "Recent Jobs list tab"
msgstr "Pestaña de la lista de tareas recientes"

#: screens/Dashboard/Dashboard.js:142
msgid "Recent Templates"
msgstr "Plantillas recientes"

#: screens/Dashboard/Dashboard.js:140
msgid "Recent Templates list tab"
msgstr "Pestaña de la lista de plantillas recientes"

#: screens/Inventory/SmartInventoryHosts/SmartInventoryHostList.js:104
#: screens/Inventory/SmartInventoryHosts/SmartInventoryHostListItem.js:36
#: screens/Project/ProjectJobTemplatesList/ProjectJobTemplatesList.js:158
#: screens/Project/ProjectJobTemplatesList/ProjectJobTemplatesListItem.js:76
msgid "Recent jobs"
msgstr "Trabajos recientes"

#: screens/NotificationTemplate/NotificationTemplateDetail/NotificationTemplateDetail.js:153
msgid "Recipient List"
msgstr "Lista de destinatarios"

#: screens/NotificationTemplate/shared/TypeInputsSubForm.js:84
msgid "Recipient list"
msgstr "Lista de destinatarios"

#: screens/Template/WorkflowJobTemplateVisualizer/Modals/NodeModals/NodeTypeStep/InventorySourcesList.js:105
msgid "Red Hat Ansible Automation Platform"
msgstr "Plataforma Red Hat Ansible Automation"

#: components/Lookup/ProjectLookup.js:138
#: components/UserAndTeamAccessAdd/getResourceAccessConfig.js:92
#: components/UserAndTeamAccessAdd/getResourceAccessConfig.js:161
#: screens/Project/ProjectList/ProjectList.js:187
#: screens/Template/WorkflowJobTemplateVisualizer/Modals/NodeModals/NodeTypeStep/ProjectsList.js:100
msgid "Red Hat Insights"
msgstr "Red Hat Insights"

#: screens/Template/WorkflowJobTemplateVisualizer/Modals/NodeModals/NodeTypeStep/InventorySourcesList.js:102
msgid "Red Hat Satellite 6"
msgstr "Red Hat Satellite 6"

#: screens/Template/WorkflowJobTemplateVisualizer/Modals/NodeModals/NodeTypeStep/InventorySourcesList.js:104
msgid "Red Hat Virtualization"
msgstr "Virtualización de Red Hat"

#: screens/Setting/Subscription/SubscriptionEdit/SubscriptionStep.js:117
msgid "Red Hat subscription manifest"
msgstr "Manifiesto de suscripción de Red Hat"

#: components/About/About.js:36
msgid "Red Hat, Inc."
msgstr "Red Hat, Inc."

#: screens/Application/shared/ApplicationForm.js:105
msgid "Redirect URIs"
msgstr "Redirigir URI"

#: screens/Application/ApplicationDetails/ApplicationDetails.js:91
msgid "Redirect uris"
msgstr "Redirigir URI"

#: screens/Setting/Subscription/SubscriptionEdit/SubscriptionEdit.js:259
msgid "Redirecting to dashboard"
msgstr "Redirigir al panel de control"

#: screens/Setting/Subscription/SubscriptionEdit/SubscriptionEdit.js:263
msgid "Redirecting to subscription detail"
msgstr "Redirigir al detalle de la suscripción"

#: screens/Template/Survey/SurveyQuestionForm.js:255
msgid "Refer to the"
msgstr "Consulte"

#: screens/Template/shared/JobTemplateForm.js:433
msgid ""
"Refer to the Ansible documentation for details\n"
"about the configuration file."
msgstr "Consulte la documentación de Ansible para obtener detalles\n"
"sobre el archivo de configuración."

#: screens/User/UserTokens/UserTokens.js:77
msgid "Refresh Token"
msgstr "Actualizar token"

#: screens/Setting/MiscAuthentication/MiscAuthenticationEdit/MiscAuthenticationEdit.js:81
msgid "Refresh Token Expiration"
msgstr "Actualizar expiración del token"

#: screens/Project/ProjectList/ProjectListItem.js:128
msgid "Refresh for revision"
msgstr "Actualizar para revisión"

#: screens/Project/ProjectList/ProjectListItem.js:130
msgid "Refresh project revision"
msgstr "Actualizar la revisión del proyecto"

#: components/PromptDetail/PromptInventorySourceDetail.js:135
msgid "Regions"
msgstr "Regiones"

#: screens/ExecutionEnvironment/shared/ExecutionEnvironmentForm.js:156
msgid "Registry credential"
msgstr "Credencial de registro"

#: screens/Inventory/shared/InventorySourceSubForms/SharedFields.js:265
msgid "Regular expression where only matching host names will be imported. The filter is applied as a post-processing step after any inventory plugin filters are applied."
msgstr "Expresión regular en la que solo se importarán los nombres de host que coincidan. El filtro se aplica como un paso posterior al procesamiento después de que se aplique cualquier filtro de complemento de inventario."

#: screens/Inventory/Inventories.js:79
#: screens/Inventory/InventoryGroup/InventoryGroup.js:62
#: screens/Inventory/InventoryRelatedGroups/InventoryRelatedGroupList.js:174
msgid "Related Groups"
msgstr "Grupos relacionados"

#: components/Search/AdvancedSearch.js:188
msgid "Related Keys"
msgstr ""

#: components/Search/RelatedLookupTypeInput.js:16
#: components/Search/RelatedLookupTypeInput.js:24
msgid "Related search type"
msgstr "Tipo de búsqueda relacionada"

#: components/Search/RelatedLookupTypeInput.js:19
msgid "Related search type typeahead"
msgstr "Tipo de búsqueda relacionado typeahead"

#: components/JobList/JobListItem.js:139
#: components/LaunchButton/ReLaunchDropDown.js:81
#: screens/Job/JobDetail/JobDetail.js:450
#: screens/Job/JobDetail/JobDetail.js:458
#: screens/Job/JobOutput/shared/OutputToolbar.js:165
msgid "Relaunch"
msgstr "Relanzar"

#: components/JobList/JobListItem.js:119
#: screens/Job/JobOutput/shared/OutputToolbar.js:145
msgid "Relaunch Job"
msgstr "Volver a ejecutar la tarea"

#: components/LaunchButton/ReLaunchDropDown.js:41
msgid "Relaunch all hosts"
msgstr "Volver a ejecutar todos los hosts"

#: components/LaunchButton/ReLaunchDropDown.js:54
msgid "Relaunch failed hosts"
msgstr "Volver a ejecutar hosts fallidos"

#: components/LaunchButton/ReLaunchDropDown.js:30
#: components/LaunchButton/ReLaunchDropDown.js:35
msgid "Relaunch on"
msgstr "Volver a ejecutar el"

#: components/JobList/JobListItem.js:118
#: screens/Job/JobOutput/shared/OutputToolbar.js:144
msgid "Relaunch using host parameters"
msgstr "Relanzar utilizando los parámetros de host"

#: components/Lookup/ProjectLookup.js:137
#: components/UserAndTeamAccessAdd/getResourceAccessConfig.js:91
#: components/UserAndTeamAccessAdd/getResourceAccessConfig.js:160
#: screens/Project/ProjectList/ProjectList.js:186
#: screens/Template/WorkflowJobTemplateVisualizer/Modals/NodeModals/NodeTypeStep/ProjectsList.js:99
msgid "Remote Archive"
msgstr "Archivo remoto"

#: components/SelectedList/DraggableSelectedList.js:105
#: screens/Template/WorkflowJobTemplateVisualizer/Modals/DeleteAllNodesModal.js:21
#: screens/Template/WorkflowJobTemplateVisualizer/Modals/LinkModals/LinkDeleteModal.js:29
#: screens/Template/WorkflowJobTemplateVisualizer/Modals/NodeModals/NodeDeleteModal.js:39
msgid "Remove"
msgstr "Eliminar"

#: screens/Template/WorkflowJobTemplateVisualizer/Modals/DeleteAllNodesModal.js:36
msgid "Remove All Nodes"
msgstr "Quitar todos los nodos"

#: screens/Template/WorkflowJobTemplateVisualizer/Modals/LinkModals/LinkDeleteModal.js:17
msgid "Remove Link"
msgstr "Quitar enlace"

#: screens/Template/WorkflowJobTemplateVisualizer/Modals/NodeModals/NodeDeleteModal.js:18
#~ msgid "Remove Node"
#~ msgstr "Quitar nodo"

#: screens/Template/WorkflowJobTemplateVisualizer/Modals/NodeModals/NodeDeleteModal.js:27
msgid "Remove Node {nodeName}"
msgstr ""

#: screens/Project/shared/ProjectSubForms/SharedFields.js:70
msgid "Remove any local modifications prior to performing an update."
msgstr "Eliminar cualquier modificación local antes de realizar una actualización."

#: components/ResourceAccessList/DeleteRoleConfirmationModal.js:13
msgid "Remove {0} Access"
msgstr "Eliminar el acceso de {0}"

#: components/ResourceAccessList/ResourceAccessListItem.js:45
msgid "Remove {0} chip"
msgstr "Eliminar el chip de {0}"

#: screens/Template/WorkflowJobTemplateVisualizer/Modals/LinkModals/LinkDeleteModal.js:48
msgid "Removing this link will orphan the rest of the branch and cause it to be executed immediately on launch."
msgstr "Si quita este enlace, el resto de la rama quedará huérfano y hará que se ejecute inmediatamente en el lanzamiento."

#: components/SelectedList/DraggableSelectedList.js:83
msgid "Reorder"
msgstr "Reordenar"

#: components/Schedule/ScheduleDetail/ScheduleDetail.js:271
msgid "Repeat Frequency"
msgstr "Frecuencia de repetición"

#: screens/Credential/shared/CredentialFormFields/CredentialField.js:49
msgid "Replace"
msgstr "Reemplazar"

#: screens/Credential/shared/CredentialFormFields/CredentialField.js:57
msgid "Replace field with new value"
msgstr "Reemplazar el campo con un valor nuevo"

#: screens/Setting/Subscription/SubscriptionEdit/SubscriptionStep.js:67
#: screens/Setting/Subscription/SubscriptionEdit/SubscriptionStep.js:74
msgid "Request subscription"
msgstr "Solicitar subscripción"

#: screens/Template/Survey/SurveyListItem.js:51
#: screens/Template/Survey/SurveyQuestionForm.js:182
msgid "Required"
msgstr "Obligatorio"

#: components/Workflow/WorkflowNodeHelp.js:156
#: components/Workflow/WorkflowNodeHelp.js:190
#: screens/Team/TeamRoles/TeamRoleListItem.js:12
#: screens/Team/TeamRoles/TeamRolesList.js:180
msgid "Resource Name"
msgstr "Nombre del recurso"

#: screens/Template/WorkflowJobTemplateVisualizer/Modals/NodeModals/NodeViewModal.js:222
msgid "Resource deleted"
msgstr "Recurso eliminado"

#: routeConfig.js:59
#: screens/ActivityStream/ActivityStream.js:150
msgid "Resources"
msgstr "Recursos"

#: components/TemplateList/TemplateListItem.js:141
#: screens/Project/ProjectJobTemplatesList/ProjectJobTemplatesListItem.js:58
msgid "Resources are missing from this template."
msgstr "Faltan recursos de esta plantilla."

#: screens/Setting/shared/RevertButton.js:43
msgid "Restore initial value."
msgstr "Restaurar el valor inicial."

#: screens/Inventory/shared/InventorySourceSubForms/SharedFields.js:244
msgid ""
"Retrieve the enabled state from the given dict of host variables.\n"
"The enabled variable may be specified using dot notation, e.g: 'foo.bar'"
msgstr "Recuperar el estado habilitado a partir del dict dado de las variables de host.\n"
"La variable habilitada se puede especificar mediante notación de puntos,\n"
"por ejemplo: \"foo.bar\""

#: components/JobCancelButton/JobCancelButton.js:78
#: components/JobCancelButton/JobCancelButton.js:82
#: components/JobList/JobListCancelButton.js:159
#: components/JobList/JobListCancelButton.js:162
#: screens/Job/JobOutput/JobOutput.js:531
#: screens/Job/JobOutput/JobOutput.js:534
msgid "Return"
msgstr "Volver"

#: screens/Setting/Subscription/SubscriptionEdit/SubscriptionModal.js:129
msgid "Return to subscription management."
msgstr "Volver a la gestión de suscripciones."

#: components/Search/AdvancedSearch.js:134
msgid "Returns results that have values other than this one as well as other filters."
msgstr "Muestra los resultados que tienen valores distintos a éste y otros filtros."

#: components/Search/AdvancedSearch.js:121
msgid "Returns results that satisfy this one as well as other filters.  This is the default set type if nothing is selected."
msgstr "Muestra los resultados que cumple con este y otros filtros. Este es el tipo de conjunto predeterminado si no se selecciona nada."

#: components/Search/AdvancedSearch.js:127
msgid "Returns results that satisfy this one or any other filters."
msgstr "Muestra los resultados que cumplen con este o cualquier otro filtro."

#: screens/Credential/shared/CredentialFormFields/CredentialField.js:49
#: screens/Setting/shared/RevertButton.js:53
#: screens/Setting/shared/RevertButton.js:62
msgid "Revert"
msgstr "Revertir"

#: screens/Setting/shared/RevertAllAlert.js:23
msgid "Revert all"
msgstr "Revertir todo"

#: screens/Setting/shared/RevertFormActionGroup.js:21
#: screens/Setting/shared/RevertFormActionGroup.js:27
msgid "Revert all to default"
msgstr "Revertir todo a valores por defecto"

#: screens/Credential/shared/CredentialFormFields/CredentialField.js:56
msgid "Revert field to previously saved value"
msgstr "Revertir el campo al valor guardado anteriormente"

#: screens/Setting/shared/RevertAllAlert.js:11
msgid "Revert settings"
msgstr "Revertir configuración"

#: screens/Setting/shared/RevertButton.js:42
msgid "Revert to factory default."
msgstr "Revertir a los valores predeterminados de fábrica."

#: screens/Job/JobDetail/JobDetail.js:257
#: screens/Project/ProjectList/ProjectList.js:210
#: screens/Project/ProjectList/ProjectListItem.js:208
msgid "Revision"
msgstr "Revisión"

#: screens/Project/shared/ProjectSubForms/SvnSubForm.js:36
msgid "Revision #"
msgstr "Revisión n°"

#: components/NotificationList/NotificationList.js:199
#: screens/NotificationTemplate/NotificationTemplateList/NotificationTemplateList.js:155
msgid "Rocket.Chat"
msgstr "Rocket.Chat"

#: screens/Team/TeamRoles/TeamRoleListItem.js:20
#: screens/Team/TeamRoles/TeamRolesList.js:148
#: screens/Team/TeamRoles/TeamRolesList.js:182
#: screens/User/UserList/UserList.js:159
#: screens/User/UserList/UserListItem.js:59
#: screens/User/UserRoles/UserRolesList.js:146
#: screens/User/UserRoles/UserRolesList.js:157
#: screens/User/UserRoles/UserRolesListItem.js:26
msgid "Role"
msgstr "Rol"

#: components/ResourceAccessList/ResourceAccessList.js:145
#: components/ResourceAccessList/ResourceAccessList.js:158
#: components/ResourceAccessList/ResourceAccessList.js:185
#: components/ResourceAccessList/ResourceAccessListItem.js:66
#: screens/Team/Team.js:57
#: screens/Team/Teams.js:31
#: screens/User/User.js:70
#: screens/User/Users.js:31
msgid "Roles"
msgstr "Roles"

#: components/LaunchPrompt/steps/OtherPromptsStep.js:98
#: components/Workflow/WorkflowLinkHelp.js:39
#: screens/Credential/shared/ExternalTestModal.js:89
#: screens/Template/WorkflowJobTemplateVisualizer/Modals/LinkModals/LinkModal.js:49
#: screens/Template/WorkflowJobTemplateVisualizer/Modals/NodeModals/RunStep.js:24
#: screens/Template/shared/JobTemplateForm.js:201
msgid "Run"
msgstr "Ejecutar"

#: components/AdHocCommands/AdHocCommands.js:129
#: components/AdHocCommands/AdHocCommands.js:132
#: components/AdHocCommands/AdHocCommands.js:138
#: components/AdHocCommands/AdHocCommands.js:142
#: screens/Job/JobDetail/JobDetail.js:73
msgid "Run Command"
msgstr "Ejecutar comando"

#: screens/InstanceGroup/InstanceDetails/InstanceDetails.js:266
msgid "Run a health check on the instance"
msgstr "Ejecutar una comprobación de la salud de la instancia"

#: components/AdHocCommands/AdHocCommands.js:123
msgid "Run ad hoc command"
msgstr "Ejecutar comando ad hoc"

#: components/AdHocCommands/AdHocCommandsWizard.js:51
msgid "Run command"
msgstr "Ejecutar comando"

#: components/Schedule/shared/FrequencyDetailSubform.js:213
msgid "Run every"
msgstr "Ejecutar cada"

#: components/Schedule/shared/ScheduleForm.js:146
msgid "Run frequency"
msgstr "Frecuencia de ejecución"

#: components/Schedule/shared/FrequencyDetailSubform.js:327
msgid "Run on"
msgstr "Ejecutar el"

#: screens/Template/WorkflowJobTemplateVisualizer/Modals/NodeModals/useRunTypeStep.js:32
msgid "Run type"
msgstr "Tipo de ejecución"

#: components/JobList/JobList.js:222
#: components/StatusLabel/StatusLabel.js:61
#: components/TemplateList/TemplateListItem.js:113
#: components/Workflow/WorkflowNodeHelp.js:99
msgid "Running"
msgstr "Ejecutándose"

#: screens/Job/JobOutput/JobOutputSearch.js:116
msgid "Running Handlers"
msgstr "Handlers ejecutándose"

#: screens/InstanceGroup/InstanceDetails/InstanceDetails.js:206
#: screens/InstanceGroup/InstanceGroupList/InstanceGroupList.js:289
#: screens/InstanceGroup/Instances/InstanceList.js:255
#: screens/InstanceGroup/Instances/InstanceListItem.js:148
msgid "Running Jobs"
msgstr "Tareas en ejecución"

#: screens/InstanceGroup/InstanceGroupList/InstanceGroupListItem.js:71
msgid "Running jobs"
msgstr "Tareas en ejecución"

#: screens/Setting/Settings.js:105
msgid "SAML"
msgstr "SAML"

#: screens/Setting/SettingList.js:77
msgid "SAML settings"
msgstr "Configuración de SAML"

#: screens/Dashboard/DashboardGraph.js:141
msgid "SCM update"
msgstr "Actualización de SCM"

#: screens/User/UserDetail/UserDetail.js:58
#: screens/User/UserList/UserListItem.js:49
msgid "SOCIAL"
msgstr "SOCIAL"

#: components/LaunchPrompt/steps/CredentialPasswordsStep.js:95
msgid "SSH password"
msgstr "Contraseña de SSH"

#: screens/NotificationTemplate/NotificationTemplateDetail/NotificationTemplateDetail.js:229
msgid "SSL Connection"
msgstr "Conexión SSL"

#: components/Workflow/WorkflowStartNode.js:60
#: components/Workflow/workflowReducer.js:413
msgid "START"
msgstr "INICIAR"

#: components/Sparkline/Sparkline.js:31
#: screens/Inventory/InventorySourceDetail/InventorySourceDetail.js:162
#: screens/Inventory/InventorySources/InventorySourceListItem.js:38
#: screens/Project/ProjectDetail/ProjectDetail.js:120
#: screens/Project/ProjectList/ProjectListItem.js:69
msgid "STATUS:"
msgstr "ESTADO:"

#: components/Schedule/shared/FrequencyDetailSubform.js:305
msgid "Sat"
msgstr "Sáb"

#: components/Schedule/shared/FrequencyDetailSubform.js:310
#: components/Schedule/shared/FrequencyDetailSubform.js:441
msgid "Saturday"
msgstr "Sábado"

#: components/AddRole/AddResourceRole.js:266
#: components/AssociateModal/AssociateModal.js:105
#: components/AssociateModal/AssociateModal.js:111
#: components/FormActionGroup/FormActionGroup.js:13
#: components/FormActionGroup/FormActionGroup.js:19
#: components/Schedule/shared/ScheduleForm.js:624
#: components/Schedule/shared/ScheduleForm.js:630
#: components/Schedule/shared/useSchedulePromptSteps.js:45
#: components/UserAndTeamAccessAdd/UserAndTeamAccessAdd.js:113
#: screens/Credential/shared/CredentialForm.js:318
#: screens/Credential/shared/CredentialForm.js:323
#: screens/Setting/shared/RevertFormActionGroup.js:12
#: screens/Setting/shared/RevertFormActionGroup.js:18
#: screens/Template/Survey/SurveyReorderModal.js:193
#: screens/Template/WorkflowJobTemplateVisualizer/Modals/LinkModals/LinkModal.js:35
#: screens/Template/WorkflowJobTemplateVisualizer/Modals/NodeModals/NodeModal.js:124
#: screens/Template/WorkflowJobTemplateVisualizer/VisualizerToolbar.js:158
#: screens/Template/WorkflowJobTemplateVisualizer/VisualizerToolbar.js:162
msgid "Save"
msgstr "Guardar"

#: screens/Template/WorkflowJobTemplateVisualizer/Modals/UnsavedChangesModal.js:33
#: screens/Template/WorkflowJobTemplateVisualizer/Modals/UnsavedChangesModal.js:36
msgid "Save & Exit"
msgstr "Guardar y salir"

#: screens/Template/WorkflowJobTemplateVisualizer/Modals/LinkModals/LinkModal.js:32
msgid "Save link changes"
msgstr "Guardar los cambios del enlace"

#: screens/Setting/Subscription/SubscriptionEdit/SubscriptionEdit.js:254
msgid "Save successful!"
msgstr "Guardado correctamente"

#: screens/Project/Projects.js:36
#: screens/Template/Templates.js:53
msgid "Schedule Details"
msgstr "Detalles de la programación"

#: screens/Inventory/Inventories.js:90
msgid "Schedule details"
msgstr "Detalles de la programación"

#: components/Schedule/ScheduleToggle/ScheduleToggle.js:49
msgid "Schedule is active"
msgstr "La programación está activa"

#: components/Schedule/ScheduleToggle/ScheduleToggle.js:49
msgid "Schedule is inactive"
msgstr "La programación está inactiva"

#: components/Schedule/shared/ScheduleForm.js:534
msgid "Schedule is missing rrule"
msgstr "Falta una regla de programación"

#: components/Schedule/Schedule.js:82
msgid "Schedule not found."
msgstr "Programación no encontrada."

#: components/Schedule/ScheduleList/ScheduleList.js:163
#: components/Schedule/ScheduleList/ScheduleList.js:228
#: routeConfig.js:42
#: screens/ActivityStream/ActivityStream.js:144
#: screens/Inventory/Inventories.js:87
#: screens/Inventory/InventorySource/InventorySource.js:88
#: screens/ManagementJob/ManagementJob.js:107
#: screens/ManagementJob/ManagementJobs.js:24
#: screens/Project/Project.js:121
#: screens/Project/Projects.js:33
#: screens/Schedule/AllSchedules.js:21
#: screens/Template/Template.js:147
#: screens/Template/Templates.js:50
#: screens/Template/WorkflowJobTemplate.js:129
msgid "Schedules"
msgstr "Programaciones"

#: screens/Application/ApplicationTokens/ApplicationTokenList.js:136
#: screens/Application/ApplicationTokens/ApplicationTokenListItem.js:31
#: screens/User/UserTokenDetail/UserTokenDetail.js:47
#: screens/User/UserTokenList/UserTokenList.js:138
#: screens/User/UserTokenList/UserTokenList.js:184
#: screens/User/UserTokenList/UserTokenListItem.js:29
#: screens/User/shared/UserTokenForm.js:69
msgid "Scope"
msgstr "Ámbito"

#: screens/Job/JobOutput/PageControls.js:47
msgid "Scroll first"
msgstr "Desplazarse hasta el primero"

#: screens/Job/JobOutput/PageControls.js:55
msgid "Scroll last"
msgstr "Desplazarse hasta el final"

#: screens/Job/JobOutput/PageControls.js:39
msgid "Scroll next"
msgstr "Desplazarse hasta el siguiente"

#: screens/Job/JobOutput/PageControls.js:31
msgid "Scroll previous"
msgstr "Desplazarse hasta el anterior"

#: components/Lookup/HostFilterLookup.js:263
#: components/Lookup/Lookup.js:136
msgid "Search"
msgstr "Buscar"

#: screens/Job/JobOutput/JobOutputSearch.js:148
msgid "Search is disabled while the job is running"
msgstr "La búsqueda se desactiva durante la ejecución de la tarea"

#: components/Search/AdvancedSearch.js:233
#: components/Search/Search.js:238
msgid "Search submit button"
msgstr "Botón de envío de la búsqueda"

#: components/Search/Search.js:227
msgid "Search text input"
msgstr "Entrada de texto de búsqueda"

#: components/Schedule/shared/FrequencyDetailSubform.js:391
msgid "Second"
msgstr "Segundo"

#: components/PromptDetail/PromptInventorySourceDetail.js:121
#: components/PromptDetail/PromptProjectDetail.js:115
#: screens/Project/ProjectDetail/ProjectDetail.js:217
msgid "Seconds"
msgstr "Segundos"

#: components/AdHocCommands/AdHocPreviewStep.jsx:34
#: components/LaunchPrompt/steps/PreviewStep.js:63
msgid "See errors on the left"
msgstr "Ver errores a la izquierda"

#: components/JobList/JobListItem.js:77
#: components/Lookup/HostFilterLookup.js:351
#: components/Lookup/Lookup.js:186
#: components/Pagination/Pagination.js:33
#: screens/Setting/Subscription/SubscriptionEdit/SubscriptionModal.js:97
msgid "Select"
msgstr "Seleccionar"

#: screens/Credential/shared/CredentialForm.js:129
msgid "Select Credential Type"
msgstr "Seleccionar tipo de credencial"

#: screens/Host/HostGroups/HostGroupsList.js:237
#: screens/Inventory/InventoryHostGroups/InventoryHostGroupsList.js:254
#: screens/Inventory/InventoryRelatedGroups/InventoryRelatedGroupList.js:256
msgid "Select Groups"
msgstr "Seleccionar grupos"

#: screens/Inventory/InventoryGroupHosts/InventoryGroupHostList.js:275
msgid "Select Hosts"
msgstr "Seleccionar hosts"

#: components/AnsibleSelect/AnsibleSelect.js:37
msgid "Select Input"
msgstr "Seleccionar entrada"

#: screens/InstanceGroup/Instances/InstanceList.js:283
msgid "Select Instances"
msgstr "Seleccionar instancias"

#: components/AssociateModal/AssociateModal.js:22
msgid "Select Items"
msgstr "Seleccionar elementos"

#: components/AddRole/AddResourceRole.js:220
msgid "Select Items from List"
msgstr "Seleccionar elementos de la lista"

#: screens/Template/shared/LabelSelect.js:99
msgid "Select Labels"
msgstr "Seleccionar etiquetas"

#: components/AddRole/AddResourceRole.js:255
msgid "Select Roles to Apply"
msgstr "Seleccionar los roles para aplicar"

#: screens/User/UserTeams/UserTeamList.js:251
msgid "Select Teams"
msgstr "Seleccionar equipos"

#: screens/Credential/shared/CredentialFormFields/GceFileUploadField.js:25
msgid "Select a JSON formatted service account key to autopopulate the following fields."
msgstr "Seleccione una clave de cuenta de servicio con formato JSON para autocompletar los siguientes campos."

#: screens/Template/WorkflowJobTemplateVisualizer/Modals/NodeModals/NodeTypeStep/NodeTypeStep.js:76
msgid "Select a Node Type"
msgstr "Seleccionar un tipo de nodo"

#: components/AddRole/AddResourceRole.js:189
msgid "Select a Resource Type"
msgstr "Seleccionar un tipo de recurso"

#: screens/Template/shared/JobTemplateForm.js:334
msgid ""
"Select a branch for the job template. This branch is applied to\n"
"all job template nodes that prompt for a branch."
msgstr "Seleccione una rama para la plantilla de trabajo. Esta rama se aplica a\n"
"todos los nodos de la plantilla de trabajo que indican una rama."

#: components/LaunchPrompt/steps/OtherPromptsStep.js:47
msgid "Select a branch for the workflow. This branch is applied to all job template nodes that prompt for a branch"
msgstr "Seleccione una rama para el flujo de trabajo. Esta rama se aplica a todos los nodos de la plantilla de trabajo que indican una rama."

#: screens/Template/shared/WorkflowJobTemplateForm.js:177
msgid "Select a branch for the workflow. This branch is applied to all job template nodes that prompt for a branch."
msgstr "Seleccione una rama para el flujo de trabajo. Esta rama se aplica a todos los nodos de la plantilla de trabajo que indican una rama."

#: screens/Credential/shared/CredentialForm.js:139
msgid "Select a credential Type"
msgstr "Seleccionar un tipo de credencial"

#: screens/Metrics/Metrics.js:193
#~ msgid "Select a instance"
#~ msgstr "Seleccionar una instancia"

#: components/JobList/JobListCancelButton.js:98
msgid "Select a job to cancel"
msgstr "Seleccionar una tarea para cancelar"

#: screens/Metrics/Metrics.js:211
msgid "Select a metric"
msgstr "Seleccionar una métrica"

#: components/AdHocCommands/AdHocDetailsStep.js:74
msgid "Select a module"
msgstr "Seleccionar un módulo"

#: screens/Template/shared/PlaybookSelect.js:57
#: screens/Template/shared/PlaybookSelect.js:58
msgid "Select a playbook"
msgstr "Seleccionar un playbook"

#: screens/Template/shared/JobTemplateForm.js:322
msgid "Select a project before editing the execution environment."
msgstr "Seleccione un proyecto antes de modificar el entorno de ejecución."

#: screens/Template/Survey/SurveyToolbar.js:81
msgid "Select a question to delete"
msgstr "Seleccione una pregunta para eliminar"

#: screens/WorkflowApproval/WorkflowApprovalList/WorkflowApprovalListApproveButton.js:18
msgid "Select a row to approve"
msgstr "Seleccionar una fila para aprobar"

#: components/PaginatedTable/ToolbarDeleteButton.js:160
#: screens/Inventory/InventoryGroups/InventoryGroupsList.js:103
msgid "Select a row to delete"
msgstr "Seleccionar una fila para eliminar"

#: screens/WorkflowApproval/WorkflowApprovalList/WorkflowApprovalListDenyButton.js:18
msgid "Select a row to deny"
msgstr "Seleccionar una fila para denegar"

#: components/DisassociateButton/DisassociateButton.js:59
msgid "Select a row to disassociate"
msgstr "Seleccionar una fila para disociar"

#: screens/Setting/Subscription/SubscriptionEdit/SubscriptionModal.js:86
msgid "Select a subscription"
msgstr "Seleccionar una suscripción"

#: components/HostForm/HostForm.js:39
#: components/Schedule/shared/FrequencyDetailSubform.js:56
#: components/Schedule/shared/FrequencyDetailSubform.js:84
#: components/Schedule/shared/FrequencyDetailSubform.js:88
#: components/Schedule/shared/FrequencyDetailSubform.js:96
#: components/Schedule/shared/ScheduleForm.js:93
#: components/Schedule/shared/ScheduleForm.js:97
#: screens/Credential/shared/CredentialForm.js:44
#: screens/ExecutionEnvironment/shared/ExecutionEnvironmentForm.js:77
#: screens/Inventory/shared/InventoryForm.js:54
#: screens/Inventory/shared/InventorySourceSubForms/AzureSubForm.js:49
#: screens/Inventory/shared/InventorySourceSubForms/ControllerSubForm.js:50
#: screens/Inventory/shared/InventorySourceSubForms/GCESubForm.js:49
#: screens/Inventory/shared/InventorySourceSubForms/InsightsSubForm.js:50
#: screens/Inventory/shared/InventorySourceSubForms/OpenStackSubForm.js:49
#: screens/Inventory/shared/InventorySourceSubForms/SCMSubForm.js:34
#: screens/Inventory/shared/InventorySourceSubForms/SCMSubForm.js:92
#: screens/Inventory/shared/InventorySourceSubForms/SatelliteSubForm.js:49
#: screens/Inventory/shared/InventorySourceSubForms/VMwareSubForm.js:49
#: screens/Inventory/shared/InventorySourceSubForms/VirtualizationSubForm.js:49
#: screens/Inventory/shared/SmartInventoryForm.js:67
#: screens/NotificationTemplate/shared/NotificationTemplateForm.js:24
#: screens/NotificationTemplate/shared/NotificationTemplateForm.js:61
#: screens/NotificationTemplate/shared/TypeInputsSubForm.js:438
#: screens/Project/shared/ProjectForm.js:189
#: screens/Project/shared/ProjectSubForms/InsightsSubForm.js:39
#: screens/Project/shared/ProjectSubForms/ManualSubForm.js:36
#: screens/Team/shared/TeamForm.js:49
#: screens/Template/Survey/SurveyQuestionForm.js:30
#: screens/Template/shared/WorkflowJobTemplateForm.js:124
#: screens/User/shared/UserForm.js:139
msgid "Select a value for this field"
msgstr "Seleccionar un valor para este campo"

#: screens/Template/shared/WebhookSubForm.js:128
msgid "Select a webhook service."
msgstr "Seleccione un servicio de webhook."

#: components/DataListToolbar/DataListToolbar.js:114
#: screens/Template/Survey/SurveyToolbar.js:49
msgid "Select all"
msgstr "Seleccionar todo"

#: screens/ActivityStream/ActivityStream.js:121
msgid "Select an activity type"
msgstr "Seleccionar un tipo de actividad"

#: screens/Metrics/Metrics.js:200
msgid "Select an instance"
msgstr "Seleccione una instancia"

#: screens/Metrics/Metrics.js:242
msgid "Select an instance and a metric to show chart"
msgstr "Seleccionar una instancia y una métrica para mostrar el gráfico"

#: screens/InstanceGroup/Instances/InstanceList.js:227
msgid "Select an instance to run a health check."
msgstr "Seleccione una instancia para ejecutar una comprobación de estado."

#: screens/Template/shared/WorkflowJobTemplateForm.js:140
msgid "Select an inventory for the workflow. This inventory is applied to all workflow nodes that prompt for an inventory."
msgstr "Seleccione un inventario para el flujo de trabajo. Este inventario se aplica a todos los nodos del flujo de trabajo que solicitan un inventario."

#: components/LaunchPrompt/steps/SurveyStep.js:129
msgid "Select an option"
msgstr "Seleccione una opción"

#: screens/Project/shared/ProjectForm.js:200
msgid "Select an organization before editing the default execution environment."
msgstr "Seleccione una organización antes de modificar el entorno de ejecución predeterminado."

#: screens/Template/shared/JobTemplateForm.js:376
msgid ""
"Select credentials for accessing the nodes this job will be ran\n"
"against. You can only select one credential of each type. For machine credentials (SSH),\n"
"checking \"Prompt on launch\" without selecting credentials will require you to select a machine\n"
"credential at run time. If you select credentials and check \"Prompt on launch\", the selected\n"
"credential(s) become the defaults that can be updated at run time."
msgstr "Seleccione las credenciales para acceder a los nodos en función de\n"
"los cuales se ejecutará este trabajo. Solo puede seleccionar una credencial de cada tipo. Para las\n"
"credenciales de máquina (SSH), si marca \"Preguntar al ejecutar\" sin seleccionar las credenciales,\n"
"se le pedirá que seleccione una credencial de máquina en el momento de la ejecución. Si selecciona\n"
"las credenciales y marca \"Preguntar al ejecutar\", las credenciales seleccionadas se convierten en las credenciales\n"
"predeterminadas que pueden actualizarse en tiempo de ejecución."

#: screens/Project/shared/ProjectSubForms/ManualSubForm.js:84
msgid ""
"Select from the list of directories found in\n"
"the Project Base Path. Together the base path and the playbook\n"
"directory provide the full path used to locate playbooks."
msgstr "Seleccione de la lista de directorios que se encuentran en\n"
"la ruta base del proyecto. La ruta base y el directorio del playbook\n"
"proporcionan la ruta completa utilizada para encontrar los playbooks."

#: components/UserAndTeamAccessAdd/UserAndTeamAccessAdd.js:81
msgid "Select items from list"
msgstr "Seleccionar elementos de la lista"

#: screens/Dashboard/DashboardGraph.js:123
#: screens/Dashboard/DashboardGraph.js:124
msgid "Select job type"
msgstr "Seleccionar el tipo de tarea"

#: components/LaunchPrompt/steps/SurveyStep.js:177
msgid "Select option(s)"
msgstr "Seleccione la(s) opción(es)"

#: screens/Dashboard/DashboardGraph.js:95
#: screens/Dashboard/DashboardGraph.js:96
#: screens/Dashboard/DashboardGraph.js:97
msgid "Select period"
msgstr "Seleccionar periodo"

#: components/UserAndTeamAccessAdd/UserAndTeamAccessAdd.js:100
msgid "Select roles to apply"
msgstr "Seleccionar los roles para aplicar"

#: screens/Inventory/shared/InventorySourceSubForms/SCMSubForm.js:129
#: screens/Inventory/shared/InventorySourceSubForms/SCMSubForm.js:130
#: screens/Inventory/shared/InventorySourceSubForms/SCMSubForm.js:131
msgid "Select source path"
msgstr "Seleccionar la ruta de origen"

#: screens/Dashboard/DashboardGraph.js:149
#: screens/Dashboard/DashboardGraph.js:150
msgid "Select status"
msgstr "Seleccionar estado"

#: components/MultiSelect/TagMultiSelect.js:59
msgid "Select tags"
msgstr "Seleccionar etiquetas"

#: components/AdHocCommands/AdHocExecutionEnvironmentStep.js:94
msgid "Select the Execution Environment you want this command to run inside."
msgstr "Seleccione el entorno de ejecución en el que desea que se ejecute este comando."

#: screens/Inventory/shared/SmartInventoryForm.js:87
msgid "Select the Instance Groups for this Inventory to run on."
msgstr "Seleccione los grupos de instancias en los que se ejecutará este inventario."

#: screens/Template/shared/JobTemplateForm.js:513
msgid ""
"Select the Instance Groups for this Job Template\n"
"to run on."
msgstr ""

#: screens/Template/shared/JobTemplateForm.js:513
#~ msgid ""
#~ "Select the Instance Groups for this Organization\n"
#~ "to run on."
#~ msgstr "Seleccione los grupos de instancias en los que se ejecutará esta organización."

#: screens/Organization/shared/OrganizationForm.js:83
msgid "Select the Instance Groups for this Organization to run on."
msgstr "Seleccione los grupos de instancias en los que se ejecutará esta organización."

#: screens/User/shared/UserTokenForm.js:49
msgid "Select the application that this token will belong to, or leave this field empty to create a Personal Access Token."
msgstr "Seleccione la aplicación a la que pertenecerá este token, o deje este campo vacío para crear un token de acceso personal."

#: screens/User/shared/UserTokenForm.js:49
#~ msgid "Select the application that this token will belong to."
#~ msgstr "Seleccione la aplicación a la que pertenecerá este token."

#: components/AdHocCommands/AdHocCredentialStep.js:104
msgid "Select the credential you want to use when accessing the remote hosts to run the command. Choose the credential containing the username and SSH key or password that Ansible will need to log into the remote hosts."
msgstr "Seleccione la credencial que desea utilizar cuando acceda a los hosts remotos para ejecutar el comando. Elija una credencial que contenga el nombre de usuario y la clave SSH o la contraseña que Ansible necesitará para iniciar sesión en los hosts remotos."

#: screens/Template/shared/JobTemplateForm.js:321
msgid "Select the execution environment for this job template."
msgstr "Seleccione el entorno de ejecución para esta plantilla de trabajo."

#: components/Lookup/InventoryLookup.js:134
#: screens/Template/shared/JobTemplateForm.js:285
msgid ""
"Select the inventory containing the hosts\n"
"you want this job to manage."
msgstr "Seleccione el inventario que contenga los hosts que desea\n"
"que gestione esta tarea."

#: screens/Inventory/shared/InventorySourceSubForms/SCMSubForm.js:107
msgid ""
"Select the inventory file\n"
"to be synced by this source. You can select from\n"
"the dropdown or enter a file within the input."
msgstr "Seleccione el archivo del inventario que sincronizará\n"
"esta fuente. Puede seleccionar del menú desplegable\n"
"o ingresar un archivo en la entrada."

#: components/HostForm/HostForm.js:32
#: components/HostForm/HostForm.js:51
msgid "Select the inventory that this host will belong to."
msgstr "Seleccione el inventario al que pertenecerá este host."

#: screens/Template/shared/JobTemplateForm.js:357
msgid "Select the playbook to be executed by this job."
msgstr "Seleccionar el playbook a ser ejecutado por este trabajo."

#: screens/Template/shared/JobTemplateForm.js:300
msgid ""
"Select the project containing the playbook\n"
"you want this job to execute."
msgstr "Seleccione el proyecto que contiene el playbook\n"
"que desea que ejecute esta tarea."

#: screens/Setting/Subscription/SubscriptionEdit/SubscriptionStep.js:79
msgid "Select your Ansible Automation Platform subscription to use."
msgstr "Seleccione su suscripción a Ansible Automation Platform para utilizarla."

#: components/Lookup/Lookup.js:173
msgid "Select {0}"
msgstr "Seleccionar {0}"

#: components/AddRole/AddResourceRole.js:231
#: components/AddRole/AddResourceRole.js:243
#: components/AddRole/AddResourceRole.js:261
#: components/AddRole/SelectRoleStep.js:27
#: components/CheckboxListItem/CheckboxListItem.js:42
#: components/Lookup/InstanceGroupsLookup.js:87
#: components/OptionsList/OptionsList.js:74
#: components/Schedule/ScheduleList/ScheduleListItem.js:75
#: components/TemplateList/TemplateListItem.js:132
#: components/UserAndTeamAccessAdd/UserAndTeamAccessAdd.js:90
#: components/UserAndTeamAccessAdd/UserAndTeamAccessAdd.js:108
#: screens/Application/ApplicationTokens/ApplicationTokenListItem.js:26
#: screens/Application/ApplicationsList/ApplicationListItem.js:28
#: screens/Credential/CredentialList/CredentialListItem.js:53
#: screens/CredentialType/CredentialTypeList/CredentialTypeListItem.js:28
#: screens/ExecutionEnvironment/ExecutionEnvironmentList/ExecutionEnvironmentListItem.js:54
#: screens/Host/HostGroups/HostGroupItem.js:26
#: screens/Host/HostList/HostListItem.js:48
#: screens/InstanceGroup/InstanceGroupList/InstanceGroupListItem.js:59
#: screens/InstanceGroup/Instances/InstanceListItem.js:128
#: screens/Inventory/InventoryGroupHosts/InventoryGroupHostListItem.js:38
#: screens/Inventory/InventoryList/InventoryListItem.js:82
#: screens/Inventory/InventoryRelatedGroups/InventoryRelatedGroupListItem.js:33
#: screens/NotificationTemplate/NotificationTemplateList/NotificationTemplateListItem.js:107
#: screens/Organization/OrganizationList/OrganizationListItem.js:43
#: screens/Organization/shared/OrganizationForm.js:113
#: screens/Project/ProjectList/ProjectListItem.js:172
#: screens/Setting/Subscription/SubscriptionEdit/SubscriptionStep.js:244
#: screens/Team/TeamList/TeamListItem.js:31
#: screens/Template/Survey/SurveyListItem.js:34
#: screens/User/UserTokenList/UserTokenListItem.js:19
#: screens/WorkflowApproval/WorkflowApprovalList/WorkflowApprovalListItem.js:57
msgid "Selected"
msgstr "Seleccionado"

#: components/LaunchPrompt/steps/CredentialsStep.js:141
#: components/LaunchPrompt/steps/CredentialsStep.js:146
#: components/Lookup/MultiCredentialsLookup.js:160
#: components/Lookup/MultiCredentialsLookup.js:165
msgid "Selected Category"
msgstr "Categoría seleccionada"

#: components/Schedule/shared/ScheduleForm.js:573
#: components/Schedule/shared/ScheduleForm.js:574
msgid "Selected date range must have at least 1 schedule occurrence."
msgstr "El intervalo de fechas seleccionado debe tener al menos 1 ocurrencia de horario."

#: screens/NotificationTemplate/NotificationTemplateDetail/NotificationTemplateDetail.js:158
msgid "Sender Email"
msgstr "Dirección de correo del remitente"

#: screens/NotificationTemplate/shared/TypeInputsSubForm.js:95
msgid "Sender e-mail"
msgstr "Correo electrónico del remitente"

#: components/Schedule/shared/FrequencyDetailSubform.js:150
msgid "September"
msgstr "Septiembre"

#: screens/Credential/shared/CredentialFormFields/GceFileUploadField.js:24
msgid "Service account JSON file"
msgstr "Archivo JSON de la cuenta de servicio"

#: screens/Inventory/shared/InventorySourceForm.js:46
#: screens/Project/shared/ProjectForm.js:93
msgid "Set a value for this field"
msgstr "Establecer un valor para este campo"

#: screens/ManagementJob/ManagementJobList/LaunchManagementPrompt.js:70
msgid "Set how many days of data should be retained."
msgstr "Establecer cuántos días de datos debería ser retenidos."

#: screens/Setting/SettingList.js:118
msgid "Set preferences for data collection, logos, and logins"
msgstr "Establezca preferencias para la recopilación de datos, los logotipos y los inicios de sesión"

#: screens/Inventory/shared/InventorySourceSubForms/SCMSubForm.js:132
msgid "Set source path to"
msgstr "Establecer la ruta de origen en"

#: components/InstanceToggle/InstanceToggle.js:48
msgid "Set the instance enabled or disabled. If disabled, jobs will not be assigned to this instance."
msgstr "Establezca la instancia habilitada o deshabilitada. Si se desactiva, los trabajos no se asignarán a esta instancia."

#: components/InstanceToggle/InstanceToggle.js:48
#~ msgid "Set the instance online or offline. If offline, jobs will not be assigned to this instance."
#~ msgstr "Establecer la instancia en línea o fuera de línea. Si está fuera de línea, las tareas no se asignarán a esta instancia."

#: screens/Application/shared/ApplicationForm.js:128
msgid "Set to Public or Confidential depending on how secure the client device is."
msgstr "Establecer como Público o Confidencial según cuán seguro sea el dispositivo del cliente."

#: components/Search/AdvancedSearch.js:112
msgid "Set type"
msgstr "Establecer tipo"

#: components/Search/AdvancedSearch.js:144
msgid "Set type disabled for related search field fuzzy searches"
msgstr "Establecer el tipo deshabilitado para las búsquedas difusas de campos de búsqueda relacionados"

#: components/Search/AdvancedSearch.js:103
msgid "Set type select"
msgstr "Establecer selección del tipo"

#: components/Search/AdvancedSearch.js:106
msgid "Set type typeahead"
msgstr "Establecer escritura anticipada del tipo"

#: components/Workflow/WorkflowTools.js:154
msgid "Set zoom to 100% and center graph"
msgstr "Establecer zoom al 100% y centrar el gráfico"

#: screens/ActivityStream/ActivityStreamDetailButton.js:46
msgid "Setting category"
msgstr "Categoría de la configuración"

#: screens/Setting/shared/RevertButton.js:46
msgid "Setting matches factory default."
msgstr "La configuración coincide con los valores predeterminados de fábrica."

#: screens/ActivityStream/ActivityStreamDetailButton.js:49
msgid "Setting name"
msgstr "Nombre de la configuración"

#: routeConfig.js:147
#: routeConfig.js:151
#: screens/ActivityStream/ActivityStream.js:211
#: screens/ActivityStream/ActivityStream.js:213
#: screens/Setting/Settings.js:42
msgid "Settings"
msgstr "Ajustes"

#: components/FormField/PasswordInput.js:35
msgid "Show"
msgstr "Mostrar"

#: components/LaunchPrompt/steps/OtherPromptsStep.js:173
#: components/PromptDetail/PromptDetail.js:264
#: components/PromptDetail/PromptJobTemplateDetail.js:158
#: components/Schedule/ScheduleDetail/ScheduleDetail.js:324
#: screens/Template/JobTemplateDetail/JobTemplateDetail.js:233
#: screens/Template/shared/JobTemplateForm.js:495
msgid "Show Changes"
msgstr "Mostrar cambios"

#: screens/Inventory/InventoryGroups/InventoryGroupsList.js:131
#~ msgid "Show all groups"
#~ msgstr "Mostrar todos los grupos"

#: components/AdHocCommands/AdHocDetailsStep.js:193
#: components/AdHocCommands/AdHocDetailsStep.js:194
msgid "Show changes"
msgstr "Mostrar cambios"

#: components/LaunchPrompt/LaunchPrompt.js:105
#: components/Schedule/shared/SchedulePromptableFields.js:109
msgid "Show description"
msgstr "Mostrar descripción"

#: components/ChipGroup/ChipGroup.js:12
msgid "Show less"
msgstr "Mostrar menos"

#: screens/Inventory/InventoryGroups/InventoryGroupsList.js:127
msgid "Show only root groups"
msgstr "Mostrar solo los grupos raíz"

#: screens/Login/Login.js:217
msgid "Sign in with Azure AD"
msgstr "Iniciar sesión con Azure AD"

#: screens/Login/Login.js:231
msgid "Sign in with GitHub"
msgstr "Iniciar sesión con GitHub"

#: screens/Login/Login.js:273
msgid "Sign in with GitHub Enterprise"
msgstr "Iniciar sesión con GitHub Enterprise"

#: screens/Login/Login.js:288
msgid "Sign in with GitHub Enterprise Organizations"
msgstr "Iniciar sesión con organizaciones GitHub Enterprise"

#: screens/Login/Login.js:304
msgid "Sign in with GitHub Enterprise Teams"
msgstr "Iniciar sesión con equipos de GitHub Enterprise"

#: screens/Login/Login.js:245
msgid "Sign in with GitHub Organizations"
msgstr "Iniciar sesión con las organizaciones GitHub"

#: screens/Login/Login.js:259
msgid "Sign in with GitHub Teams"
msgstr "Iniciar sesión con equipos GitHub"

#: screens/Login/Login.js:319
msgid "Sign in with Google"
msgstr "Iniciar sesión con Google"

#: screens/Login/Login.js:338
msgid "Sign in with SAML"
msgstr "Iniciar sesión con SAML"

#: screens/Login/Login.js:337
msgid "Sign in with SAML {samlIDP}"
msgstr "Iniciar sesión con SAML {samlIDP}"

#: components/Search/Search.js:124
#: components/Search/Search.js:125
msgid "Simple key select"
msgstr "Selección de clave simple"

#: components/LaunchPrompt/steps/OtherPromptsStep.js:68
#: components/LaunchPrompt/steps/OtherPromptsStep.js:69
#: components/PromptDetail/PromptDetail.js:242
#: components/PromptDetail/PromptJobTemplateDetail.js:257
#: components/Schedule/ScheduleDetail/ScheduleDetail.js:362
#: screens/Job/JobDetail/JobDetail.js:381
#: screens/Template/JobTemplateDetail/JobTemplateDetail.js:351
#: screens/Template/shared/JobTemplateForm.js:535
msgid "Skip Tags"
msgstr "Omitir etiquetas"

#: screens/Template/shared/JobTemplateForm.js:538
msgid ""
"Skip tags are useful when you have a\n"
"large playbook, and you want to skip specific parts of a\n"
"play or task. Use commas to separate multiple tags. Refer\n"
"to the documentation for details on the usage\n"
"of tags."
msgstr "La omisión de etiquetas resulta útil cuando tiene un playbook\n"
"de gran tamaño y desea omitir partes específicas de la tarea\n"
"o la jugada. Utilice comas para separar las distintas etiquetas.\n"
"Consulte la documentación para obtener información detallada\n"
"sobre el uso de etiquetas."

#: components/LaunchPrompt/steps/OtherPromptsStep.js:70
msgid ""
"Skip tags are useful when you have a large\n"
"playbook, and you want to skip specific parts of a play or task.\n"
"Use commas to separate multiple tags. Refer to Ansible Tower\n"
"documentation for details on the usage of tags."
msgstr "La omisión de etiquetas resulta útil cuando tiene un playbook\n"
"de gran tamaño y desea omitir partes específicas de la tarea o la jugada.\n"
"Utilice comas para separar las distintas etiquetas. Consulte la documentación\n"
"de Ansible Tower para obtener información detallada sobre el uso de etiquetas."

#: screens/Job/JobOutput/shared/HostStatusBar.js:39
msgid "Skipped"
msgstr "Omitido"

#: components/NotificationList/NotificationList.js:200
#: screens/NotificationTemplate/NotificationTemplateList/NotificationTemplateList.js:156
msgid "Slack"
msgstr "Slack"

#: screens/Host/HostList/SmartInventoryButton.js:30
#: screens/Host/HostList/SmartInventoryButton.js:39
#: screens/Host/HostList/SmartInventoryButton.js:43
#: screens/Inventory/InventoryList/InventoryList.js:172
#: screens/Inventory/InventoryList/InventoryListItem.js:99
msgid "Smart Inventory"
msgstr "Inventario inteligente"

#: screens/Inventory/SmartInventory.js:92
msgid "Smart Inventory not found."
msgstr "No se encontró el inventario inteligente."

#: components/Lookup/HostFilterLookup.js:316
#: screens/Inventory/SmartInventoryDetail/SmartInventoryDetail.js:116
msgid "Smart host filter"
msgstr "Filtro de host inteligente"

#: screens/Inventory/SmartInventoryDetail/SmartInventoryDetail.js:105
msgid "Smart inventory"
msgstr "Inventario inteligente"

#: components/AdHocCommands/AdHocPreviewStep.jsx:31
#: components/LaunchPrompt/steps/PreviewStep.js:60
msgid "Some of the previous step(s) have errors"
msgstr "Algunos de los pasos anteriores tienen errores"

#: screens/Host/HostList/SmartInventoryButton.js:12
msgid "Some search modifiers like not__ and __search are not supported in Smart Inventory host filters.  Remove these to create a new Smart Inventory with this filter."
msgstr "Algunos modificadores de búsqueda como not__ y __search no se admiten en los filtros de host del Inventario Inteligente.  Elimínelos para crear un nuevo inventario inteligente con este filtro."

#: screens/Credential/shared/CredentialPlugins/CredentialPluginTestAlert.js:39
msgid "Something went wrong with the request to test this credential and metadata."
msgstr "Se produjo un error al solicitar probar esta credencial y los metadatos."

#: components/ContentError/ContentError.js:36
msgid "Something went wrong..."
msgstr "Se produjo un error..."

#: components/Sort/Sort.js:129
msgid "Sort"
msgstr "Ordenar"

#: screens/Template/Survey/SurveyListItem.js:72
#: screens/Template/Survey/SurveyListItem.js:73
#~ msgid "Sort question order"
#~ msgstr "Ordenar las preguntas"

#: components/JobList/JobListItem.js:159
#: components/PromptDetail/PromptInventorySourceDetail.js:102
#: screens/Inventory/InventorySourceDetail/InventorySourceDetail.js:201
#: screens/Inventory/shared/InventorySourceForm.js:131
#: screens/Job/JobDetail/JobDetail.js:217
#: screens/Template/WorkflowJobTemplateVisualizer/Modals/NodeModals/NodeTypeStep/InventorySourcesList.js:93
msgid "Source"
msgstr "Fuente"

#: components/LaunchPrompt/steps/OtherPromptsStep.js:46
#: components/PromptDetail/PromptDetail.js:202
#: components/PromptDetail/PromptJobTemplateDetail.js:152
#: components/PromptDetail/PromptProjectDetail.js:98
#: components/PromptDetail/PromptWFJobTemplateDetail.js:87
#: components/Schedule/ScheduleDetail/ScheduleDetail.js:319
#: screens/Job/JobDetail/JobDetail.js:251
#: screens/Project/ProjectDetail/ProjectDetail.js:201
#: screens/Template/JobTemplateDetail/JobTemplateDetail.js:227
#: screens/Template/WorkflowJobTemplateDetail/WorkflowJobTemplateDetail.js:133
#: screens/Template/shared/JobTemplateForm.js:331
msgid "Source Control Branch"
msgstr "Rama de fuente de control"

#: screens/Project/shared/ProjectSubForms/GitSubForm.js:47
msgid "Source Control Branch/Tag/Commit"
msgstr "Rama/etiqueta/commit de fuente de control"

#: components/PromptDetail/PromptProjectDetail.js:102
#: screens/Project/ProjectDetail/ProjectDetail.js:205
#: screens/Project/shared/ProjectSubForms/SharedFields.js:55
msgid "Source Control Credential"
msgstr "Credencial de fuente de control"

#: screens/Project/shared/ProjectForm.js:214
msgid "Source Control Credential Type"
msgstr "Tipo de credencial de fuente de control"

#: components/PromptDetail/PromptProjectDetail.js:99
#: screens/Project/ProjectDetail/ProjectDetail.js:202
#: screens/Project/shared/ProjectSubForms/GitSubForm.js:50
msgid "Source Control Refspec"
msgstr "Refspec de fuente de control"

#: screens/Project/ProjectDetail/ProjectDetail.js:176
msgid "Source Control Revision"
msgstr "Revisión del control de fuentes"

#: components/PromptDetail/PromptProjectDetail.js:94
#: screens/Project/ProjectDetail/ProjectDetail.js:172
msgid "Source Control Type"
msgstr "Tipo de fuente de control"

#: components/Lookup/ProjectLookup.js:142
#: components/PromptDetail/PromptProjectDetail.js:97
#: components/UserAndTeamAccessAdd/getResourceAccessConfig.js:96
#: components/UserAndTeamAccessAdd/getResourceAccessConfig.js:165
#: screens/Project/ProjectDetail/ProjectDetail.js:200
#: screens/Project/ProjectList/ProjectList.js:191
#: screens/Project/shared/ProjectSubForms/SharedFields.js:15
#: screens/Template/WorkflowJobTemplateVisualizer/Modals/NodeModals/NodeTypeStep/ProjectsList.js:104
msgid "Source Control URL"
msgstr "URL de fuente de control"

#: components/JobList/JobList.js:203
#: components/JobList/JobListItem.js:36
#: components/Schedule/ScheduleList/ScheduleListItem.js:38
#: screens/Job/JobDetail/JobDetail.js:70
msgid "Source Control Update"
msgstr "Actualización de fuente de control"

#: screens/NotificationTemplate/NotificationTemplateDetail/NotificationTemplateDetail.js:328
msgid "Source Phone Number"
msgstr "Número de teléfono de la fuente"

#: components/PromptDetail/PromptInventorySourceDetail.js:188
msgid "Source Variables"
msgstr "Variables de fuente"

#: components/JobList/JobListItem.js:190
#: screens/Job/JobDetail/JobDetail.js:170
msgid "Source Workflow Job"
msgstr "Tarea del flujo de trabajo de origen"

#: screens/Template/shared/WorkflowJobTemplateForm.js:174
msgid "Source control branch"
msgstr "Rama de fuente de control"

#: screens/Inventory/shared/InventorySourceForm.js:153
msgid "Source details"
msgstr "Detalles de la fuente"

#: screens/NotificationTemplate/shared/TypeInputsSubForm.js:405
msgid "Source phone number"
msgstr "Número de teléfono de la fuente"

#: screens/Inventory/InventorySourceDetail/InventorySourceDetail.js:254
#: screens/Inventory/shared/InventorySourceSubForms/SharedFields.js:31
msgid "Source variables"
msgstr "Variables de fuente"

#: screens/Template/WorkflowJobTemplateVisualizer/Modals/NodeModals/NodeTypeStep/InventorySourcesList.js:97
msgid "Sourced from a project"
msgstr "Extraído de un proyecto"

#: screens/Inventory/Inventories.js:82
#: screens/Inventory/Inventory.js:66
msgid "Sources"
msgstr "Fuentes"

#: screens/NotificationTemplate/shared/TypeInputsSubForm.js:472
msgid ""
"Specify HTTP Headers in JSON format. Refer to\n"
"the Ansible Tower documentation for example syntax."
msgstr "Especifique los encabezados HTTP en formato JSON. Consulte la\n"
"documentación de Ansible Tower para obtener ejemplos de sintaxis."

#: screens/NotificationTemplate/shared/TypeInputsSubForm.js:386
msgid ""
"Specify a notification color. Acceptable colors are hex\n"
"color code (example: #3af or #789abc)."
msgstr "Especifique un color para la notificación. Los colores aceptables son\n"
"el código de color hexadecimal (ejemplo: #3af o #789abc)."

#: screens/User/shared/UserTokenForm.js:71
msgid "Specify a scope for the token's access"
msgstr "Especifique un alcance para el acceso al token"

#: screens/Template/WorkflowJobTemplateVisualizer/Modals/NodeModals/RunStep.js:27
msgid "Specify the conditions under which this node should be executed"
msgstr "Especificar las condiciones en las que debe ejecutarse este nodo"

#: screens/Job/JobOutput/HostEventModal.js:176
msgid "Standard Error"
msgstr "Error estándar"

#: screens/Job/JobOutput/HostEventModal.js:158
msgid "Standard Out"
msgstr "Salida estándar"

#: screens/Job/JobOutput/HostEventModal.js:177
msgid "Standard error tab"
msgstr "Pestaña de error estándar"

#: screens/Job/JobOutput/HostEventModal.js:159
msgid "Standard out tab"
msgstr "Pestaña de salida estándar"

#: components/NotificationList/NotificationListItem.js:52
#: components/NotificationList/NotificationListItem.js:53
#: screens/Template/WorkflowJobTemplateVisualizer/VisualizerStartScreen.js:47
#: screens/Template/WorkflowJobTemplateVisualizer/VisualizerStartScreen.js:53
msgid "Start"
msgstr "Iniciar"

#: components/JobList/JobList.js:239
#: components/JobList/JobListItem.js:92
msgid "Start Time"
msgstr "Hora de inicio"

#: components/Schedule/shared/DateTimePicker.js:51
msgid "Start date"
msgstr "Fecha de inicio"

#: components/Schedule/shared/ScheduleForm.js:120
msgid "Start date/time"
msgstr "Fecha/hora de inicio"

#: screens/NotificationTemplate/NotificationTemplateDetail/NotificationTemplateDetail.js:449
#: screens/NotificationTemplate/shared/CustomMessagesSubForm.js:105
msgid "Start message"
msgstr "Iniciar mensaje"

#: screens/NotificationTemplate/NotificationTemplateDetail/NotificationTemplateDetail.js:458
#: screens/NotificationTemplate/shared/CustomMessagesSubForm.js:114
msgid "Start message body"
msgstr "Iniciar cuerpo del mensaje"

#: screens/Inventory/shared/InventorySourceSyncButton.js:33
msgid "Start sync process"
msgstr "Iniciar proceso de sincronización"

#: screens/Inventory/shared/InventorySourceSyncButton.js:37
msgid "Start sync source"
msgstr "Iniciar fuente de sincronización"

#: components/Schedule/shared/DateTimePicker.js:61
msgid "Start time"
msgstr "Hora de inicio"

#: screens/Job/JobDetail/JobDetail.js:133
#: screens/WorkflowApproval/WorkflowApprovalList/WorkflowApprovalList.js:222
#: screens/WorkflowApproval/WorkflowApprovalList/WorkflowApprovalListItem.js:76
msgid "Started"
msgstr "Iniciado"

#: components/JobList/JobList.js:216
#: components/JobList/JobList.js:237
#: components/JobList/JobListItem.js:88
#: screens/InstanceGroup/InstanceDetails/InstanceDetails.js:197
#: screens/InstanceGroup/Instances/InstanceList.js:254
#: screens/InstanceGroup/Instances/InstanceListItem.js:135
#: screens/Inventory/InventoryList/InventoryList.js:204
#: screens/Inventory/InventoryList/InventoryListItem.js:93
#: screens/Inventory/InventorySources/InventorySourceList.js:213
#: screens/Inventory/InventorySources/InventorySourceListItem.js:86
#: screens/Job/JobDetail/JobDetail.js:121
#: screens/NotificationTemplate/NotificationTemplateDetail/NotificationTemplateDetail.js:114
#: screens/NotificationTemplate/NotificationTemplateList/NotificationTemplateList.js:194
#: screens/NotificationTemplate/NotificationTemplateList/NotificationTemplateListItem.js:114
#: screens/Project/ProjectList/ProjectList.js:208
#: screens/Project/ProjectList/ProjectListItem.js:192
#: screens/Setting/Subscription/SubscriptionDetail/SubscriptionDetail.js:45
#: screens/WorkflowApproval/WorkflowApprovalDetail/WorkflowApprovalDetail.js:98
#: screens/WorkflowApproval/WorkflowApprovalList/WorkflowApprovalList.js:223
#: screens/WorkflowApproval/WorkflowApprovalList/WorkflowApprovalListItem.js:79
msgid "Status"
msgstr "Estado"

#: screens/Job/JobOutput/JobOutputSearch.js:92
msgid "Stdout"
msgstr "Stdout"

#: screens/Setting/Subscription/SubscriptionEdit/SubscriptionEdit.js:37
#: screens/Setting/Subscription/SubscriptionEdit/SubscriptionEdit.js:49
#: screens/Setting/Subscription/SubscriptionEdit/SubscriptionEdit.js:212
msgid "Submit"
msgstr "Enviar"

#: screens/Project/shared/ProjectSubForms/SharedFields.js:85
msgid ""
"Submodules will track the latest commit on\n"
"their master branch (or other branch specified in\n"
".gitmodules). If no, submodules will be kept at\n"
"the revision specified by the main project.\n"
"This is equivalent to specifying the --remote\n"
"flag to git submodule update."
msgstr "Los submódulos realizarán el seguimiento del último commit en\n"
"su rama maestra (u otra rama especificada en\n"
".gitmodules). De lo contrario, el proyecto principal mantendrá los submódulos en\n"
"la revisión especificada.\n"
"Esto es equivalente a especificar el indicador --remote para la actualización del submódulo Git."

#: screens/Setting/SettingList.js:128
#: screens/Setting/Settings.js:108
#: screens/Setting/Subscription/SubscriptionDetail/SubscriptionDetail.js:74
#: screens/Setting/Subscription/SubscriptionEdit/SubscriptionEdit.js:195
msgid "Subscription"
msgstr "Subscripción"

#: screens/Setting/Subscription/SubscriptionDetail/SubscriptionDetail.js:32
msgid "Subscription Details"
msgstr "Detalles de la suscripción"

#: screens/Setting/Subscription/SubscriptionEdit/SubscriptionEdit.js:194
msgid "Subscription Management"
msgstr "Administración de suscripciones"

#: screens/Setting/Subscription/SubscriptionEdit/SubscriptionStep.js:82
msgid "Subscription manifest"
msgstr "Manifiesto de suscripción"

#: screens/Setting/Subscription/SubscriptionEdit/SubscriptionModal.js:83
msgid "Subscription selection modal"
msgstr "Modal de selección de suscripción"

#: screens/Setting/SettingList.js:133
msgid "Subscription settings"
msgstr "Configuración de la suscripción"

#: screens/Setting/Subscription/SubscriptionDetail/SubscriptionDetail.js:69
msgid "Subscription type"
msgstr "Tipo de suscripción"

#: screens/Setting/Subscription/SubscriptionEdit/SubscriptionModal.js:143
msgid "Subscriptions table"
msgstr "Tabla de suscripciones"

#: components/Lookup/ProjectLookup.js:136
#: components/UserAndTeamAccessAdd/getResourceAccessConfig.js:90
#: components/UserAndTeamAccessAdd/getResourceAccessConfig.js:159
#: screens/Project/ProjectList/ProjectList.js:185
#: screens/Template/WorkflowJobTemplateVisualizer/Modals/NodeModals/NodeTypeStep/ProjectsList.js:98
msgid "Subversion"
msgstr "Subversion"

#: components/NotificationList/NotificationListItem.js:65
#: components/NotificationList/NotificationListItem.js:66
#: components/StatusLabel/StatusLabel.js:56
msgid "Success"
msgstr "Correcto"

#: screens/NotificationTemplate/NotificationTemplateDetail/NotificationTemplateDetail.js:467
#: screens/NotificationTemplate/shared/CustomMessagesSubForm.js:123
msgid "Success message"
msgstr "Mensaje de éxito"

#: screens/NotificationTemplate/NotificationTemplateDetail/NotificationTemplateDetail.js:476
#: screens/NotificationTemplate/shared/CustomMessagesSubForm.js:132
msgid "Success message body"
msgstr "Cuerpo del mensaje de éxito"

#: components/JobList/JobList.js:223
#: components/StatusLabel/StatusLabel.js:58
#: components/Workflow/WorkflowNodeHelp.js:102
#: screens/Dashboard/shared/ChartTooltip.js:59
msgid "Successful"
msgstr "Correctamente"

#: screens/Dashboard/DashboardGraph.js:164
msgid "Successful jobs"
msgstr "Tareas exitosas"

#: screens/Project/ProjectDetail/ProjectDetail.js:182
#: screens/Project/ProjectList/ProjectListItem.js:93
msgid "Successfully copied to clipboard!"
msgstr "Copiado correctamente en el portapapeles"

#: components/Schedule/shared/FrequencyDetailSubform.js:245
msgid "Sun"
msgstr "Dom"

#: components/Schedule/shared/FrequencyDetailSubform.js:250
#: components/Schedule/shared/FrequencyDetailSubform.js:411
msgid "Sunday"
msgstr "Domingo"

#: components/LaunchPrompt/steps/useSurveyStep.js:26
#: screens/Template/Template.js:158
#: screens/Template/Templates.js:47
#: screens/Template/WorkflowJobTemplate.js:144
msgid "Survey"
msgstr "Encuesta"

#: screens/Template/Survey/SurveyToolbar.js:104
msgid "Survey Disabled"
msgstr "Encuesta deshabilitada"

#: screens/Template/Survey/SurveyToolbar.js:103
msgid "Survey Enabled"
msgstr "Encuesta habilitada"

#: screens/Template/Survey/SurveyList.js:132
#~ msgid "Survey List"
#~ msgstr "Lista de encuestas"

#: screens/Template/Survey/SurveyPreviewModal.js:31
#~ msgid "Survey Preview"
#~ msgstr "Vista previa de la encuesta"

#: screens/Template/Survey/SurveyReorderModal.js:179
msgid "Survey Question Order"
msgstr "Orden de las preguntas de la encuesta"

#: screens/Template/Survey/SurveyToolbar.js:101
msgid "Survey Toggle"
msgstr "Alternancia de encuestas"

#: screens/Template/Survey/SurveyReorderModal.js:180
msgid "Survey preview modal"
msgstr "Modal de vista previa de la encuesta"

#: screens/Template/Survey/SurveyListItem.js:66
#~ msgid "Survey questions"
#~ msgstr "Preguntas de la encuesta"

#: screens/Inventory/InventorySources/InventorySourceListItem.js:119
#: screens/Inventory/shared/InventorySourceSyncButton.js:41
#: screens/Project/shared/ProjectSyncButton.js:43
#: screens/Project/shared/ProjectSyncButton.js:55
msgid "Sync"
msgstr "Sincronizar"

#: screens/Project/ProjectList/ProjectListItem.js:225
#: screens/Project/shared/ProjectSyncButton.js:39
#: screens/Project/shared/ProjectSyncButton.js:50
msgid "Sync Project"
msgstr "Sincronizar proyecto"

#: components/PaginatedTable/ToolbarSyncSourceButton.js:19
#: components/PaginatedTable/ToolbarSyncSourceButton.js:29
#: components/PaginatedTable/ToolbarSyncSourceButton.js:32
msgid "Sync all"
msgstr "Sincronizar todo"

#: components/PaginatedTable/ToolbarSyncSourceButton.js:25
msgid "Sync all sources"
msgstr "Sincronizar todas las fuentes"

#: screens/Inventory/InventorySources/InventorySourceList.js:237
msgid "Sync error"
msgstr "Error de sincronización"

#: screens/Project/ProjectDetail/ProjectDetail.js:194
#: screens/Project/ProjectList/ProjectListItem.js:105
msgid "Sync for revision"
msgstr "Sincronizar para revisión"

#: screens/Project/ProjectList/ProjectListItem.js:118
msgid "Syncing"
msgstr "Sincronización"

#: screens/Setting/SettingList.js:98
#: screens/User/UserRoles/UserRolesListItem.js:18
msgid "System"
msgstr "Sistema"

#: screens/Team/TeamRoles/TeamRolesList.js:128
#: screens/User/UserDetail/UserDetail.js:47
#: screens/User/UserList/UserListItem.js:19
#: screens/User/UserRoles/UserRolesList.js:127
#: screens/User/shared/UserForm.js:41
msgid "System Administrator"
msgstr "Administrador del sistema"

#: screens/User/UserDetail/UserDetail.js:49
#: screens/User/UserList/UserListItem.js:21
#: screens/User/shared/UserForm.js:35
msgid "System Auditor"
msgstr "Auditor del sistema"

#: screens/Job/JobOutput/JobOutputSearch.js:129
msgid "System Warning"
msgstr "Advertencia del sistema"

#: screens/Team/TeamRoles/TeamRolesList.js:131
#: screens/User/UserRoles/UserRolesList.js:130
msgid "System administrators have unrestricted access to all resources."
msgstr "Los administradores del sistema tienen acceso ilimitado a todos los recursos."

#: screens/Setting/Settings.js:111
msgid "TACACS+"
msgstr "TACACS+"

#: screens/Setting/SettingList.js:81
msgid "TACACS+ settings"
msgstr "Configuración de TACACS+"

#: screens/Dashboard/Dashboard.js:117
#: screens/Job/JobOutput/HostEventModal.js:104
msgid "Tabs"
msgstr "Pestañas"

#: screens/Template/shared/JobTemplateForm.js:522
msgid ""
"Tags are useful when you have a large\n"
"playbook, and you want to run a specific part of a\n"
"play or task. Use commas to separate multiple tags.\n"
"Refer to the documentation for details on\n"
"the usage of tags."
msgstr "Las etiquetas resultan útiles cuando tiene un playbook\n"
"de gran tamaño y desea ejecutar una parte específica\n"
"de la tarea o la jugada. Utilice comas para separar varias\n"
"etiquetas. Consulte la documentación para obtener\n"
"información detallada sobre el uso de etiquetas."

#: components/LaunchPrompt/steps/OtherPromptsStep.js:58
msgid ""
"Tags are useful when you have a large\n"
"playbook, and you want to run a specific part of a play or task.\n"
"Use commas to separate multiple tags. Refer to Ansible Tower\n"
"documentation for details on the usage of tags."
msgstr "Las etiquetas resultan útiles cuando tiene un playbook de gran tamaño\n"
"y desea ejecutar una parte específica de la tarea o la jugada. Utilice comas\n"
"para separar varias etiquetas. Consulte la documentación de Ansible Tower\n"
"para obtener información detallada sobre el uso de etiquetas."

#: screens/NotificationTemplate/NotificationTemplateDetail/NotificationTemplateDetail.js:195
msgid "Tags for the Annotation"
msgstr "Etiquetas para la anotación"

#: screens/NotificationTemplate/shared/TypeInputsSubForm.js:177
msgid "Tags for the annotation (optional)"
msgstr "Etiquetas para anotación (opcional)"

#: screens/NotificationTemplate/NotificationTemplateDetail/NotificationTemplateDetail.js:238
#: screens/NotificationTemplate/NotificationTemplateDetail/NotificationTemplateDetail.js:288
#: screens/NotificationTemplate/NotificationTemplateDetail/NotificationTemplateDetail.js:352
#: screens/NotificationTemplate/shared/TypeInputsSubForm.js:250
#: screens/NotificationTemplate/shared/TypeInputsSubForm.js:327
#: screens/NotificationTemplate/shared/TypeInputsSubForm.js:455
msgid "Target URL"
msgstr "URL destino"

#: screens/Job/JobOutput/HostEventModal.js:127
msgid "Task"
msgstr "Tarea"

#: screens/Job/JobOutput/shared/OutputToolbar.js:88
msgid "Task Count"
msgstr "Recuento de tareas"

#: screens/Job/JobOutput/JobOutputSearch.js:120
msgid "Task Started"
msgstr "Tarea iniciada"

#: screens/Job/JobOutput/shared/OutputToolbar.js:89
msgid "Tasks"
msgstr "Tareas"

#: components/ResourceAccessList/DeleteRoleConfirmationModal.js:12
msgid "Team"
msgstr "Equipo"

#: components/ResourceAccessList/ResourceAccessListItem.js:80
#: screens/Team/TeamRoles/TeamRolesList.js:144
msgid "Team Roles"
msgstr "Roles de equipo"

#: screens/Team/Team.js:73
msgid "Team not found."
msgstr "No se encontró la tarea."

#: components/AddRole/AddResourceRole.js:207
#: components/AddRole/AddResourceRole.js:208
#: routeConfig.js:104
#: screens/ActivityStream/ActivityStream.js:178
#: screens/Organization/Organization.js:124
#: screens/Organization/OrganizationList/OrganizationList.js:145
#: screens/Organization/OrganizationList/OrganizationListItem.js:66
#: screens/Organization/OrganizationTeams/OrganizationTeamList.js:64
#: screens/Organization/Organizations.js:32
#: screens/Team/TeamList/TeamList.js:112
#: screens/Team/TeamList/TeamList.js:166
#: screens/Team/Teams.js:14
#: screens/Team/Teams.js:24
#: screens/User/User.js:69
#: screens/User/UserTeams/UserTeamList.js:175
#: screens/User/UserTeams/UserTeamList.js:246
#: screens/User/Users.js:32
#: util/getRelatedResourceDeleteDetails.js:173
msgid "Teams"
msgstr "Equipos"

#: screens/Setting/Jobs/JobsEdit/JobsEdit.js:129
msgid "Template"
msgstr ""

#: screens/Template/Template.js:174
#: screens/Template/WorkflowJobTemplate.js:174
msgid "Template not found."
msgstr "No se encontró la plantilla."

#: components/TemplateList/TemplateList.js:185
#: components/TemplateList/TemplateList.js:247
#: routeConfig.js:63
#: screens/ActivityStream/ActivityStream.js:155
#: screens/ExecutionEnvironment/ExecutionEnvironment.js:69
#: screens/ExecutionEnvironment/ExecutionEnvironmentTemplate/ExecutionEnvironmentTemplateList.js:84
#: screens/Template/Templates.js:16
#: util/getRelatedResourceDeleteDetails.js:217
#: util/getRelatedResourceDeleteDetails.js:274
msgid "Templates"
msgstr "Plantillas"

#: screens/Credential/shared/CredentialForm.js:331
#: screens/Credential/shared/CredentialForm.js:337
#: screens/Credential/shared/CredentialPlugins/CredentialPluginPrompt/CredentialPluginPrompt.js:80
#: screens/NotificationTemplate/NotificationTemplateDetail/NotificationTemplateDetail.js:410
msgid "Test"
msgstr "Probar"

#: screens/Credential/shared/ExternalTestModal.js:77
msgid "Test External Credential"
msgstr "Credencial externa de prueba"

#: screens/NotificationTemplate/NotificationTemplateList/NotificationTemplateListItem.js:125
msgid "Test Notification"
msgstr "Probar notificación"

#: screens/NotificationTemplate/NotificationTemplateList/NotificationTemplateListItem.js:122
msgid "Test notification"
msgstr "Probar notificación"

#: screens/Credential/shared/CredentialPlugins/CredentialPluginTestAlert.js:44
msgid "Test passed"
msgstr "Prueba superada"

#: screens/Template/Survey/SurveyQuestionForm.js:80
#: screens/Template/Survey/SurveyReorderModal.js:169
msgid "Text"
msgstr "Texto"

#: screens/Template/Survey/SurveyReorderModal.js:125
msgid "Text Area"
msgstr "Área de texto"

#: screens/Template/Survey/SurveyQuestionForm.js:81
msgid "Textarea"
msgstr "Área de texto"

#: components/Lookup/Lookup.js:61
msgid "That value was not found. Please enter or select a valid value."
msgstr "No se encontró ese valor. Ingrese o seleccione un valor válido."

#: components/Schedule/shared/FrequencyDetailSubform.js:381
msgid "The"
msgstr "El"

#: screens/Setting/MiscSystem/MiscSystemEdit/MiscSystemEdit.js:200
#~ msgid "The Execution Environment to be used when one has not been configured for a job template."
#~ msgstr "El entorno de ejecución que se utilizará cuando no se haya configurado uno para una plantilla de trabajo."

#: screens/Application/shared/ApplicationForm.js:86
#~ msgid "The Grant type the user must use for acquire tokens for this application"
#~ msgstr "El tipo de permiso que debe usar el usuario para adquirir tokens para esta aplicación."

#: screens/Application/shared/ApplicationForm.js:86
msgid "The Grant type the user must use to acquire tokens for this application"
msgstr "El tipo de subvención que el usuario debe utilizar para adquirir tokens para esta aplicación"

#: screens/NotificationTemplate/shared/TypeInputsSubForm.js:120
msgid ""
"The amount of time (in seconds) before the email\n"
"notification stops trying to reach the host and times out. Ranges\n"
"from 1 to 120 seconds."
msgstr "La cantidad de tiempo (en segundos) antes de que la notificación\n"
"de correo electrónico deje de intentar conectarse con el host\n"
"y caduque el tiempo de espera. Rangos de 1 a 120 segundos."

#: screens/Template/shared/JobTemplateForm.js:489
msgid ""
"The amount of time (in seconds) to run\n"
"before the job is canceled. Defaults to 0 for no job\n"
"timeout."
msgstr "La cantidad de tiempo (en segundos) para ejecutar\n"
"antes de que se cancele la tarea. Valores predeterminados\n"
"en 0 para el tiempo de espera de la tarea."

#: screens/NotificationTemplate/shared/TypeInputsSubForm.js:152
msgid ""
"The base URL of the Grafana server - the\n"
"/api/annotations endpoint will be added automatically to the base\n"
"Grafana URL."
msgstr "La URL base del servidor de Grafana:\n"
"el punto de acceso /api/annotations se agregará automáticamente\n"
"a la URL base de Grafana."

#: screens/Organization/shared/OrganizationForm.js:93
msgid "The execution environment that will be used for jobs inside of this organization. This will be used a fallback when an execution environment has not been explicitly assigned at the project, job template or workflow level."
msgstr "El entorno de ejecución que se utilizará para las tareas dentro de esta organización. Se utilizará como reserva cuando no se haya asignado explícitamente un entorno de ejecución en el nivel de proyecto, plantilla de trabajo o flujo de trabajo."

#: screens/Project/shared/ProjectForm.js:198
msgid "The execution environment that will be used for jobs that use this project. This will be used as fallback when an execution environment has not been explicitly assigned at the job template or workflow level."
msgstr "El entorno de ejecución que se utilizará para las tareas que utilizan este proyecto. Se utilizará como reserva cuando no se haya asignado explícitamente un entorno de ejecución en el nivel de plantilla de trabajo o flujo de trabajo."

#: screens/Template/JobTemplateDetail/JobTemplateDetail.js:223
msgid ""
"The execution environment that will be used when launching\n"
"this job template. The resolved execution environment can be overridden by\n"
"explicitly assigning a different one to this job template."
msgstr "El entorno de ejecución que se utilizará al lanzar\n"
"esta plantilla de trabajo. El entorno de ejecución resuelto puede anularse asignando asignando explícitamente uno diferente a esta plantilla de trabajo."

#: screens/Project/shared/ProjectSubForms/GitSubForm.js:73
msgid ""
"The first fetches all references. The second\n"
"fetches the Github pull request number 62, in this example\n"
"the branch needs to be \"pull/62/head\"."
msgstr "El primero extrae todas las referencias. El segundo\n"
"extrae el número de solicitud de extracción 62 de Github; en este ejemplo,\n"
"la rama debe ser \"pull/62/head\"."

#: screens/ExecutionEnvironment/shared/ExecutionEnvironmentForm.js:104
msgid "The full image location, including the container registry, image name, and version tag."
msgstr "La ubicación completa de la imagen, que incluye el registro de contenedores, el nombre de la imagen y la etiqueta de la versión."

#: screens/Organization/shared/OrganizationForm.js:72
msgid ""
"The maximum number of hosts allowed to be managed by this organization.\n"
"Value defaults to 0 which means no limit. Refer to the Ansible\n"
"documentation for more details."
msgstr "La cantidad máxima de hosts que puede administrar esta organización.\n"
"El valor predeterminado es 0, que significa sin límite. Consulte\n"
"la documentación de Ansible para obtener más información detallada."

#: screens/Template/shared/JobTemplateForm.js:427
msgid ""
"The number of parallel or simultaneous\n"
"processes to use while executing the playbook. An empty value,\n"
"or a value less than 1 will use the Ansible default which is\n"
"usually 5. The default number of forks can be overwritten\n"
"with a change to"
msgstr "La cantidad de procesos paralelos o simultáneos para utilizar durante\n"
"la ejecución del playbook. Un valor vacío, o un valor menor que 1,\n"
"usará el valor predeterminado de Ansible que normalmente es 5. La cantidad\n"
"predeterminada de bifurcaciones puede sobrescribirse con un cambio a"

#: components/AdHocCommands/AdHocDetailsStep.js:180
msgid "The number of parallel or simultaneous processes to use while executing the playbook. Inputting no value will use the default value from the ansible configuration file.  You can find more information"
msgstr "La cantidad de procesos paralelos o simultáneos para utilizar durante la ejecución del playbook. Si no ingresa un valor, se utilizará el valor predeterminado del archivo de configuración de Ansible. Para obtener más información,"

#: components/ContentError/ContentError.js:40
#: screens/Job/Job.js:137
msgid "The page you requested could not be found."
msgstr "No se pudo encontrar la página solicitada."

#: components/AdHocCommands/AdHocDetailsStep.js:160
msgid "The pattern used to target hosts in the inventory. Leaving the field blank, all, and * will all target all hosts in the inventory. You can find more information about Ansible's host patterns"
msgstr "El patrón utilizado para dirigir los hosts en el inventario. Si se deja el campo en blanco, todos y * se dirigirán a todos los hosts del inventario. Para encontrar más información sobre los patrones de hosts de Ansible,"

#: screens/Project/ProjectList/ProjectListItem.js:116
msgid "The project is currently syncing and the revision will be available after the sync is complete."
msgstr "El proyecto se está sincronizando actualmente y la revisión estará disponible una vez que se haya completado la sincronización."

#: screens/Project/ProjectDetail/ProjectDetail.js:192
#: screens/Project/ProjectList/ProjectListItem.js:103
msgid "The project must be synced before a revision is available."
msgstr "El proyecto debe estar sincronizado antes de que una revisión esté disponible."

#: screens/Project/ProjectList/ProjectListItem.js:126
msgid "The project revision is currently out of date.  Please refresh to fetch the most recent revision."
msgstr "La revisión del proyecto está actualmente desactualizada.  Actualice para obtener la revisión más reciente."

#: components/Workflow/WorkflowNodeHelp.js:139
#: screens/Template/WorkflowJobTemplateVisualizer/Modals/NodeModals/NodeViewModal.js:126
msgid "The resource associated with this node has been deleted."
msgstr "Se ha eliminado el recurso asociado a este nodo."

#: screens/Template/Survey/SurveyQuestionForm.js:174
msgid ""
"The suggested format for variable names is lowercase and\n"
"underscore-separated (for example, foo_bar, user_id, host_name,\n"
"etc.). Variable names with spaces are not allowed."
msgstr "El formato sugerido para los nombres de variables es minúsculas y\n"
"separados por guiones bajos (por ejemplo, foo_bar, user_id, host_name,\n"
"etc.). No se permiten los nombres de variables con espacios."

#: screens/Project/shared/ProjectSubForms/ManualSubForm.js:47
#~ msgid ""
#~ "There are no available playbook directories in {project_base_dir}.\n"
#~ "Either that directory is empty, or all of the contents are already\n"
#~ "assigned to other projects. Create a new directory there and make\n"
#~ "sure the playbook files can be read by the \"awx\" system user,\n"
#~ "or have {0} directly retrieve your playbooks from\n"
#~ "source control using the Source Control Type option above."
#~ msgstr ""

#: screens/Project/shared/ProjectSubForms/ManualSubForm.js:48
msgid ""
"There are no available playbook directories in {project_base_dir}.\n"
"Either that directory is empty, or all of the contents are already\n"
"assigned to other projects. Create a new directory there and make\n"
"sure the playbook files can be read by the \"awx\" system user,\n"
"or have {brandName} directly retrieve your playbooks from\n"
"source control using the Source Control Type option above."
msgstr "No hay directorios de playbook disponibles en {project_base_dir}.\n"
"O bien ese directorio está vacío, o todo el contenido ya está\n"
"asignado a otros proyectos. Cree un nuevo directorio allí y asegúrese de que los archivos de playbook puedan ser leídos por el usuario del sistema \"awx\", o haga que {brandName} recupere directamente sus playbooks desde\n"
"control de fuentes utilizando la opción de tipo de control de fuentes anterior."

#: screens/Template/Survey/MultipleChoiceField.js:34
msgid "There must be a value in at least one input"
msgstr "Debe haber un valor en al menos una entrada"

#: screens/Login/Login.js:122
msgid "There was a problem logging in. Please try again."
msgstr "Hubo un problema al iniciar sesión. Inténtelo de nuevo."

#: components/ContentError/ContentError.js:41
msgid "There was an error loading this content. Please reload the page."
msgstr "Se produjo un error al cargar este contenido. Vuelva a cargar la página."

#: screens/Credential/shared/CredentialFormFields/GceFileUploadField.js:56
msgid "There was an error parsing the file. Please check the file formatting and try again."
msgstr "Se produjo un error al analizar el archivo. Compruebe el formato del archivo e inténtelo de nuevo."

#: screens/Template/WorkflowJobTemplateVisualizer/Visualizer.js:617
msgid "There was an error saving the workflow."
msgstr "Se produjo un error al guardar el flujo de trabajo."

#: components/AdHocCommands/AdHocDetailsStep.js:68
#~ msgid "These are the modules that {0} supports running commands against."
#~ msgstr ""

#: components/AdHocCommands/AdHocDetailsStep.js:68
msgid "These are the modules that {brandName} supports running commands against."
msgstr "Estos son los módulos que {brandName} admite para ejecutar comandos."

#: components/AdHocCommands/AdHocDetailsStep.js:138
msgid "These are the verbosity levels for standard out of the command run that are supported."
msgstr "Estos son los niveles de detalle para la ejecución de comandos estándar que se admiten."

#: components/AdHocCommands/AdHocDetailsStep.js:121
msgid "These arguments are used with the specified module."
msgstr "Estos argumentos se utilizan con el módulo especificado."

#: components/AdHocCommands/AdHocDetailsStep.js:110
msgid "These arguments are used with the specified module. You can find information about {0} by clicking"
msgstr "Estos argumentos se utilizan con el módulo especificado. Para encontrar información sobre {0}, haga clic en"

#: components/Schedule/shared/FrequencyDetailSubform.js:393
msgid "Third"
msgstr "Tercero"

#: screens/Template/shared/JobTemplateForm.js:152
msgid "This Project needs to be updated"
msgstr "Este proyecto debe actualizarse"

#: components/PaginatedTable/ToolbarDeleteButton.js:286
#: screens/Template/Survey/SurveyList.js:82
msgid "This action will delete the following:"
msgstr "Esta acción eliminará lo siguiente:"

#: screens/User/UserTeams/UserTeamList.js:217
msgid "This action will disassociate all roles for this user from the selected teams."
msgstr "Esta acción disociará todos los roles de este usuario de los equipos seleccionados."

#: screens/Team/TeamRoles/TeamRolesList.js:236
#: screens/User/UserRoles/UserRolesList.js:232
msgid "This action will disassociate the following role from {0}:"
msgstr "Esta acción disociará el siguiente rol de {0}:"

#: components/DisassociateButton/DisassociateButton.js:131
msgid "This action will disassociate the following:"
msgstr "Esta acción disociará lo siguiente:"

#: screens/InstanceGroup/ContainerGroupDetails/ContainerGroupDetails.js:111
msgid "This container group is currently being by other resources. Are you sure you want to delete it?"
msgstr "Este grupo de contenedores está siendo utilizado por otros recursos. ¿Está seguro de que desea eliminarlo?"

#: screens/Credential/CredentialDetail/CredentialDetail.js:290
msgid "This credential is currently being used by other resources. Are you sure you want to delete it?"
msgstr "Esta credencial está siendo utilizada por otros recursos. ¿Está seguro de que desea eliminarla?"

#: screens/CredentialType/CredentialTypeDetails/CredentialTypeDetails.js:117
msgid "This credential type is currently being used by some credentials and cannot be deleted"
msgstr "Este tipo de credencial está siendo utilizado por algunas credenciales y no se puede eliminar"

#: screens/Setting/Subscription/SubscriptionEdit/AnalyticsStep.js:74
msgid ""
"This data is used to enhance\n"
"future releases of the Software and to provide\n"
"Insights for Ansible Automation Platform."
msgstr "Estos datos se utilizan para mejorar\n"
"futuras versiones del software y para proporcionar\n"
"Información sobre la plataforma de automatización Ansible."

#: screens/Setting/Subscription/SubscriptionEdit/AnalyticsStep.js:62
msgid ""
"This data is used to enhance\n"
"future releases of the Tower Software and help\n"
"streamline customer experience and success."
msgstr "Estos datos se utilizan para mejorar futuras versiones\n"
"del software Tower y para ayudar a optimizar el éxito\n"
"y la experiencia del cliente."

#: screens/ExecutionEnvironment/ExecutionEnvironmentDetails/ExecutionEnvironmentDetails.js:128
msgid "This execution environment is currently being used by other resources. Are you sure you want to delete it?"
msgstr "Este entorno de ejecución está siendo utilizado por otros recursos. ¿Está seguro de que desea eliminarlo?"

#: screens/Setting/RADIUS/RADIUSDetail/RADIUSDetail.js:74
#: screens/Setting/TACACS/TACACSDetail/TACACSDetail.js:79
msgid "This feature is deprecated and will be removed in a future release."
msgstr "Esta función está obsoleta y se eliminará en una futura versión."

#: screens/Inventory/shared/InventorySourceSubForms/SharedFields.js:255
msgid "This field is ignored unless an Enabled Variable is set. If the enabled variable matches this value, the host will be enabled on import."
msgstr "Este campo se ignora a menos que se establezca una variable habilitada. Si la variable habilitada coincide con este valor, el host se habilitará en la importación."

#: components/AdHocCommands/useAdHocDetailsStep.jsx:61
msgid "This field is must not be blank"
msgstr "Este campo no debe estar en blanco"

#: components/AdHocCommands/useAdHocDetailsStep.jsx:55
msgid "This field is must not be blank."
msgstr "Este campo no debe estar en blanco"

#: components/LaunchPrompt/steps/useCredentialPasswordsStep.js:50
msgid "This field may not be blank"
msgstr "Este campo no puede estar en blanco"

#: util/validators.js:127
msgid "This field must be a number"
msgstr "Este campo debe ser un número"

#: components/LaunchPrompt/steps/useSurveyStep.js:107
msgid "This field must be a number and have a value between {0} and {1}"
msgstr "Este campo debe ser un número y tener un valor entre {0} y {1}"

#: util/validators.js:67
msgid "This field must be a number and have a value between {min} and {max}"
msgstr "Este campo debe ser un número y tener un valor entre {min} y {max}"

#: util/validators.js:64
msgid "This field must be a number and have a value greater than {min}"
msgstr "Este campo debe ser un número y tener un valor mayor que {min}"

#: util/validators.js:61
msgid "This field must be a number and have a value less than {max}"
msgstr "Este campo debe ser un número y tener un valor inferior a {max}"

#: util/validators.js:184
msgid "This field must be a regular expression"
msgstr "Este campo debe ser una expresión regular"

#: components/Schedule/shared/FrequencyDetailSubform.js:49
#: util/validators.js:111
msgid "This field must be an integer"
msgstr "Este campo debe ser un número entero"

#: components/LaunchPrompt/steps/useSurveyStep.js:99
msgid "This field must be at least {0} characters"
msgstr "Este campo debe tener al menos {0} caracteres"

#: util/validators.js:52
msgid "This field must be at least {min} characters"
msgstr "Este campo debe tener al menos {min} caracteres"

#: components/Schedule/shared/FrequencyDetailSubform.js:52
msgid "This field must be greater than 0"
msgstr "Este campo debe ser mayor que 0"

#: components/LaunchPrompt/steps/useSurveyStep.js:111
#: screens/Template/shared/JobTemplateForm.js:149
#: screens/User/shared/UserForm.js:92
#: screens/User/shared/UserForm.js:103
#: util/validators.js:5
#: util/validators.js:76
msgid "This field must not be blank"
msgstr "Este campo no debe estar en blanco"

#: util/validators.js:101
msgid "This field must not contain spaces"
msgstr "Este campo no debe contener espacios"

#: components/LaunchPrompt/steps/useSurveyStep.js:102
msgid "This field must not exceed {0} characters"
msgstr "Este campo no debe exceder los {0} caracteres"

#: util/validators.js:43
msgid "This field must not exceed {max} characters"
msgstr "Este campo no debe exceder los {max} caracteres"

#: screens/Credential/shared/CredentialPlugins/CredentialPluginSelected.js:51
msgid "This field will be retrieved from an external secret management system using the specified credential."
msgstr "Este campo se recuperará de un sistema externo de gestión de claves secretas utilizando la credencial especificada."

#: screens/InstanceGroup/InstanceGroupDetails/InstanceGroupDetails.js:128
msgid "This instance group is currently being by other resources. Are you sure you want to delete it?"
msgstr "Este grupo de instancias está siendo utilizado por otros recursos. ¿Está seguro de que desea eliminarlo?"

#: components/LaunchPrompt/steps/useInventoryStep.js:59
msgid "This inventory is applied to all workflow nodes within this workflow ({0}) that prompt for an inventory."
msgstr "Este inventario se aplica a todos los nodos de este flujo de trabajo ({0}) que solicitan un inventario."

#: screens/Inventory/InventoryDetail/InventoryDetail.js:129
msgid "This inventory is currently being used by other resources. Are you sure you want to delete it?"
msgstr "Este inventario está siendo utilizado por otros recursos. ¿Está seguro de que desea eliminarlo?"

#: screens/Inventory/InventorySourceDetail/InventorySourceDetail.js:296
msgid "This inventory source is currently being used by other resources that rely on it. Are you sure you want to delete it?"
msgstr "Esta fuente de inventario está siendo utilizada por otros recursos que dependen de ella. ¿Está seguro de que desea eliminarla?"

#: screens/Application/Applications.js:74
msgid "This is the only time the client secret will be shown."
msgstr "Esta es la única vez que se mostrará la clave secreta del cliente."

#: screens/User/UserTokens/UserTokens.js:59
msgid "This is the only time the token value and associated refresh token value will be shown."
msgstr "Esta es la única vez que se mostrará el valor del token y el valor del token de actualización asociado."

#: screens/Template/JobTemplateDetail/JobTemplateDetail.js:407
msgid "This job template is currently being used by other resources. Are you sure you want to delete it?"
msgstr "Esta plantilla de trabajo está siendo utilizada por otros recursos. ¿Está seguro de que desea eliminarla?"

#: screens/Organization/OrganizationDetail/OrganizationDetail.js:173
msgid "This organization is currently being by other resources. Are you sure you want to delete it?"
msgstr "Esta organización está siendo utilizada por otros recursos. ¿Está seguro de que desea eliminarla?"

#: screens/Project/ProjectDetail/ProjectDetail.js:277
msgid "This project is currently being used by other resources. Are you sure you want to delete it?"
msgstr "Este proyecto está siendo utilizado por otros recursos. ¿Está seguro de que desea eliminarlo?"

#: screens/Project/shared/ProjectSyncButton.js:33
msgid "This project is currently on sync and cannot be clicked until sync process completed"
msgstr "Este proyecto se está sincronizando y no se puede hacer clic en él hasta que el proceso de sincronización se haya completado"

#: components/Schedule/ScheduleList/ScheduleList.js:122
msgid "This schedule is missing an Inventory"
msgstr "Falta un inventario en esta programación"

#: components/Schedule/ScheduleList/ScheduleList.js:147
msgid "This schedule is missing required survey values"
msgstr "Faltan los valores de la encuesta requeridos en esta programación"

#: components/LaunchPrompt/steps/StepName.js:27
msgid "This step contains errors"
msgstr "Este paso contiene errores"

#: screens/User/shared/UserForm.js:150
msgid "This value does not match the password you entered previously. Please confirm that password."
msgstr "Este valor no coincide con la contraseña introducida anteriormente. Confirme la contraseña."

#: screens/Setting/shared/RevertAllAlert.js:36
msgid ""
"This will revert all configuration values on this page to\n"
"their factory defaults. Are you sure you want to proceed?"
msgstr "Esta operación revertirá todos los valores de configuración\n"
"a los valores predeterminados de fábrica. ¿Está seguro de desea continuar?"

#: screens/Template/WorkflowJobTemplateVisualizer/VisualizerStartScreen.js:40
msgid "This workflow does not have any nodes configured."
msgstr "Este flujo de trabajo no tiene ningún nodo configurado."

#: screens/Template/WorkflowJobTemplateDetail/WorkflowJobTemplateDetail.js:245
msgid "This workflow job template is currently being used by other resources. Are you sure you want to delete it?"
msgstr "Esta plantilla de trabajo del flujo de trabajo está siendo utilizada por otros recursos. ¿Está seguro de que desea eliminarla?"

#: components/Schedule/shared/FrequencyDetailSubform.js:285
msgid "Thu"
msgstr "Jue"

#: components/Schedule/shared/FrequencyDetailSubform.js:290
#: components/Schedule/shared/FrequencyDetailSubform.js:431
msgid "Thursday"
msgstr "Jueves"

#: screens/ActivityStream/ActivityStream.js:240
#: screens/ActivityStream/ActivityStream.js:252
#: screens/ActivityStream/ActivityStreamDetailButton.js:41
#: screens/ActivityStream/ActivityStreamListItem.js:42
msgid "Time"
msgstr "Duración"

#: screens/Project/shared/ProjectSubForms/SharedFields.js:122
msgid ""
"Time in seconds to consider a project\n"
"to be current. During job runs and callbacks the task\n"
"system will evaluate the timestamp of the latest project\n"
"update. If it is older than Cache Timeout, it is not\n"
"considered current, and a new project update will be\n"
"performed."
msgstr "Tiempo en segundos para considerar que\n"
"un proyecto es actual. Durante la ejecución de trabajos y callbacks,\n"
"la tarea del sistema evaluará la marca de tiempo de la última\n"
"actualización del proyecto. Si es anterior al tiempo de espera\n"
"de la caché, no se considera actual y se realizará una nueva\n"
"actualización del proyecto."

#: screens/Inventory/shared/InventorySourceSubForms/SharedFields.js:229
msgid ""
"Time in seconds to consider an inventory sync\n"
"to be current. During job runs and callbacks the task system will\n"
"evaluate the timestamp of the latest sync. If it is older than\n"
"Cache Timeout, it is not considered current, and a new\n"
"inventory sync will be performed."
msgstr "Tiempo en segundos para considerar que un proyecto es actual.\n"
"Durante la ejecución de trabajos y callbacks, el sistema de tareas\n"
"evaluará la marca de tiempo de la última sincronización. Si es anterior\n"
"al tiempo de espera de la caché, no se considera actual\n"
"y se realizará una nueva sincronización del inventario."

#: screens/WorkflowApproval/shared/WorkflowApprovalStatus.js:16
msgid "Timed out"
msgstr "Tiempo de espera agotado"

#: components/PromptDetail/PromptDetail.js:123
#: screens/NotificationTemplate/NotificationTemplateDetail/NotificationTemplateDetail.js:168
#: screens/NotificationTemplate/shared/TypeInputsSubForm.js:113
#: screens/Template/JobTemplateDetail/JobTemplateDetail.js:232
#: screens/Template/WorkflowJobTemplateVisualizer/Modals/NodeModals/NodeTypeStep/NodeTypeStep.js:177
#: screens/Template/shared/JobTemplateForm.js:488
msgid "Timeout"
msgstr "Tiempo de espera"

#: screens/Template/WorkflowJobTemplateVisualizer/Modals/NodeModals/NodeTypeStep/NodeTypeStep.js:184
msgid "Timeout minutes"
msgstr "Tiempo de espera en minutos"

#: screens/Template/WorkflowJobTemplateVisualizer/Modals/NodeModals/NodeTypeStep/NodeTypeStep.js:198
msgid "Timeout seconds"
msgstr "Tiempo de espera en segundos"

#: screens/Template/Survey/SurveyReorderModal.js:182
msgid "To reoder the survey questions drag and drop them in the desired location."
msgstr "Para reordenar las preguntas de la encuesta, arrástrelas y suéltelas en el lugar deseado."

#: screens/Job/WorkflowOutput/WorkflowOutputToolbar.js:93
msgid "Toggle Legend"
msgstr "Alternar leyenda"

#: components/FormField/PasswordInput.js:39
msgid "Toggle Password"
msgstr "Alternar contraseña"

#: screens/Job/WorkflowOutput/WorkflowOutputToolbar.js:103
msgid "Toggle Tools"
msgstr "Alternar herramientas"

#: components/HostToggle/HostToggle.js:69
#: screens/Inventory/InventoryGroupHosts/InventoryGroupHostListItem.js:51
msgid "Toggle host"
msgstr "Alternar host"

#: components/InstanceToggle/InstanceToggle.js:60
msgid "Toggle instance"
msgstr "Alternar instancia"

#: screens/Template/WorkflowJobTemplateVisualizer/VisualizerToolbar.js:80
#: screens/Template/WorkflowJobTemplateVisualizer/VisualizerToolbar.js:82
msgid "Toggle legend"
msgstr "Alternar leyenda"

#: components/NotificationList/NotificationListItem.js:46
msgid "Toggle notification approvals"
msgstr "Aprobaciones para alternar las notificaciones"

#: components/NotificationList/NotificationListItem.js:85
msgid "Toggle notification failure"
msgstr "No se pudieron alternar las notificaciones"

#: components/NotificationList/NotificationListItem.js:59
msgid "Toggle notification start"
msgstr "Iniciar alternancia de notificaciones"

#: components/NotificationList/NotificationListItem.js:72
msgid "Toggle notification success"
msgstr "Éxito de alternancia de notificaciones"

#: components/Schedule/ScheduleToggle/ScheduleToggle.js:66
msgid "Toggle schedule"
msgstr "Alternar programaciones"

#: screens/Template/WorkflowJobTemplateVisualizer/VisualizerToolbar.js:92
#: screens/Template/WorkflowJobTemplateVisualizer/VisualizerToolbar.js:94
msgid "Toggle tools"
msgstr "Alternar herramientas"

#: screens/NotificationTemplate/shared/TypeInputsSubForm.js:376
#: screens/User/UserTokens/UserTokens.js:64
msgid "Token"
msgstr "Token"

#: screens/User/UserTokens/UserTokens.js:50
#: screens/User/UserTokens/UserTokens.js:53
msgid "Token information"
msgstr "Información del token"

#: screens/User/UserToken/UserToken.js:73
msgid "Token not found."
msgstr "No se encontró el token."

#: screens/Application/Application/Application.js:79
#: screens/Application/ApplicationTokens/ApplicationTokenList.js:105
#: screens/Application/ApplicationTokens/ApplicationTokenList.js:128
#: screens/Application/Applications.js:39
#: screens/User/User.js:75
#: screens/User/UserTokenList/UserTokenList.js:118
#: screens/User/Users.js:34
msgid "Tokens"
msgstr "Tokens"

#: components/Workflow/WorkflowTools.js:83
msgid "Tools"
msgstr "Herramientas"

#: components/PaginatedTable/PaginatedTable.js:132
msgid "Top Pagination"
msgstr "Paginación superior"

#: screens/InstanceGroup/InstanceDetails/InstanceDetails.js:207
#: screens/InstanceGroup/InstanceGroupList/InstanceGroupList.js:290
#: screens/InstanceGroup/Instances/InstanceList.js:256
#: screens/InstanceGroup/Instances/InstanceListItem.js:149
msgid "Total Jobs"
msgstr "Tareas totales"

#: screens/Job/WorkflowOutput/WorkflowOutputToolbar.js:91
#: screens/Template/WorkflowJobTemplateVisualizer/VisualizerToolbar.js:76
msgid "Total Nodes"
msgstr "Nodos totales"

#: screens/InstanceGroup/InstanceGroupList/InstanceGroupListItem.js:72
msgid "Total jobs"
msgstr "Tareas totales"

#: screens/Project/shared/ProjectSubForms/SharedFields.js:84
msgid "Track submodules"
msgstr "Seguimiento de submódulos"

#: components/PromptDetail/PromptProjectDetail.js:56
#: screens/Project/ProjectDetail/ProjectDetail.js:97
msgid "Track submodules latest commit on branch"
msgstr "Seguimiento del último commit de los submódulos en la rama"

#: screens/Setting/Subscription/SubscriptionDetail/SubscriptionDetail.js:79
#: screens/Setting/Subscription/SubscriptionEdit/SubscriptionModal.js:166
msgid "Trial"
msgstr "Prueba"

#: components/JobList/JobListItem.js:277
#: screens/ExecutionEnvironment/ExecutionEnvironmentDetails/ExecutionEnvironmentDetails.js:63
#: screens/Job/JobDetail/JobDetail.js:309
#: screens/NotificationTemplate/NotificationTemplateDetail/NotificationTemplateDetail.js:201
#: screens/NotificationTemplate/NotificationTemplateDetail/NotificationTemplateDetail.js:230
#: screens/NotificationTemplate/NotificationTemplateDetail/NotificationTemplateDetail.js:260
#: screens/NotificationTemplate/NotificationTemplateDetail/NotificationTemplateDetail.js:305
#: screens/NotificationTemplate/NotificationTemplateDetail/NotificationTemplateDetail.js:359
#: screens/Setting/Subscription/SubscriptionDetail/SubscriptionDetail.js:80
msgid "True"
msgstr "Verdadero"

#: components/Schedule/shared/FrequencyDetailSubform.js:265
msgid "Tue"
msgstr "Mar"

#: components/Schedule/shared/FrequencyDetailSubform.js:270
#: components/Schedule/shared/FrequencyDetailSubform.js:421
msgid "Tuesday"
msgstr "Martes"

#: components/NotificationList/NotificationList.js:201
#: screens/NotificationTemplate/NotificationTemplateList/NotificationTemplateList.js:157
msgid "Twilio"
msgstr "Twilio"

#: components/JobList/JobList.js:238
#: components/JobList/JobListItem.js:91
#: components/Lookup/ProjectLookup.js:131
#: components/NotificationList/NotificationList.js:219
#: components/NotificationList/NotificationListItem.js:30
#: components/PromptDetail/PromptDetail.js:114
#: components/Schedule/ScheduleList/ScheduleList.js:169
#: components/Schedule/ScheduleList/ScheduleListItem.js:94
#: components/TemplateList/TemplateList.js:199
#: components/TemplateList/TemplateList.js:228
#: components/TemplateList/TemplateListItem.js:176
#: components/UserAndTeamAccessAdd/getResourceAccessConfig.js:85
#: components/UserAndTeamAccessAdd/getResourceAccessConfig.js:154
#: components/Workflow/WorkflowNodeHelp.js:160
#: components/Workflow/WorkflowNodeHelp.js:194
#: screens/Credential/CredentialList/CredentialList.js:146
#: screens/Credential/CredentialList/CredentialListItem.js:60
#: screens/ExecutionEnvironment/ExecutionEnvironmentTemplate/ExecutionEnvironmentTemplateList.js:95
#: screens/ExecutionEnvironment/ExecutionEnvironmentTemplate/ExecutionEnvironmentTemplateList.js:117
#: screens/ExecutionEnvironment/ExecutionEnvironmentTemplate/ExecutionEnvironmentTemplateListItem.js:12
#: screens/InstanceGroup/ContainerGroupDetails/ContainerGroupDetails.js:46
#: screens/InstanceGroup/InstanceGroupDetails/InstanceGroupDetails.js:60
#: screens/InstanceGroup/InstanceGroupList/InstanceGroupList.js:288
#: screens/InstanceGroup/InstanceGroupList/InstanceGroupListItem.js:66
#: screens/Inventory/InventoryDetail/InventoryDetail.js:72
#: screens/Inventory/InventoryList/InventoryList.js:205
#: screens/Inventory/InventoryList/InventoryListItem.js:98
#: screens/Inventory/InventorySources/InventorySourceList.js:214
#: screens/Inventory/InventorySources/InventorySourceListItem.js:99
#: screens/Inventory/SmartInventoryDetail/SmartInventoryDetail.js:105
#: screens/NotificationTemplate/NotificationTemplateList/NotificationTemplateList.js:195
#: screens/NotificationTemplate/NotificationTemplateList/NotificationTemplateListItem.js:117
#: screens/NotificationTemplate/shared/NotificationTemplateForm.js:68
#: screens/Project/ProjectJobTemplatesList/ProjectJobTemplatesList.js:157
#: screens/Project/ProjectJobTemplatesList/ProjectJobTemplatesListItem.js:75
#: screens/Project/ProjectList/ProjectList.js:180
#: screens/Project/ProjectList/ProjectList.js:209
#: screens/Project/ProjectList/ProjectListItem.js:205
#: screens/Team/TeamRoles/TeamRoleListItem.js:17
#: screens/Team/TeamRoles/TeamRolesList.js:181
#: screens/Template/Survey/SurveyList.js:103
#: screens/Template/Survey/SurveyList.js:103
#: screens/Template/Survey/SurveyListItem.js:60
#: screens/Template/WorkflowJobTemplateVisualizer/Modals/NodeModals/NodeTypeStep/ProjectsList.js:93
#: screens/User/UserDetail/UserDetail.js:75
#: screens/User/UserRoles/UserRolesList.js:156
#: screens/User/UserRoles/UserRolesListItem.js:21
msgid "Type"
msgstr "Tipo"

#: screens/Credential/shared/TypeInputsSubForm.js:25
#: screens/NotificationTemplate/shared/TypeInputsSubForm.js:46
#: screens/Project/shared/ProjectForm.js:246
msgid "Type Details"
msgstr "Detalles del tipo"

#: screens/Template/Survey/MultipleChoiceField.js:56
msgid ""
"Type answer then click checkbox on right to select answer as\n"
"default."
msgstr "Escriba la respuesta y marque la casilla de verificación a la derecha para seleccionar la respuesta predeterminada."

#: components/Schedule/ScheduleOccurrences/ScheduleOccurrences.js:50
msgid "UTC"
msgstr "UTC"

#: components/HostForm/HostForm.js:62
msgid "Unable to change inventory on a host"
msgstr "Imposible modificar el inventario en un servidor."

#: screens/InstanceGroup/InstanceDetails/InstanceDetails.js:249
#: screens/InstanceGroup/InstanceGroupDetails/InstanceGroupDetails.js:89
#: screens/InstanceGroup/InstanceGroupList/InstanceGroupListItem.js:46
#: screens/InstanceGroup/Instances/InstanceListItem.js:86
msgid "Unavailable"
msgstr "No disponible"

#: components/StatusLabel/StatusLabel.js:67
msgid "Undefined"
msgstr "No se ha definido"

#: screens/Setting/shared/RevertButton.js:53
#: screens/Setting/shared/RevertButton.js:62
msgid "Undo"
msgstr "Deshacer"

#: screens/Job/JobOutput/JobOutputSearch.js:180
msgid "Unfollow"
msgstr "Dejar de seguir a"

#: screens/Setting/Subscription/SubscriptionDetail/SubscriptionDetail.js:122
msgid "Unlimited"
msgstr "Ilimitado"

#: screens/Job/JobOutput/shared/HostStatusBar.js:51
#: screens/Job/JobOutput/shared/OutputToolbar.js:101
msgid "Unreachable"
msgstr "Servidor inaccesible"

#: screens/Job/JobOutput/shared/OutputToolbar.js:100
msgid "Unreachable Host Count"
msgstr "Recuento de hosts inaccesibles"

#: screens/Job/JobOutput/shared/OutputToolbar.js:102
msgid "Unreachable Hosts"
msgstr "Hosts inaccesibles"

#: util/dates.js:74
msgid "Unrecognized day string"
msgstr "Cadena de días no reconocida"

#: screens/Template/WorkflowJobTemplateVisualizer/Modals/UnsavedChangesModal.js:15
msgid "Unsaved changes modal"
msgstr "Modal de cambios no guardados"

#: screens/Project/shared/ProjectSubForms/SharedFields.js:95
msgid "Update Revision on Launch"
msgstr "Revisión de actualización durante el lanzamiento"

#: components/PromptDetail/PromptInventorySourceDetail.js:64
#: screens/Inventory/InventorySourceDetail/InventorySourceDetail.js:135
#: screens/Inventory/shared/InventorySourceSubForms/SharedFields.js:164
msgid "Update on launch"
msgstr "Actualizar al ejecutar"

#: components/PromptDetail/PromptInventorySourceDetail.js:69
#: screens/Inventory/InventorySourceDetail/InventorySourceDetail.js:140
#: screens/Inventory/shared/InventorySourceSubForms/SharedFields.js:192
msgid "Update on project update"
msgstr "Actualizar al actualizar el proyecto"

#: screens/Inventory/shared/InventorySourceSubForms/SharedFields.js:120
msgid "Update options"
msgstr "Actualizar opciones"

#: components/PromptDetail/PromptProjectDetail.js:61
#: screens/Project/ProjectDetail/ProjectDetail.js:102
msgid "Update revision on job launch"
msgstr "Revisión de la actualización en el lanzamiento del trabajo"

#: screens/Setting/SettingList.js:87
#~ msgid "Update settings pertaining to Jobs within {0}"
#~ msgstr ""

#: screens/Setting/SettingList.js:88
msgid "Update settings pertaining to Jobs within {brandName}"
msgstr "Actualizar la configuración de los trabajos en {brandName}"

#: screens/Template/shared/WebhookSubForm.js:194
msgid "Update webhook key"
msgstr "Actualizar clave de Webhook"

#: components/Workflow/WorkflowNodeHelp.js:126
msgid "Updating"
msgstr "Actualizando"

#: screens/Setting/Subscription/SubscriptionEdit/SubscriptionStep.js:118
msgid "Upload a .zip file"
msgstr "Cargar un archivo .zip"

#: screens/Setting/Subscription/SubscriptionEdit/SubscriptionStep.js:97
msgid "Upload a Red Hat Subscription Manifest containing your subscription. To generate your subscription manifest, go to <0>subscription allocations</0> on the Red Hat Customer Portal."
msgstr "Cargue un manifiesto de suscripción de Red Hat que contenga su suscripción. Para generar su manifiesto de suscripción, vaya a las <0>asignaciones de suscripció</0>n en el Portal del Cliente de Red Hat."

#: screens/NotificationTemplate/NotificationTemplateDetail/NotificationTemplateDetail.js:52
#: screens/NotificationTemplate/shared/TypeInputsSubForm.js:129
msgid "Use SSL"
msgstr "Utilizar SSL"

#: screens/NotificationTemplate/NotificationTemplateDetail/NotificationTemplateDetail.js:57
#: screens/NotificationTemplate/shared/TypeInputsSubForm.js:134
msgid "Use TLS"
msgstr "Utilizar TLS"

#: screens/NotificationTemplate/shared/CustomMessagesSubForm.js:72
msgid ""
"Use custom messages to change the content of\n"
"notifications sent when a job starts, succeeds, or fails. Use\n"
"curly braces to access information about the job:"
msgstr "Utilice los mensajes personalizados para cambiar el contenido de las notificaciones enviadas cuando una tarea se inicie, se realice correctamente o falle. Utilice llaves\n"
"para acceder a la información sobre la tarea:"

#: screens/InstanceGroup/InstanceDetails/InstanceDetails.js:238
#: screens/InstanceGroup/Instances/InstanceList.js:258
msgid "Used Capacity"
msgstr "Capacidad usada"

#: screens/InstanceGroup/InstanceDetails/InstanceDetails.js:242
#: screens/InstanceGroup/InstanceDetails/InstanceDetails.js:246
#: screens/InstanceGroup/InstanceGroupDetails/InstanceGroupDetails.js:80
#: screens/InstanceGroup/InstanceGroupDetails/InstanceGroupDetails.js:88
#: screens/InstanceGroup/InstanceGroupList/InstanceGroupListItem.js:42
#: screens/InstanceGroup/Instances/InstanceListItem.js:82
msgid "Used capacity"
msgstr "Capacidad usada"

#: components/ResourceAccessList/DeleteRoleConfirmationModal.js:12
msgid "User"
msgstr "Usuario"

#: components/AppContainer/PageHeaderToolbar.js:153
msgid "User Details"
msgstr "Detalles del usuario"

#: screens/Setting/SettingList.js:117
#: screens/Setting/Settings.js:114
msgid "User Interface"
msgstr "Interfaz de usuario"

#: screens/Setting/SettingList.js:122
msgid "User Interface settings"
msgstr "Configuración de la interfaz de usuario"

#: components/ResourceAccessList/ResourceAccessListItem.js:70
#: screens/User/UserRoles/UserRolesList.js:142
msgid "User Roles"
msgstr "Roles de los usuarios"

#: screens/User/UserDetail/UserDetail.js:72
#: screens/User/shared/UserForm.js:119
msgid "User Type"
msgstr "Tipo de usuario"

#: screens/Setting/Subscription/SubscriptionEdit/AnalyticsStep.js:59
#: screens/Setting/Subscription/SubscriptionEdit/AnalyticsStep.js:60
msgid "User analytics"
msgstr "Análisis de usuarios"

#: screens/Setting/Subscription/SubscriptionEdit/AnalyticsStep.js:34
#: screens/Setting/Subscription/SubscriptionEdit/SubscriptionEdit.js:202
msgid "User and Insights analytics"
msgstr "Análisis de usuarios e Insights"

#: components/AppContainer/PageHeaderToolbar.js:148
msgid "User details"
msgstr "Detalles del usuario"

#: screens/User/User.js:95
msgid "User not found."
msgstr "No se encontró el usuario."

#: screens/User/UserTokenList/UserTokenList.js:176
msgid "User tokens"
msgstr "Tokens de usuario"

#: components/AddRole/AddResourceRole.js:22
#: components/AddRole/AddResourceRole.js:37
#: components/ResourceAccessList/ResourceAccessList.js:129
#: components/ResourceAccessList/ResourceAccessList.js:182
#: screens/Login/Login.js:185
#: screens/NotificationTemplate/NotificationTemplateDetail/NotificationTemplateDetail.js:143
#: screens/NotificationTemplate/NotificationTemplateDetail/NotificationTemplateDetail.js:243
#: screens/NotificationTemplate/NotificationTemplateDetail/NotificationTemplateDetail.js:293
#: screens/NotificationTemplate/NotificationTemplateDetail/NotificationTemplateDetail.js:347
#: screens/NotificationTemplate/shared/TypeInputsSubForm.js:65
#: screens/NotificationTemplate/shared/TypeInputsSubForm.js:258
#: screens/NotificationTemplate/shared/TypeInputsSubForm.js:335
#: screens/NotificationTemplate/shared/TypeInputsSubForm.js:444
#: screens/Setting/Subscription/SubscriptionEdit/AnalyticsStep.js:92
#: screens/Setting/Subscription/SubscriptionEdit/SubscriptionStep.js:206
#: screens/User/UserDetail/UserDetail.js:68
#: screens/User/UserList/UserList.js:115
#: screens/User/UserList/UserList.js:156
#: screens/User/UserList/UserListItem.js:38
#: screens/User/shared/UserForm.js:76
msgid "Username"
msgstr "Usuario"

#: screens/Setting/Subscription/SubscriptionEdit/SubscriptionStep.js:88
msgid "Username / password"
msgstr "Nombre de usuario/contraseña"

#: components/AddRole/AddResourceRole.js:197
#: components/AddRole/AddResourceRole.js:198
#: routeConfig.js:99
#: screens/ActivityStream/ActivityStream.js:175
#: screens/Team/Teams.js:29
#: screens/User/UserList/UserList.js:110
#: screens/User/UserList/UserList.js:149
#: screens/User/Users.js:15
#: screens/User/Users.js:26
msgid "Users"
msgstr "Usuarios"

#: screens/Template/WorkflowJobTemplateVisualizer/Modals/NodeModals/NodeTypeStep/InventorySourcesList.js:101
msgid "VMware vCenter"
msgstr "VMware vCenter"

#: components/AdHocCommands/AdHocPreviewStep.jsx:63
#: components/HostForm/HostForm.js:113
#: components/LaunchPrompt/steps/OtherPromptsStep.js:80
#: components/PromptDetail/PromptDetail.js:152
#: components/PromptDetail/PromptDetail.js:271
#: components/PromptDetail/PromptJobTemplateDetail.js:271
#: components/PromptDetail/PromptWFJobTemplateDetail.js:131
#: components/Schedule/ScheduleDetail/ScheduleDetail.js:381
#: screens/Host/HostDetail/HostDetail.js:90
#: screens/Inventory/InventoryDetail/InventoryDetail.js:97
#: screens/Inventory/InventoryGroupDetail/InventoryGroupDetail.js:37
#: screens/Inventory/InventoryHostDetail/InventoryHostDetail.js:89
#: screens/Inventory/SmartInventoryDetail/SmartInventoryDetail.js:135
#: screens/Inventory/SmartInventoryHostDetail/SmartInventoryHostDetail.js:54
#: screens/Inventory/shared/InventoryForm.js:68
#: screens/Inventory/shared/InventoryGroupForm.js:46
#: screens/Inventory/shared/SmartInventoryForm.js:93
#: screens/Job/JobDetail/JobDetail.js:419
#: screens/Template/JobTemplateDetail/JobTemplateDetail.js:366
#: screens/Template/WorkflowJobTemplateDetail/WorkflowJobTemplateDetail.js:204
#: screens/Template/shared/JobTemplateForm.js:411
#: screens/Template/shared/WorkflowJobTemplateForm.js:213
msgid "Variables"
msgstr "Variables"

#: screens/Job/JobOutput/JobOutputSearch.js:121
msgid "Variables Prompted"
msgstr "Variables solicitadas"

#: components/LaunchPrompt/steps/CredentialPasswordsStep.js:121
msgid "Vault password"
msgstr "Contraseña Vault"

#: components/LaunchPrompt/steps/CredentialPasswordsStep.js:121
msgid "Vault password | {credId}"
msgstr "Contraseña Vault | {credId}"

#: screens/Job/JobOutput/JobOutputSearch.js:126
msgid "Verbose"
msgstr "Nivel de detalle"

#: components/AdHocCommands/AdHocDetailsStep.js:128
#: components/LaunchPrompt/steps/OtherPromptsStep.js:147
#: components/PromptDetail/PromptDetail.js:212
#: components/PromptDetail/PromptInventorySourceDetail.js:118
#: components/PromptDetail/PromptJobTemplateDetail.js:156
#: components/Schedule/ScheduleDetail/ScheduleDetail.js:316
#: screens/Inventory/InventorySourceDetail/InventorySourceDetail.js:232
#: screens/Inventory/shared/InventorySourceSubForms/SharedFields.js:87
#: screens/Job/JobDetail/JobDetail.js:268
#: screens/Template/JobTemplateDetail/JobTemplateDetail.js:231
#: screens/Template/shared/JobTemplateForm.js:461
msgid "Verbosity"
msgstr "Nivel de detalle"

#: screens/Setting/Subscription/SubscriptionDetail/SubscriptionDetail.js:64
msgid "Version"
msgstr "Versión"

#: screens/Setting/AzureAD/AzureAD.js:25
msgid "View Azure AD settings"
msgstr "Ver la configuración de Azure AD"

#: screens/Credential/Credential.js:131
#: screens/Credential/Credential.js:143
msgid "View Credential Details"
msgstr "Ver detalles de la credencial"

#: components/Schedule/Schedule.js:151
msgid "View Details"
msgstr "Ver detalles"

#: screens/Setting/GitHub/GitHub.js:58
msgid "View GitHub Settings"
msgstr "Ver la configuración de GitHub"

#: screens/Setting/GoogleOAuth2/GoogleOAuth2.js:26
msgid "View Google OAuth 2.0 settings"
msgstr "Ver la configuración de Google OAuth 2.0"

#: screens/Host/Host.js:136
msgid "View Host Details"
msgstr "Ver detalles del host"

#: screens/Inventory/Inventory.js:178
#: screens/Inventory/InventoryGroup/InventoryGroup.js:142
#: screens/Inventory/SmartInventory.js:165
msgid "View Inventory Details"
msgstr "Ver detalles del inventario"

#: screens/Inventory/InventoryGroup/InventoryGroup.js:92
msgid "View Inventory Groups"
msgstr "Ver grupos de inventario"

#: screens/Inventory/InventoryHost/InventoryHost.js:160
msgid "View Inventory Host Details"
msgstr "Ver detalles del host del inventario"

#: screens/Inventory/shared/InventorySourceSubForms/SharedFields.js:47
msgid "View JSON examples at <0>www.json.org</0>"
msgstr "Ver ejemplos de JSON en <0>www.json.org</0>"

#: screens/Job/Job.js:182
msgid "View Job Details"
msgstr "Ver detalles de la tarea"

#: screens/Setting/Jobs/Jobs.js:25
msgid "View Jobs settings"
msgstr "Ver la configuración de las tareas"

#: screens/Setting/LDAP/LDAP.js:38
msgid "View LDAP Settings"
msgstr "Ver la configuración de LDAP"

#: screens/Setting/Logging/Logging.js:32
msgid "View Logging settings"
msgstr "Ver la configuración del registro"

#: screens/Setting/MiscAuthentication/MiscAuthentication.js:32
msgid "View Miscellaneous Authentication settings"
msgstr "Ver la configuración de la autenticación de varios"

#: screens/Setting/MiscSystem/MiscSystem.js:32
msgid "View Miscellaneous System settings"
msgstr "Ver la configuración de sistemas varios"

#: screens/Organization/Organization.js:224
msgid "View Organization Details"
msgstr "Ver detalles de la organización"

#: screens/Project/Project.js:196
msgid "View Project Details"
msgstr "Ver detalles del proyecto"

#: screens/Setting/RADIUS/RADIUS.js:25
msgid "View RADIUS settings"
msgstr "Ver la configuración de RADIUS"

#: screens/Setting/SAML/SAML.js:25
msgid "View SAML settings"
msgstr "Ver la configuración de SAML"

#: components/Schedule/Schedule.js:83
#: components/Schedule/Schedule.js:101
msgid "View Schedules"
msgstr "Ver programaciones"

#: screens/Setting/Subscription/Subscription.js:30
msgid "View Settings"
msgstr "Ver configuración"

#: screens/Template/Template.js:158
#: screens/Template/WorkflowJobTemplate.js:144
msgid "View Survey"
msgstr "Mostrar el cuestionario"

#: screens/Setting/TACACS/TACACS.js:25
msgid "View TACACS+ settings"
msgstr "Ver la configuración de TACACS+"

#: screens/Team/Team.js:116
msgid "View Team Details"
msgstr "Ver detalles del equipo"

#: screens/Template/Template.js:259
#: screens/Template/WorkflowJobTemplate.js:274
msgid "View Template Details"
msgstr "Ver detalles de la plantilla"

#: screens/User/UserToken/UserToken.js:100
msgid "View Tokens"
msgstr "Ver tokens"

#: screens/User/User.js:140
msgid "View User Details"
msgstr "Ver detalles del usuario"

#: screens/Setting/UI/UI.js:26
msgid "View User Interface settings"
msgstr "Ver la configuración de la interfaz de usuario"

#: screens/WorkflowApproval/WorkflowApproval.js:104
msgid "View Workflow Approval Details"
msgstr "Ver detalles de la aprobación del flujo de trabajo"

#: screens/Inventory/shared/InventorySourceSubForms/SharedFields.js:58
msgid "View YAML examples at <0>docs.ansible.com</0>"
msgstr "Ver ejemplos de YAML en <0>docs.ansible.com</0>"

#: components/ScreenHeader/ScreenHeader.js:54
#: components/ScreenHeader/ScreenHeader.js:57
msgid "View activity stream"
msgstr "Ver el flujo de actividad"

#: screens/Credential/Credential.js:92
msgid "View all Credentials."
msgstr "Ver todas las credenciales."

#: screens/Host/Host.js:96
msgid "View all Hosts."
msgstr "Ver todos los hosts."

#: screens/Inventory/Inventory.js:92
#: screens/Inventory/SmartInventory.js:93
msgid "View all Inventories."
msgstr "Ver todos los inventarios."

#: screens/Inventory/InventoryHost/InventoryHost.js:101
msgid "View all Inventory Hosts."
msgstr "Ver todos los hosts de inventario."

#: screens/Job/JobTypeRedirect.js:40
msgid "View all Jobs"
msgstr "Ver todas las tareas"

#: screens/Job/Job.js:138
msgid "View all Jobs."
msgstr "Ver todas las tareas."

#: screens/NotificationTemplate/NotificationTemplate.js:60
#: screens/NotificationTemplate/NotificationTemplateAdd.js:52
msgid "View all Notification Templates."
msgstr "Ver todas las plantillas de notificación."

#: screens/Organization/Organization.js:154
msgid "View all Organizations."
msgstr "Ver todas las organizaciones."

#: screens/Project/Project.js:138
msgid "View all Projects."
msgstr "Ver todos los proyectos."

#: screens/Team/Team.js:74
msgid "View all Teams."
msgstr "Ver todos los equipos."

#: screens/Template/Template.js:175
#: screens/Template/WorkflowJobTemplate.js:175
msgid "View all Templates."
msgstr "Ver todas las plantillas."

#: screens/User/User.js:96
msgid "View all Users."
msgstr "Ver todos los usuarios."

#: screens/WorkflowApproval/WorkflowApproval.js:54
msgid "View all Workflow Approvals."
msgstr "Ver todas las aprobaciones del flujo de trabajo."

#: screens/Application/Application/Application.js:95
msgid "View all applications."
msgstr "Ver todas las aplicaciones."

#: screens/CredentialType/CredentialType.js:77
msgid "View all credential types"
msgstr "Ver todos los tipos de credencial"

#: screens/ExecutionEnvironment/ExecutionEnvironment.js:84
msgid "View all execution environments"
msgstr "Ver todos los entornos de ejecución"

#: screens/InstanceGroup/ContainerGroup.js:95
#: screens/InstanceGroup/InstanceGroup.js:106
msgid "View all instance groups"
msgstr "Ver todos los grupos de instancias"

#: screens/ManagementJob/ManagementJob.js:134
msgid "View all management jobs"
msgstr "Ver todas las tareas de gestión"

#: screens/Setting/Settings.js:197
msgid "View all settings"
msgstr "Ver todas las configuraciones"

#: screens/User/UserToken/UserToken.js:74
msgid "View all tokens."
msgstr "Ver todos los tokens."

#: screens/Setting/SettingList.js:129
msgid "View and edit your subscription information"
msgstr "Ver y modificar su información de suscripción"

#: screens/ActivityStream/ActivityStreamDetailButton.js:25
#: screens/ActivityStream/ActivityStreamListItem.js:50
msgid "View event details"
msgstr "Mostrar detalles del evento"

#: screens/Inventory/InventorySource/InventorySource.js:167
msgid "View inventory source details"
msgstr "Ver detalles de la fuente de inventario"

#: components/Sparkline/Sparkline.js:44
msgid "View job {0}"
msgstr "Ver tarea {0}"

#: screens/Template/WorkflowJobTemplateVisualizer/VisualizerNode.js:193
msgid "View node details"
msgstr "Ver detalles del nodo"

#: screens/Inventory/SmartInventoryHost/SmartInventoryHost.js:85
msgid "View smart inventory host details"
msgstr "Ver detalles del host de inventario inteligente"

#: routeConfig.js:28
#: screens/ActivityStream/ActivityStream.js:136
msgid "Views"
msgstr "Vistas"

#: components/TemplateList/TemplateListItem.js:181
#: components/TemplateList/TemplateListItem.js:187
#: screens/Template/WorkflowJobTemplate.js:136
msgid "Visualizer"
msgstr "Visualizador"

#: screens/Project/shared/ProjectSubForms/ManualSubForm.js:43
msgid "WARNING:"
msgstr "ADVERTENCIA:"

#: components/JobList/JobList.js:221
#: components/StatusLabel/StatusLabel.js:63
#: components/Workflow/WorkflowNodeHelp.js:96
msgid "Waiting"
msgstr "Esperando"

#: components/Workflow/WorkflowLegend.js:118
#: screens/Job/JobOutput/JobOutputSearch.js:128
msgid "Warning"
msgstr "Advertencia"

#: screens/Template/WorkflowJobTemplateVisualizer/Modals/UnsavedChangesModal.js:14
msgid "Warning: Unsaved Changes"
msgstr "Aviso: modificaciones no guardadas"

#: screens/Setting/Subscription/SubscriptionEdit/SubscriptionModal.js:119
msgid "We were unable to locate licenses associated with this account."
msgstr "No pudimos localizar las licencias asociadas a esta cuenta."

#: screens/Setting/Subscription/SubscriptionEdit/SubscriptionModal.js:139
msgid "We were unable to locate subscriptions associated with this account."
msgstr "No pudimos localizar las suscripciones asociadas a esta cuenta."

#: components/DetailList/LaunchedByDetail.js:53
#: components/NotificationList/NotificationList.js:202
#: screens/NotificationTemplate/NotificationTemplateList/NotificationTemplateList.js:158
msgid "Webhook"
msgstr "Webhook"

#: components/PromptDetail/PromptJobTemplateDetail.js:179
#: components/PromptDetail/PromptWFJobTemplateDetail.js:101
#: screens/Template/JobTemplateDetail/JobTemplateDetail.js:259
#: screens/Template/shared/WebhookSubForm.js:205
msgid "Webhook Credential"
msgstr "Credencial de Webhook"

#: screens/Template/WorkflowJobTemplateDetail/WorkflowJobTemplateDetail.js:162
msgid "Webhook Credentials"
msgstr "Credenciales de Webhook"

#: components/PromptDetail/PromptJobTemplateDetail.js:175
#: components/PromptDetail/PromptWFJobTemplateDetail.js:90
#: screens/Template/JobTemplateDetail/JobTemplateDetail.js:256
#: screens/Template/WorkflowJobTemplateDetail/WorkflowJobTemplateDetail.js:158
#: screens/Template/shared/WebhookSubForm.js:175
msgid "Webhook Key"
msgstr "Clave de Webhook"

#: components/PromptDetail/PromptJobTemplateDetail.js:168
#: components/PromptDetail/PromptWFJobTemplateDetail.js:89
#: screens/Template/JobTemplateDetail/JobTemplateDetail.js:246
#: screens/Template/WorkflowJobTemplateDetail/WorkflowJobTemplateDetail.js:149
#: screens/Template/shared/WebhookSubForm.js:127
msgid "Webhook Service"
msgstr "Servicio de Webhook"

#: components/PromptDetail/PromptJobTemplateDetail.js:171
#: components/PromptDetail/PromptWFJobTemplateDetail.js:93
#: screens/Template/JobTemplateDetail/JobTemplateDetail.js:252
#: screens/Template/WorkflowJobTemplateDetail/WorkflowJobTemplateDetail.js:154
#: screens/Template/shared/WebhookSubForm.js:159
#: screens/Template/shared/WebhookSubForm.js:169
msgid "Webhook URL"
msgstr "URL de Webhook"

#: screens/Template/shared/JobTemplateForm.js:654
#: screens/Template/shared/WorkflowJobTemplateForm.js:249
msgid "Webhook details"
msgstr "Detalles de Webhook"

#: screens/Template/shared/WebhookSubForm.js:162
msgid "Webhook services can launch jobs with this workflow job template by making a POST request to this URL."
msgstr "Los servicios de Webhook pueden iniciar trabajos con esta plantilla de trabajo mediante una solicitud POST a esta URL."

#: screens/Template/shared/WebhookSubForm.js:178
msgid "Webhook services can use this as a shared secret."
msgstr "Los servicios de Webhook pueden usar esto como un secreto compartido."

#: components/PromptDetail/PromptJobTemplateDetail.js:85
#: components/PromptDetail/PromptWFJobTemplateDetail.js:41
#: screens/Template/JobTemplateDetail/JobTemplateDetail.js:147
#: screens/Template/WorkflowJobTemplateDetail/WorkflowJobTemplateDetail.js:62
msgid "Webhooks"
msgstr "Webhooks"

#: components/Schedule/shared/FrequencyDetailSubform.js:275
msgid "Wed"
msgstr "Mié"

#: components/Schedule/shared/FrequencyDetailSubform.js:280
#: components/Schedule/shared/FrequencyDetailSubform.js:426
msgid "Wednesday"
msgstr "Miércoles"

#: components/Schedule/shared/ScheduleForm.js:155
msgid "Week"
msgstr "Semana"

#: components/Schedule/shared/FrequencyDetailSubform.js:447
msgid "Weekday"
msgstr "Día de la semana"

#: components/Schedule/shared/FrequencyDetailSubform.js:452
msgid "Weekend day"
msgstr "Día del fin de semana"

#: screens/Setting/Subscription/SubscriptionEdit/SubscriptionStep.js:59
msgid ""
"Welcome to Red Hat Ansible Automation Platform!\n"
"Please complete the steps below to activate your subscription."
msgstr "¡Bienvenido a Red Hat Ansible Automation Platform!\n"
"Complete los pasos a continuación para activar su suscripción."

#: screens/Login/Login.js:146
msgid "Welcome to {brandName}!"
msgstr "Bienvenido a {brandName}"

#: screens/Inventory/shared/InventorySourceSubForms/SharedFields.js:154
msgid ""
"When not checked, a merge will be performed,\n"
"combining local variables with those found on the\n"
"external source."
msgstr "Cuando esta opción no esté marcada, se llevará a cabo una fusión,\n"
"que combinará las variables locales con aquellas halladas\n"
"en la fuente externa."

#: screens/Inventory/shared/InventorySourceSubForms/SharedFields.js:137
msgid ""
"When not checked, local child\n"
"hosts and groups not found on the external source will remain\n"
"untouched by the inventory update process."
msgstr "Cuando esta opción no esté marcada, los hosts y grupos secundarios\n"
"locales que no se encuentren en la fuente externa no se modificarán\n"
"mediante el proceso de actualización del inventario."

#: components/Workflow/WorkflowLegend.js:96
msgid "Workflow"
msgstr "Flujo de trabajo"

#: components/Workflow/WorkflowNodeHelp.js:75
msgid "Workflow Approval"
msgstr "Aprobación del flujo de trabajo"

#: screens/WorkflowApproval/WorkflowApproval.js:52
msgid "Workflow Approval not found."
msgstr "No se encontró la aprobación del flujo de trabajo."

#: routeConfig.js:52
#: screens/ActivityStream/ActivityStream.js:147
#: screens/WorkflowApproval/WorkflowApprovalList/WorkflowApprovalList.js:165
#: screens/WorkflowApproval/WorkflowApprovalList/WorkflowApprovalList.js:202
#: screens/WorkflowApproval/WorkflowApprovals.js:12
#: screens/WorkflowApproval/WorkflowApprovals.js:21
msgid "Workflow Approvals"
msgstr "Aprobaciones del flujo de trabajo"

#: components/JobList/JobList.js:208
#: components/JobList/JobListItem.js:41
#: components/Schedule/ScheduleList/ScheduleListItem.js:40
#: screens/Job/JobDetail/JobDetail.js:75
#: screens/WorkflowApproval/WorkflowApprovalDetail/WorkflowApprovalDetail.js:124
msgid "Workflow Job"
msgstr "Tarea en flujo de trabajo"

#: components/JobList/JobListItem.js:178
#: components/Workflow/WorkflowNodeHelp.js:63
#: screens/ExecutionEnvironment/ExecutionEnvironmentTemplate/ExecutionEnvironmentTemplateListItem.js:15
#: screens/Job/JobDetail/JobDetail.js:157
#: screens/Template/WorkflowJobTemplateVisualizer/Modals/NodeModals/NodeTypeStep/NodeTypeStep.js:111
#: screens/WorkflowApproval/WorkflowApprovalDetail/WorkflowApprovalDetail.js:137
#: util/getRelatedResourceDeleteDetails.js:104
msgid "Workflow Job Template"
msgstr "Plantilla de trabajo para flujo de trabajo"

#: util/getRelatedResourceDeleteDetails.js:114
#: util/getRelatedResourceDeleteDetails.js:156
#: util/getRelatedResourceDeleteDetails.js:259
msgid "Workflow Job Template Nodes"
msgstr "Nodos de la plantilla de tareas de flujo de trabajo"

#: util/getRelatedResourceDeleteDetails.js:139
msgid "Workflow Job Templates"
msgstr "Plantillas de trabajos de flujo de trabajo"

#: screens/Template/WorkflowJobTemplateVisualizer/Modals/LinkModals/LinkModal.js:23
msgid "Workflow Link"
msgstr "Enlace del flujo de trabajo"

#: components/TemplateList/TemplateList.js:203
#: screens/ExecutionEnvironment/ExecutionEnvironmentTemplate/ExecutionEnvironmentTemplateList.js:99
msgid "Workflow Template"
msgstr "Plantilla de flujo de trabajo"

#: screens/NotificationTemplate/NotificationTemplateDetail/NotificationTemplateDetail.js:503
#: screens/NotificationTemplate/shared/CustomMessagesSubForm.js:159
msgid "Workflow approved message"
msgstr "Mensaje de flujo de trabajo aprobado"

#: screens/NotificationTemplate/NotificationTemplateDetail/NotificationTemplateDetail.js:515
#: screens/NotificationTemplate/shared/CustomMessagesSubForm.js:168
msgid "Workflow approved message body"
msgstr "Cuerpo del mensaje de flujo de trabajo aprobado"

#: screens/NotificationTemplate/NotificationTemplateDetail/NotificationTemplateDetail.js:527
#: screens/NotificationTemplate/shared/CustomMessagesSubForm.js:177
msgid "Workflow denied message"
msgstr "Mensaje de flujo de trabajo denegado"

#: screens/NotificationTemplate/NotificationTemplateDetail/NotificationTemplateDetail.js:539
#: screens/NotificationTemplate/shared/CustomMessagesSubForm.js:186
msgid "Workflow denied message body"
msgstr "Cuerpo del mensaje de flujo de trabajo denegado"

#: screens/Template/WorkflowJobTemplateVisualizer/VisualizerToolbar.js:104
#: screens/Template/WorkflowJobTemplateVisualizer/VisualizerToolbar.js:106
msgid "Workflow documentation"
msgstr "Documentación del flujo de trabajo"

#: components/UserAndTeamAccessAdd/getResourceAccessConfig.js:46
msgid "Workflow job templates"
msgstr "Plantillas de trabajo del flujo de trabajo"

#: screens/Template/WorkflowJobTemplateVisualizer/Modals/LinkModals/LinkModal.js:24
msgid "Workflow link modal"
msgstr "Modal de enlace del flujo de trabajo"

#: screens/Template/WorkflowJobTemplateVisualizer/Modals/NodeModals/NodeViewModal.js:223
msgid "Workflow node view modal"
msgstr "Modal de vista del nodo de flujo de trabajo"

#: screens/NotificationTemplate/NotificationTemplateDetail/NotificationTemplateDetail.js:551
#: screens/NotificationTemplate/shared/CustomMessagesSubForm.js:195
msgid "Workflow pending message"
msgstr "Mensaje de flujo de trabajo pendiente"

#: screens/NotificationTemplate/NotificationTemplateDetail/NotificationTemplateDetail.js:563
#: screens/NotificationTemplate/shared/CustomMessagesSubForm.js:204
msgid "Workflow pending message body"
msgstr "Cuerpo del mensaje de flujo de trabajo pendiente"

#: screens/NotificationTemplate/NotificationTemplateDetail/NotificationTemplateDetail.js:575
#: screens/NotificationTemplate/shared/CustomMessagesSubForm.js:213
msgid "Workflow timed out message"
msgstr "Mensaje de tiempo de espera agotado del flujo de trabajo"

#: screens/NotificationTemplate/NotificationTemplateDetail/NotificationTemplateDetail.js:587
#: screens/NotificationTemplate/shared/CustomMessagesSubForm.js:222
msgid "Workflow timed out message body"
msgstr "Cuerpo del mensaje de tiempo de espera agotado del flujo de trabajo"

#: screens/User/shared/UserTokenForm.js:80
msgid "Write"
msgstr "Escribir"

#: screens/Inventory/shared/InventorySourceSubForms/SharedFields.js:44
msgid "YAML:"
msgstr "YAML:"

#: components/Schedule/shared/ScheduleForm.js:157
msgid "Year"
msgstr "Año"

#: components/Search/Search.js:208
msgid "Yes"
msgstr "SÍ"

#: screens/WorkflowApproval/WorkflowApprovalList/WorkflowApprovalListApproveButton.js:27
msgid "You are unable to act on the following workflow approvals: {itemsUnableToApprove}"
msgstr "No puede actuar sobre las siguientes aprobaciones de flujo de trabajo: {itemsUnableToApprove}"

#: screens/WorkflowApproval/WorkflowApprovalList/WorkflowApprovalListDenyButton.js:27
msgid "You are unable to act on the following workflow approvals: {itemsUnableToDeny}"
msgstr "No puede actuar sobre las siguientes aprobaciones de flujo de trabajo: {itemsUnableToDeny}"

#: components/Lookup/MultiCredentialsLookup.js:154
msgid "You cannot select multiple vault credentials with the same vault ID. Doing so will automatically deselect the other with the same vault ID."
msgstr "No se pueden seleccionar varias credenciales con el mismo ID de Vault, ya que anulará automáticamente la selección de la otra con el mismo ID de Vault."

#: screens/Inventory/InventoryGroups/InventoryGroupsList.js:96
msgid "You do not have permission to delete the following Groups: {itemsUnableToDelete}"
msgstr "No tiene permiso para eliminar los siguientes Grupos: {itemsUnableToDelete}"

#: components/PaginatedTable/ToolbarDeleteButton.js:152
msgid "You do not have permission to delete {pluralizedItemName}: {itemsUnableToDelete}"
msgstr "No tiene permiso para borrar {pluralizedItemName}: {itemsUnableToDelete}"

#: components/DisassociateButton/DisassociateButton.js:50
msgid "You do not have permission to disassociate the following: {itemsUnableToDisassociate}"
msgstr "No tiene permiso para desvincular lo siguiente: {itemsUnableToDisassociate}"

#: screens/NotificationTemplate/shared/CustomMessagesSubForm.js:87
msgid ""
"You may apply a number of possible variables in the\n"
"message. For more information, refer to the"
msgstr "Puede aplicar una serie de posibles variables en el\n"
"mensaje. Para obtener más información, consulte"

#: screens/Login/Login.js:154
msgid "Your session has expired. Please log in to continue where you left off."
msgstr "Su sesión ha expirado. Inicie sesión para continuar."

#: components/AppContainer/AppContainer.js:126
msgid "Your session is about to expire"
msgstr "Su sesión está a punto de expirar"

#: components/Workflow/WorkflowTools.js:121
msgid "Zoom In"
msgstr "Acercar"

#: components/Workflow/WorkflowTools.js:100
msgid "Zoom Out"
msgstr "Alejar"

#: screens/Template/shared/JobTemplateForm.js:752
#: screens/Template/shared/WebhookSubForm.js:148
msgid "a new webhook key will be generated on save."
msgstr "se generará una nueva clave de Webhook al guardar."

#: screens/Template/shared/JobTemplateForm.js:749
#: screens/Template/shared/WebhookSubForm.js:138
msgid "a new webhook url will be generated on save."
msgstr "se generará una nueva URL de Webhook al guardar."

#: screens/Template/Survey/SurveyListItem.js:157
#~ msgid "actions"
#~ msgstr "acciones"

#: screens/Inventory/shared/InventorySourceSubForms/SharedFields.js:181
#: screens/Inventory/shared/InventorySourceSubForms/SharedFields.js:210
msgid "and click on Update Revision on Launch"
msgstr "y haga clic en Actualizar revisión al ejecutar"

#: screens/ActivityStream/ActivityStreamDescription.js:505
msgid "approved"
msgstr "aprobado"

#: components/AppContainer/AppContainer.js:55
msgid "brand logo"
msgstr "logotipo de la marca"

#: components/PaginatedTable/ToolbarDeleteButton.js:279
#: screens/Template/Survey/SurveyList.js:72
msgid "cancel delete"
msgstr "cancelar eliminación"

#: screens/Setting/shared/SharedFields.js:341
msgid "cancel edit login redirect"
msgstr "cancelar la edición de la redirección de inicio de sesión"

#: components/AdHocCommands/AdHocDetailsStep.js:232
msgid "command"
msgstr "comando"

#: components/PaginatedTable/ToolbarDeleteButton.js:267
#: screens/Template/Survey/SurveyList.js:63
msgid "confirm delete"
msgstr "confirmar eliminación"

#: components/DisassociateButton/DisassociateButton.js:113
#: screens/Team/TeamRoles/TeamRolesList.js:219
msgid "confirm disassociate"
msgstr "confirmar disociación"

#: screens/Setting/shared/SharedFields.js:330
msgid "confirm edit login redirect"
msgstr "confirmar la redirección del acceso a la edición"

#: screens/Inventory/shared/InventoryGroupsDeleteModal.js:145
msgid "deletion error"
msgstr "error de eliminación"

#: screens/ActivityStream/ActivityStreamDescription.js:513
msgid "denied"
msgstr "denegado"

#: components/DisassociateButton/DisassociateButton.js:79
msgid "disassociate"
msgstr "disociar"

#: screens/NotificationTemplate/shared/TypeInputsSubForm.js:369
#: screens/Template/Survey/SurveyQuestionForm.js:263
#: screens/Template/WorkflowJobTemplateVisualizer/Modals/NodeModals/NodeTypeStep/NodeTypeStep.js:230
msgid "documentation"
msgstr "documentación"

#: screens/CredentialType/CredentialTypeDetails/CredentialTypeDetails.js:101
#: screens/ExecutionEnvironment/ExecutionEnvironmentDetails/ExecutionEnvironmentDetails.js:113
#: screens/Host/HostDetail/HostDetail.js:100
#: screens/InstanceGroup/ContainerGroupDetails/ContainerGroupDetails.js:94
#: screens/InstanceGroup/InstanceGroupDetails/InstanceGroupDetails.js:111
#: screens/Inventory/InventoryHostDetail/InventoryHostDetail.js:99
#: screens/Inventory/InventorySourceDetail/InventorySourceDetail.js:272
#: screens/Inventory/SmartInventoryDetail/SmartInventoryDetail.js:152
#: screens/Project/ProjectDetail/ProjectDetail.js:248
#: screens/Setting/Subscription/SubscriptionDetail/SubscriptionDetail.js:165
#: screens/User/UserDetail/UserDetail.js:92
msgid "edit"
msgstr "modificar"

#: screens/Template/Survey/SurveyListItem.js:163
#~ msgid "edit survey"
#~ msgstr ""

#: screens/Template/Survey/SurveyListItem.js:65
msgid "encrypted"
msgstr "cifrado"

#: screens/Template/WorkflowJobTemplateVisualizer/Modals/NodeModals/NodeTypeStep/NodeTypeStep.js:232
msgid "for more info."
msgstr "para obtener más información."

#: screens/NotificationTemplate/shared/TypeInputsSubForm.js:370
#: screens/Template/Survey/SurveyQuestionForm.js:265
msgid "for more information."
msgstr "para obtener más información."

#: components/AdHocCommands/AdHocDetailsStep.js:166
msgid "here"
msgstr "aquí"

#: components/AdHocCommands/AdHocDetailsStep.js:117
#: components/AdHocCommands/AdHocDetailsStep.js:186
msgid "here."
msgstr "aquí."

#: components/Lookup/HostFilterLookup.js:369
msgid "hosts"
msgstr "hosts"

#: components/Pagination/Pagination.js:24
msgid "items"
msgstr "elementos"

#: screens/User/UserList/UserListItem.js:44
msgid "ldap user"
msgstr "usuario ldap"

#: screens/User/UserDetail/UserDetail.js:76
msgid "login type"
msgstr "tipo de inicio de sesión"

#: screens/Template/WorkflowJobTemplateVisualizer/Modals/NodeModals/NodeTypeStep/NodeTypeStep.js:194
msgid "min"
msgstr "min"

#: screens/Template/Survey/SurveyListItem.js:91
#~ msgid "move down"
#~ msgstr "bajar"

#: screens/Template/Survey/SurveyListItem.js:80
#~ msgid "move up"
#~ msgstr "subir"

#: screens/Template/Survey/MultipleChoiceField.js:76
msgid "new choice"
msgstr "nueva elección"

#: components/Pagination/Pagination.js:36
#: components/Schedule/shared/FrequencyDetailSubform.js:463
msgid "of"
msgstr "de"

#: components/AdHocCommands/AdHocDetailsStep.js:230
msgid "option to the"
msgstr "opción a"

#: components/Pagination/Pagination.js:25
msgid "page"
msgstr "página"

#: components/Pagination/Pagination.js:26
msgid "pages"
msgstr "páginas"

#: components/Pagination/Pagination.js:28
msgid "per page"
msgstr "por página"

#: components/LaunchButton/ReLaunchDropDown.js:77
#: components/LaunchButton/ReLaunchDropDown.js:99
msgid "relaunch jobs"
msgstr "volver a ejecutar las tareas"

#: screens/Template/WorkflowJobTemplateVisualizer/Modals/NodeModals/NodeTypeStep/NodeTypeStep.js:208
msgid "sec"
msgstr "seg"

#: screens/Inventory/InventorySourceDetail/InventorySourceDetail.js:235
msgid "seconds"
msgstr "segundos"

#: components/AdHocCommands/AdHocDetailsStep.js:57
msgid "select module"
msgstr "seleccionar módulo"

#: components/AdHocCommands/AdHocDetailsStep.js:127
msgid "select verbosity"
msgstr "seleccionar nivel de detalle"

#: screens/Setting/Subscription/SubscriptionDetail/SubscriptionDetail.js:135
msgid "since"
msgstr "desde"

#: screens/User/UserList/UserListItem.js:49
msgid "social login"
msgstr "inicio de sesión social"

#: screens/Template/shared/JobTemplateForm.js:343
#: screens/Template/shared/WorkflowJobTemplateForm.js:185
msgid "source control branch"
msgstr "rama de fuente de control"

#: screens/ActivityStream/ActivityStreamListItem.js:30
msgid "system"
msgstr "sistema"

#: screens/ActivityStream/ActivityStreamDescription.js:511
msgid "timed out"
msgstr "agotado"

#: components/AdHocCommands/AdHocDetailsStep.js:210
msgid "toggle changes"
msgstr "alternar cambios"

#: screens/ActivityStream/ActivityStreamDescription.js:516
msgid "updated"
msgstr "actualizado"

#: screens/Template/shared/WebhookSubForm.js:187
msgid "workflow job template webhook key"
msgstr "clave de Webhook de la plantilla de trabajo del flujo de trabajo"

#: screens/Inventory/InventoryList/InventoryListItem.js:61
msgid "{0, plural, one {# source with sync failures.} other {# sources with sync failures.}}"
msgstr ""

#: screens/Inventory/shared/InventoryGroupsDeleteModal.js:111
msgid "{0, plural, one {Are you sure you want delete the group below?} other {Are you sure you want delete the groups below?}}"
msgstr "{0, plural, one {¿Está seguro de que desea eliminar el siguiente grupo?} other {¿Está seguro de que desea eliminar los siguientes grupos?}}"

#: screens/InstanceGroup/Instances/InstanceList.js:221
msgid "{0, plural, one {Click to run a health check on the selected instance.} other {Click to run a health check on the selected instances.}}"
msgstr ""

#: screens/Inventory/shared/InventoryGroupsDeleteModal.js:84
msgid "{0, plural, one {Delete Group?} other {Delete Groups?}}"
msgstr "{0, plural, one {¿Borrar grupo?} other {¿Borrar grupos?}}"

#: util/validators.js:138
msgid "{0, plural, one {Please enter a valid phone number.} other {Please enter valid phone numbers.}}"
msgstr ""

#: screens/InstanceGroup/InstanceGroupList/InstanceGroupList.js:178
msgid "{0, plural, one {The following Instance Group cannot be deleted} other {The following Instance Groups cannot be deleted}}"
msgstr ""

#: screens/Inventory/InventoryList/InventoryList.js:232
msgid "{0, plural, one {The inventory will be in a pending status until the final delete is processed.} other {The inventories will be in a pending status until the final delete is processed.}}"
msgstr "{0, plural, one {El inventario estará en estado pendiente hasta que se procese la eliminación final.} other {Los inventarios estarán en estado pendiente hasta que se procese la eliminación final.}}"

#: components/JobList/JobList.js:269
msgid "{0, plural, one {The selected job cannot be deleted due to insufficient permission or a running job status} other {The selected jobs cannot be deleted due to insufficient permissions or a running job status}}"
msgstr "{0, plural, one {No se puede eliminar la tarea seleccionada debido a permisos insuficientes o a que la tarea se está ejecutando} other {No se pueden eliminar las tareas seleccionadas debido a permisos insuficientes o a que las tareas se están ejecutando}}"

#: screens/WorkflowApproval/WorkflowApprovalList/WorkflowApprovalList.js:208
msgid "{0, plural, one {This approval cannot be deleted due to insufficient permissions or a pending job status} other {These approvals cannot be deleted due to insufficient permissions or a pending job status}}"
msgstr "{0, plural, one {No se puede eliminar esta aprobación debido a permisos insuficientes o a que la tarea está pendiente} other {No se pueden eliminar estas aprobaciones debido a permisos insuficientes o a que las tareas están pendientes}}"

#: screens/Credential/CredentialList/CredentialList.js:178
msgid "{0, plural, one {This credential is currently being used by other resources. Are you sure you want to delete it?} other {Deleting these credentials could impact other resources that rely on them. Are you sure you want to delete anyway?}}"
msgstr "{0, plural, one {Esta credencial está siendo utilizada por otros recursos. ¿Está seguro de que desea eliminarla?} other {Eliminar estas credenciales podría afectar a otros recursos que dependen de ellas. ¿Está seguro de que desea eliminarlas de todos modos?}}"

#: screens/CredentialType/CredentialTypeList/CredentialTypeList.js:164
msgid "{0, plural, one {This credential type is currently being used by some credentials and cannot be deleted.} other {Credential types that are being used by credentials cannot be deleted. Are you sure you want to delete anyway?}}"
msgstr "{0, plural, one {Este tipo de credencial está siendo utilizado por algunas credenciales y no se puede eliminar.} other {No se pueden eliminar los tipos de credencial que están siendo utilizados por credenciales. ¿Está seguro de que desea eliminarlos de todos modos?}}"

#: screens/ExecutionEnvironment/ExecutionEnvironmentList/ExecutionEnvironmentList.js:180
msgid "{0, plural, one {This execution environment is currently being used by other resources. Are you sure you want to delete it?} other {These execution environments could be in use by other resources that rely on them. Are you sure you want to delete them anyway?}}"
msgstr "{0, plural, one {Este entorno de ejecución está siendo utilizado por otros recursos. ¿Estás seguro de que desea eliminarlo?} other {Estos entornos de ejecución podrían estar siendo utilizados por otros recursos que dependen de ellos. ¿Está seguro de que desea eliminarlos de todos modos?}}"

#: screens/InstanceGroup/InstanceGroupList/InstanceGroupList.js:275
msgid "{0, plural, one {This instance group is currently being by other resources. Are you sure you want to delete it?} other {Deleting these instance groups could impact other resources that rely on them. Are you sure you want to delete anyway?}}"
msgstr "{0, plural, one {Este grupo de instancias está siendo utilizado por otros recursos. ¿Está seguro de que desea eliminarlo?} other {Eliminar estos grupos de instancia podría afectar a otros recursos que dependen de ellos. ¿Está seguro de que desea eliminarlos de todos modos?}}"

#: screens/Inventory/InventoryList/InventoryList.js:225
msgid "{0, plural, one {This inventory is currently being used by some templates. Are you sure you want to delete it?} other {Deleting these inventories could impact some templates that rely on them. Are you sure you want to delete anyway?}}"
msgstr "{0, plural, one {Este inventario está siendo utilizado actualmente por algunas plantillas. ¿Estás seguro de que desea eliminarlo?} other {Eliminar estos inventarios podría afectar a algunas plantillas que dependen de ellos. ¿Está seguro de que desea eliminarlos de todos modos?}}"

#: screens/Inventory/InventorySources/InventorySourceList.js:197
msgid "{0, plural, one {This inventory source is currently being used by other resources that rely on it. Are you sure you want to delete it?} other {Deleting these inventory sources could impact other resources that rely on them. Are you sure you want to delete anyway}}"
msgstr "{0, plural, one {Esta fuente de inventario está siendo utilizada por otros recursos que dependen de ella. ¿Estás seguro de que desea eliminarla?} other {Eliminar estas fuentes de inventario podría afectar a otros recursos que dependen de ellas. ¿Está seguro de que desea eliminarlas de todos modos?}}"

#: screens/Organization/OrganizationList/OrganizationList.js:166
#~ msgid "{0, plural, one {This organization is currently being by other resources. Are you sure you want to delete it?} other {Deleting these organizations could impact other resources that rely on them. Are you sure you want to delete anyway?}}"
#~ msgstr "{0, plural, one {Esta organización está siendo utilizada por otros recursos. ¿Está seguro de que desea eliminarla?} other {Eliminar estas organizaciones podría afectar a otros recursos que dependen de ellas. ¿Está seguro de que desea eliminarlas de todos modos?}}"

#: screens/Organization/OrganizationList/OrganizationList.js:166
msgid "{0, plural, one {This organization is currently being used by other resources. Are you sure you want to delete it?} other {Deleting these organizations could impact other resources that rely on them. Are you sure you want to delete anyway?}}"
msgstr ""

#: screens/Project/ProjectList/ProjectList.js:238
msgid "{0, plural, one {This project is currently being used by other resources. Are you sure you want to delete it?} other {Deleting these projects could impact other resources that rely on them. Are you sure you want to delete anyway?}}"
msgstr "{0, plural, one {Este proyecto está siendo utilizado por otros recursos. ¿Está seguro de que desea eliminarlo?} other {Eliminar estos proyectos podría afectar a otros recursos que dependen de ellos. ¿Está seguro de que desea eliminarlos de todos modos?}}"

#: components/TemplateList/TemplateList.js:250
msgid "{0, plural, one {This template is currently being used by some workflow nodes. Are you sure you want to delete it?} other {Deleting these templates could impact some workflow nodes that rely on them. Are you sure you want to delete anyway?}}"
msgstr "{0, plural, one {Esta plantilla está siendo utilizada por algunos nodos del flujo de trabajo. ¿Está seguro de que desea eliminarla?} other {Eliminar estas plantillas podría afectar a algunos nodos del flujo de trabajo que dependen de ellas. ¿Está seguro de que desea eliminarlas de todos modos?}}"

#: components/JobList/JobListCancelButton.js:72
msgid "{0, plural, one {You cannot cancel the following job because it is not running:} other {You cannot cancel the following jobs because they are not running:}}"
msgstr "{0, plural, one {No puede cancelar la siguiente tarea porque no se está ejecutando:} other {No puede cancelar las siguientes tareas porque no se están ejecutando:}}"

#: components/JobList/JobListCancelButton.js:56
msgid "{0, plural, one {You do not have permission to cancel the following job:} other {You do not have permission to cancel the following jobs:}}"
msgstr "{0, plural, one {No tiene permiso para cancelar la siguiente tarea:} other {No tiene permiso para cancelar las siguientes tareas:}}"

#: screens/ActivityStream/ActivityStreamListItem.js:28
msgid "{0} (deleted)"
msgstr "{0} (eliminado)"

#: components/ChipGroup/ChipGroup.js:13
msgid "{0} more"
msgstr "{0} más"

#: screens/Setting/Subscription/SubscriptionDetail/SubscriptionDetail.js:138
#~ msgid "{0} since {1}"
#~ msgstr ""

#: screens/Inventory/InventoryList/InventoryListItem.js:61
#~ msgid "{0} sources with sync failures."
#~ msgstr "{0} fuentes con errores de sincronización."

#: components/AppContainer/AppContainer.js:55
msgid "{brandName} logo"
msgstr "logo de {brandName}"

#: components/DetailList/UserDateDetail.js:23
msgid "{dateStr} by <0>{username}</0>"
msgstr "{dateStr} por <0>{username}</0>"

#: screens/InstanceGroup/InstanceDetails/InstanceDetails.js:220
#: screens/InstanceGroup/Instances/InstanceListItem.js:155
msgid "{forks, plural, one {# fork} other {# forks}}"
msgstr "{forks, plural, one {# fork} other {# forks}}"

#: components/Schedule/shared/FrequencyDetailSubform.js:190
msgid "{intervalValue, plural, one {day} other {days}}"
msgstr "{intervalValue, plural, one {day} other {days}}"

#: components/Schedule/shared/FrequencyDetailSubform.js:188
msgid "{intervalValue, plural, one {hour} other {hours}}"
msgstr "{intervalValue, plural, one {hour} other {hours}}"

#: components/Schedule/shared/FrequencyDetailSubform.js:186
msgid "{intervalValue, plural, one {minute} other {minutes}}"
msgstr "{intervalValue, plural, one {minute} other {minutes}}"

#: components/Schedule/shared/FrequencyDetailSubform.js:194
msgid "{intervalValue, plural, one {month} other {months}}"
msgstr "{intervalValue, plural, one {month} other {months}}"

#: components/Schedule/shared/FrequencyDetailSubform.js:192
msgid "{intervalValue, plural, one {week} other {weeks}}"
msgstr "{intervalValue, plural, one {week} other {weeks}}"

#: components/Schedule/shared/FrequencyDetailSubform.js:196
msgid "{intervalValue, plural, one {year} other {years}}"
msgstr "{intervalValue, plural, one {year} other {years}}"

#: components/Schedule/shared/DateTimePicker.js:49
#~ msgid "{label} date"
#~ msgstr ""

#: components/Schedule/shared/DateTimePicker.js:57
#~ msgid "{label} time"
#~ msgstr ""

#: components/PromptDetail/PromptDetail.js:40
msgid "{minutes} min {seconds} sec"
msgstr "{minutes} min {seconds} seg"

#: components/JobList/JobListCancelButton.js:106
msgid "{numJobsToCancel, plural, one {Cancel job} other {Cancel jobs}}"
msgstr "{numJobsToCancel, plural, one {Cancel job} other {Cancel jobs}}"

#: components/JobList/JobListCancelButton.js:167
msgid "{numJobsToCancel, plural, one {This action will cancel the following job:} other {This action will cancel the following jobs:}}"
msgstr "{numJobsToCancel, plural, one {Esta acción cancelará la siguiente tarea:} other {Esta acción cancelará las siguientes tareas:}}"

#: components/JobList/JobListCancelButton.js:91
msgid "{numJobsToCancel, plural, one {{0}} other {{1}}}"
msgstr "{numJobsToCancel, plural, one {{0}} other {{1}}}"

#: components/DetailList/NumberSinceDetail.js:19
#~ msgid "{number} since {dateStr}"
#~ msgstr ""

#: components/PaginatedTable/PaginatedTable.js:79
msgid "{pluralizedItemName} List"
msgstr "Lista de {pluralizedItemName}"

#: components/AppContainer/AppContainer.js:150
msgid "{sessionCountdown, plural, one {You will be logged out in # second due to inactivity} other {You will be logged out in # seconds due to inactivity}}"
msgstr "{sessionCountdown, plural, one {Se cerrará la sesión en # segundo por inactividad} other {Se cerrará la sesión en # segundos por inactividad}}"<|MERGE_RESOLUTION|>--- conflicted
+++ resolved
@@ -2721,14 +2721,8 @@
 #: screens/NotificationTemplate/shared/TypeInputsSubForm.js:367
 msgid ""
 "Enter one Slack channel per line. The pound symbol (#)\n"
-<<<<<<< HEAD
-"is required for channels."
-msgstr "Ingrese un canal de Slack por línea. El símbolo numeral (#)\n"
-"es necesario para los canales."
-=======
 "is required for channels. To respond to or start a thread to a specific message add the parent message Id to the channel where the parent message Id is 16 digits. A dot (.) must be manually inserted after the 10th digit.  ie:#destination-channel, 1231257890.006423. See Slack"
 msgstr ""
->>>>>>> 1b0fca80
 
 #: screens/NotificationTemplate/shared/TypeInputsSubForm.js:90
 msgid ""
@@ -5660,16 +5654,7 @@
 "not support password authentication when using SSH. GIT\n"
 "read only protocol (git://) does not use username or\n"
 "password information."
-<<<<<<< HEAD
-msgstr "Note: Si utiliza el protocolo SSH para GitHub o Bitbucket,\n"
-"ingrese solo la clave de SSH; no ingrese un nombre de usuario\n"
-"(distinto de git). Además, GitHub y Bitbucket no admiten\n"
-"la autenticación de contraseña cuando se utiliza SSH. El protocolo\n"
-"de solo lectura de GIT (git://) no utiliza información\n"
-"de nombre de usuario o contraseña."
-=======
 msgstr "Note: Si utiliza el protocolo SSH para GitHub o Bitbucket, ingrese solo la clave de SSH; no ingrese un nombre de usuario (distinto de git). Además, GitHub y Bitbucket no admiten la autenticación de contraseña cuando se utiliza SSH. El protocolo de solo lectura de GIT (git://) no utiliza información de nombre de usuario o contraseña."
->>>>>>> 1b0fca80
 
 #: screens/NotificationTemplate/NotificationTemplateDetail/NotificationTemplateDetail.js:319
 msgid "Notification Color"
