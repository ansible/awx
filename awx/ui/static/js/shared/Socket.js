/**************************************************
 *  Copyright (c) 2014 AnsibleWorks, Inc.
 */
  /**
 *  @ngdoc function
 *  @name lib.ansible.function:Socket
 *  @description
 *  Socket.js
 *
 *  Wrapper for lib/socket.io-client/dist/socket.io.js.
 */

/* global io */


/**
 * @ngdoc method
 * @name lib.ansible.function:Socket#SocketIO
 * @methodOf lib.ansible.function:Socket
 * @description
 */
export default
angular.module('SocketIO', ['AuthService', 'Utilities'])

    .factory('Socket', ['$rootScope', '$location', '$log', 'Authorization', 'Store', function ($rootScope, $location, $log, Authorization, Store) {
        return function(params) {
            var scope = params.scope,
                host = $location.host(),
                endpoint = params.endpoint,
                protocol = $location.protocol(),
                config, socketPort,
                url;

            // Since some pages are opened in a new tab, we might get here before AnsibleConfig is available.
            // In that case, load from local storage.
            if ($AnsibleConfig) {
                socketPort = $AnsibleConfig.websocket_port;
            }
            else {
                $log.debug('getting web socket port from local storage');
                config = Store('AnsibleConfig');
                socketPort = config.websocket_port;
            }
            url = protocol + '://' + host + ':' + socketPort + '/socket.io/' + endpoint;
            $log.debug('opening socket connection to: ' + url);

            function getSocketTip(status) {
                var result = '';
                switch(status) {
                    case 'error':
                        result = "Live events: error connecting to the Tower server. Click for troubleshooting help.";
                        break;
                    case 'connecting':
                        result = "Live events: attempting to connect to the Tower server. Click for troubleshooting help.";
                        break;
                    case "ok":
                        result = "Live events: connected. Pages containing job status information will automatically update in real-time.";
                }
                return result;
            }

            return {
                scope: scope,
                url:  url,
                socket: null,

                init: function() {
                    var self = this,
                        token = Authorization.getToken();
                    if (!$rootScope.sessionTimer || ($rootScope.sessionTimer && !$rootScope.sessionTimer.isExpired())) {
                        // We have a valid session token, so attempt socket connection
                        $log.debug('Socket connecting to: ' + url);
                        self.scope.socket_url = url;
                        self.socket = io.connect(url, {
                            query: "Token="+token,
                            headers:
                            {
                                'Authorization': 'Token ' + token,      // i don't think these are actually inserted into the header--jt
                                'X-Auth-Token': 'Token ' + token
                            },
                            'connect timeout': 3000,
                            'try multiple transports': false,
                            'max reconnection attempts': 3,
                            'reconnection limit': 10000,
                            'force new connection': true
                        });

                        self.socket.on('connection', function() {
                            $log.debug('Socket connecting...');
                            self.scope.$apply(function () {
                                self.scope.socketStatus = 'connecting';
                                self.scope.socketTip = getSocketTip(self.scope.socketStatus);
                            });
                        });
                        self.socket.on('connect', function() {
                            $log.debug('Socket connection established');
                            self.scope.$apply(function () {
                                self.scope.socketStatus = 'ok';
                                self.scope.socketTip = getSocketTip(self.scope.socketStatus);
                            });
                        });
                        self.socket.on('connect_failed', function(reason) {
                            var r = reason || 'connection refused by host',
                                token_actual = Authorization.getToken();

                            $log.debug('Socket connection failed: ' + r);

                            if (token_actual === token) {
                                self.socket.socket.disconnect();
                            }

                            self.scope.$apply(function () {
                                self.scope.socketStatus = 'error';
                                self.scope.socketTip = getSocketTip(self.scope.socketStatus);
                            });

                        });
                        self.socket.on('diconnect', function() {
                            $log.debug('Socket disconnected');
                            self.scope.$apply(function() {
                                self.socketStatus = 'error';
                                self.scope.socketTip = getSocketTip(self.scope.socketStatus);
                            });
                        });
                        self.socket.on('error', function(reason) {
                            var r = reason || 'connection refused by host';
<<<<<<< HEAD

=======
>>>>>>> de3b1ecb
                            $log.debug('Socket error: ' + r);
                            $log.error('Socket error: ' + r);
                            self.scope.$apply(function() {
                                self.scope.socketStatus = 'error';
                                self.scope.socketTip = getSocketTip(self.scope.socketStatus);
                            });
                        });
                        self.socket.on('reconnecting', function() {
                            $log.debug('Socket attempting reconnect...');
                            self.scope.$apply(function() {
                                self.scope.socketStatus = 'connecting';
                                self.scope.socketTip = getSocketTip(self.scope.socketStatus);
                            });
                        });
                        self.socket.on('reconnect', function() {
                            $log.debug('Socket reconnected');
                            self.scope.$apply(function() {
                                self.scope.socketStatus = 'ok';
                                self.scope.socketTip = getSocketTip(self.scope.socketStatus);
                            });
                        });
                        self.socket.on('reconnect_failed', function(reason) {
                            $log.error('Socket reconnect failed: ' + reason);
                            self.scope.$apply(function() {
                                self.scope.socketStatus = 'error';
                                self.scope.socketTip = getSocketTip(self.scope.socketStatus);
                            });
                        });
                    }
                    else {
                        // encountered expired token, redirect to login page
                        $rootScope.sessionTimer.expireSession();
                        $location.url('/login');
                    }
                },
                checkStatus: function() {
                    // Check connection status
                    var self = this;
                    if (self.socket.socket.connected) {
                        self.scope.socketStatus = 'ok';
                    }
                    else if (self.socket.socket.connecting || self.socket.reconnecting) {
                        self.scope.socketStatus = 'connecting';
                    }
                    else {
                        self.scope.socketStatus = 'error';
                    }
                    self.scope.socketTip = getSocketTip(self.scope.socketStatus);
                    return self.scope.socketStatus;
                },
                on: function (eventName, callback) {
                    var self = this;
                    self.socket.on(eventName, function () {
                        var args = arguments;
                        self.scope.$apply(function () {
                            callback.apply(self.socket, args);
                        });
                    });
                },
                emit: function (eventName, data, callback) {
                    var self = this;
                    self.socket.emit(eventName, data, function () {
                        var args = arguments;
                        self.scope.$apply(function () {
                            if (callback) {
                                callback.apply(self.socket, args);
                            }
                        });
                    });
                },
                getUrl: function() {
                    return url;
                }
            };
        };
    }]);<|MERGE_RESOLUTION|>--- conflicted
+++ resolved
@@ -124,10 +124,6 @@
                         });
                         self.socket.on('error', function(reason) {
                             var r = reason || 'connection refused by host';
-<<<<<<< HEAD
-
-=======
->>>>>>> de3b1ecb
                             $log.debug('Socket error: ' + r);
                             $log.error('Socket error: ' + r);
                             self.scope.$apply(function() {
