/************************************
 * Copyright (c) 2014 AnsibleWorks, Inc.
 *
 *  JobStdout.js
 *
 */
/**
 * @ngdoc function
 * @name controllers.function:JobStdout
 * @description This controller's for the standard out page that can be displayed when a job runs
*/


export function JobStdoutController ($location, $log, $rootScope, $scope, $compile, $routeParams, ClearScope, GetBasePath, Wait, Rest, ProcessErrors, Socket) {

    ClearScope();

    var available_height, job_id = $routeParams.id,
        api_complete = false,
        stdout_url,
        current_range,
        event_socket,
        status_socket,
        loaded_sections = [],
        event_queue = 0,
        auto_scroll_down=true,  // programmatic scroll to bottom
        live_event_processing = true,
        should_apply_live_events = true,
        page_size = 500,
        lastScrollTop = 0,
        st,
        direction;


    function openSockets() {
        status_socket = Socket({
            scope: $scope,
            endpoint: "jobs"
        });
        status_socket.init();
        status_socket.on("status_changed", function(data) {
            if (parseInt(data.unified_job_id, 10) === parseInt(job_id,10) && $scope.job) {
                $scope.job.status = data.status;
                if (data.status === 'failed' || data.status === 'canceled' ||
                        data.status === 'error' || data.status === 'successful') {
                    if ($rootScope.jobStdOutInterval) {
                        window.clearInterval($rootScope.jobStdOutInterval);
                    }
                    if (live_event_processing) {
                        if (loaded_sections.length === 0) {
                            $scope.$emit('LoadStdout');
                        }
                        else {
                            getNextSection();
                        }
                    }
                    live_event_processing = false;
                }
            }
        });
        event_socket = Socket({
            scope: $scope,
            endpoint: "job_events"
        });
        event_socket.init();
        event_socket.on("job_events-" + job_id, function() {
            if (api_complete) {
                event_queue++;
            }
        });
    }
    openSockets();

    $rootScope.jobStdOutInterval = setInterval( function() {
        if (event_queue > 0) {
            // events happened since the last check
            $log.debug('checking for stdout...');
            if (loaded_sections.length === 0) { ////this if statement for refresh
                $log.debug('calling LoadStdout');
                $scope.$emit('LoadStdout');
            }
            else if (live_event_processing) {
                $log.debug('calling getNextSection');
                getNextSection();
            }
            event_queue = 0;
        }
    }, 2000);

    if ($scope.removeLoadStdout) {
        $scope.removeLoadStdout();
    }
    $scope.removeLoadStdout = $scope.$on('LoadStdout', function() {
        Rest.setUrl(stdout_url + '?format=json&start_line=-' + page_size);
        Rest.get()
            .success(function(data) {
                Wait('stop');
                if (data.content) {
                    api_complete = true;
                    $('#pre-container-content').html(data.content);
                    current_range = data.range;
                    loaded_sections.push({
                        start: (data.range.start < 0) ? 0 : data.range.start,
                        end: data.range.end
                    });

                    //console.log('loaded start: ' + data.range.start + ' end: ' + data.range.end);
                    //console.log(data.content);

                    $('#pre-container').scrollTop($('#pre-container').prop("scrollHeight"));
                    //console.log($('#pre-container-content').prop("scrollHeight"));
                }
                else {
                    api_complete = true;
                }
            })
            .error(function(data, status) {
                ProcessErrors($scope, data, status, null, { hdr: 'Error!',
                    msg: 'Failed to retrieve stdout for job: ' + job_id + '. GET returned: ' + status });
            });
    });

    function detectDirection() {
        st = $('#pre-container').scrollTop();
        if (st > lastScrollTop) {
            direction = "down";
        } else {
            direction = "up";
        }
        lastScrollTop = st;
        return  direction;
    }

    function resizeToFit() {
        available_height = $(window).height() - $('#main-menu-container .navbar').outerHeight() - $('#job-status').outerHeight() -
            $('#breadcrumb-container').outerHeight() - 60;
        $('#pre-container').height(available_height);
    }
    resizeToFit();

    $(window).resize(_.debounce(function() {
        resizeToFit();
    }, 500));

    $('#pre-container').bind('scroll', function() {
        if (detectDirection() === "up") {
            should_apply_live_events = false;
        }

        if ($(this).scrollTop() + $(this).height() === $(this).prop("scrollHeight")) {
            should_apply_live_events = true;
        }
    });

    // Note: could be ad_hoc_commands or jobs
    var jobType = $location.path().replace(/^\//, '').split('/')[0];
    Rest.setUrl(GetBasePath(jobType) + job_id + '/');
    Rest.get()
        .success(function(data) {
            $scope.job = data;
            stdout_url = data.related.stdout;
            if (data.status === 'successful' || data.status === 'failed' || data.status === 'error' || data.status === 'canceled') {
                live_event_processing = false;
                if ($rootScope.jobStdOutInterval) {
                    window.clearInterval($rootScope.jobStdOutInterval);
                }
            }
            $scope.$emit('LoadStdout');
        })
        .error(function(data, status) {
            ProcessErrors($scope, data, status, null, { hdr: 'Error!',
                msg: 'Failed to retrieve job: ' + job_id + '. GET returned: ' + status });
        });

    $scope.refresh = function(){
        if (loaded_sections.length === 0) { ////this if statement for refresh
            $log.debug('calling LoadStdout');
            $scope.$emit('LoadStdout');
        }
        else if (live_event_processing) {
            $log.debug('calling getNextSection');
            getNextSection();
        }
    };

    $scope.stdOutScrollToTop = function() {
        // scroll up or back in time toward the beginning of the file
        var start, end, url;
        if (loaded_sections.length > 0 && loaded_sections[0].start > 0) {
            start = (loaded_sections[0].start - page_size > 0) ? loaded_sections[0].start - page_size : 0;
            end = loaded_sections[0].start - 1;
        }
        else if (loaded_sections.length === 0) {
            start = 0;
            end = page_size;
        }
        if (start !== undefined  && end !== undefined) {
            $('#stdoutMoreRowsTop').fadeIn();
            url = stdout_url + '?format=json&start_line=' + start + '&end_line=' + end;
            Rest.setUrl(url);
            Rest.get()
                .success( function(data) {
                    //var currentPos = $('#pre-container').scrollTop();
                    var newSH, oldSH = $('#pre-container').prop('scrollHeight'),
                        st = $('#pre-container').scrollTop();

                    $('#pre-container-content').prepend(data.content);

                    newSH = $('#pre-container').prop('scrollHeight');
                    $('#pre-container').scrollTop(newSH - oldSH + st);

                    loaded_sections.unshift({
                        start: (data.range.start < 0) ? 0 : data.range.start,
                        end: data.range.end
                    });
                    current_range = data.range;
                    $('#stdoutMoreRowsTop').fadeOut(400);
                })
                .error(function(data, status) {
                    ProcessErrors($scope, data, status, null, { hdr: 'Error!',
                        msg: 'Failed to retrieve stdout for job: ' + job_id + '. GET returned: ' + status });
                });
        }
    };

    function getNextSection() {
        // get the next range of data from the API
        var start = loaded_sections[loaded_sections.length - 1].end, url;
        url = stdout_url + '?format=json&start_line=' + start + '&end_line=' + (start + page_size);
        $('#stdoutMoreRowsBottom').fadeIn();
        Rest.setUrl(url);
        Rest.get()
            .success( function(data) {
                $('#pre-container-content').append(data.content);
                loaded_sections.push({
                    start: (data.range.start < 0) ? 0 : data.range.start,
                    end: data.range.end
                });
                //console.log('loaded start: ' + data.range.start + ' end: ' + data.range.end);
                //console.log(data.content);
                if (should_apply_live_events) {
                    // if user has not disabled live event view by scrolling upward, then scroll down to the new content
                    current_range = data.range;
                    auto_scroll_down = true; // prevent auto load from happening
                    $('#pre-container').scrollTop($('#pre-container').prop("scrollHeight"));
                }
                $('#stdoutMoreRowsBottom').fadeOut(400);
            })
            .error(function(data, status) {
                ProcessErrors($scope, data, status, null, { hdr: 'Error!',
                    msg: 'Failed to retrieve stdout for job: ' + job_id + '. GET returned: ' + status });
            });
    }

}

<<<<<<< HEAD
JobStdoutController.$inject = [ '$log', '$rootScope', '$scope', '$compile', '$routeParams', 'ClearScope', 'GetBasePath', 'Wait', 'Rest', 'ProcessErrors',
=======
JobStdoutController.$inject = [ '$location', '$log', '$rootScope', '$scope', '$compile', '$routeParams', 'ClearScope', 'GetBasePath', 'Wait', 'Rest', 'ProcessErrors',
>>>>>>> fd5ce3d3
    'Socket' ];<|MERGE_RESOLUTION|>--- conflicted
+++ resolved
@@ -254,9 +254,5 @@
 
 }
 
-<<<<<<< HEAD
-JobStdoutController.$inject = [ '$log', '$rootScope', '$scope', '$compile', '$routeParams', 'ClearScope', 'GetBasePath', 'Wait', 'Rest', 'ProcessErrors',
-=======
 JobStdoutController.$inject = [ '$location', '$log', '$rootScope', '$scope', '$compile', '$routeParams', 'ClearScope', 'GetBasePath', 'Wait', 'Rest', 'ProcessErrors',
->>>>>>> fd5ce3d3
     'Socket' ];