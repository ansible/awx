--- conflicted
+++ resolved
@@ -195,10 +195,7 @@
 .List-auxAction {
     align-items: center;
     display: flex;
-<<<<<<< HEAD
-=======
     order: 1;
->>>>>>> e9ce00e1
     margin-left: 20px;
 }
 
