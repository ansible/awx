<div class="tab-pane" id="job-results">
    <div ng-cloak
        id="htmlTemplate"
        class="JobResults"
        ng-class="{'fullscreen': stdoutFullScreen}">
        <div ui-view></div>

        <!-- LEFT PANE -->
        <div class="JobResults-leftSide"
            ng-class="{'JobResults-stdoutActionButton--active': stdoutFullScreen}">
            <div class="JobResults-detailsPanel Panel"
                ng-show="!stdoutFullScreen">

                <!-- LEFT PANE HEADER -->
                <div class="JobResults-panelHeader">
                    <div
                        class="JobResults-panelHeaderText">
                        RESULTS
                    </div>

                    <!-- LEFT PANE HEADER ACTIONS -->
                    <div>

                        <!-- RELAUNCH ACTION -->
                        <button class="List-actionButton"
                            data-placement="top"
                            mode="all"
                            ng-click="relaunchJob()"
                            aw-tool-tip="Relaunch using the same parameters"
                            data-original-title=""
                            title="">
                            <i class="icon-launch"></i>
                        </button>

                        <!-- CANCEL ACTION -->
                        <button class="List-actionButton
                                List-actionButton--delete"
                            data-placement="top"
                            ng-click="deleteJob()"
                            ng-show="job_status.status == 'running' ||
                                job_status.status=='pending' "
                            aw-tool-tip="Cancel"
                            data-original-title="" title="">
                            <i class="fa fa-minus-circle"></i>
                        </button>

                        <!-- DELETE ACTION -->
                        <button class="List-actionButton
                                List-actionButton--delete"
                            data-placement="top"
                            ng-click="deleteJob()"
                            ng-hide="job_status.status == 'running' ||
                                job_status.status == 'pending' "
                            aw-tool-tip="Delete"
                            data-original-title=""
                            title="">
                            <i class="fa fa-trash-o"></i>
                        </button>
                    </div>
                </div>

                <!-- LEFT PANE DETAILS GROUP -->
                <div>

                    <!-- STATUS DETAIL -->
                    <div class="JobResults-resultRow">
                        <label class="JobResults-resultRowLabel">
                             Status
                         </label>
                         <div class="JobResults-resultRowText">
                             <i	class="JobResults-statusResultIcon
                                     fa
                                     icon-job-{{ job.status }}">
                             </i> {{ status_label }}
                         </div>
                     </div>

                    <!-- START TIME DETAIL -->
                    <div class="JobResults-resultRow"
                        ng-show="job.started">
                        <label class="JobResults-resultRowLabel">
                            Started
                        </label>
                        <div class="JobResults-resultRowText">
                            {{ job.started | longDate }}
                        </div>
                    </div>

                    <!-- FINISHED TIME DETAIL -->
                    <div class="JobResults-resultRow"
                        ng-show="job.started">
                        <label class="JobResults-resultRowLabel">
                            Finished
                        </label>
                        <div class="JobResults-resultRowText">
                            {{ (job.finished |
                                longDate) || "Not Finished" }}
                        </div>
                    </div>

                    <!-- EXPLANATION DETAIL -->
                    <div class="JobResults-resultRow"
                        ng-show="job.job_explanation">
                        <label class="JobResults-resultRowLabel">
                            Explanation
                        </label>
                        <div class="JobResults-resultRowText">
                            {{job.job_explanation}}
                        </div>
                    </div>

                    <!-- RESULTS TRACEBACK DETAIL -->
                    <div class="JobResults-resultRow"
                        ng-show="job.result_traceback">
                        <label class="JobResults-resultRowLabel">
                            Results Traceback
                        </label>
                        <div class="JobResults-resultRowText"
                            ng-bind-html="job.result_traceback">
                        </div>
                    </div>


                    <!-- TEMPLATE DETAIL -->
                    <div class="JobResults-resultRow"
                        ng-show="job.summary_fields.job_template.name">
                        <label class="JobResults-resultRowLabel">
                            Template
                        </label>
                        <div class="JobResults-resultRowText">
                            <a href="{{ job_template_link }}"
                                aw-tool-tip="Edit the job template"
                                data-placement="top">
                                {{ job.summary_fields.job_template.name }}
                            </a>
                            <a href="{{ workflow_result_link }}"
                                aw-tool-tip="View workflow results"
                                data-placement="top"
                                data-original-title="" title="">
                                <i class="WorkflowBadge"
                                    ng-show="job.launch_type === 'workflow' ">
                                    W
                                </i>
                            </a>
                        </div>
                    </div>

                    <!-- JOB TYPE DETAIL -->
                    <div class="JobResults-resultRow"
                        ng-show="job.job_type">
                        <label class="JobResults-resultRowLabel">
                            Job Type
                        </label>
                        <div class="JobResults-resultRowText">
                            {{ type_label }}
                        </div>
                    </div>

                    <!-- CREATED BY DETAIL -->
                    <div class="JobResults-resultRow"
                        ng-show="job.summary_fields.created_by.username">
                        <label class="JobResults-resultRowLabel">
                            Launched By
                        </label>
                        <div class="JobResults-resultRowText">
                            <a href="{{ created_by_link }}"
                                aw-tool-tip="Edit the User"
                                data-placement="top">
                                {{ job.summary_fields.created_by.username }}
                            </a>
                        </div>
                    </div>

                    <!-- SCHEDULED BY DETAIL -->
                    <div class="JobResults-resultRow toggle-show"
                        ng-show="job.summary_fields.schedule.name">
                        <label
                            class="JobResults-resultRowLabel">
                            Launched By
                        </label>
                        <div class="JobResults-resultRowText">
                            <a href="{{ scheduled_by_link }}"
                                aw-tool-tip="Edit the Schedule"
                                data-placement="top">
                                {{ job.summary_fields.schedule.name }}
                            </a>
                        </div>
                    </div>

                    <!-- INVENTORY DETAIL -->
                    <div class="JobResults-resultRow"
                        ng-show="job.summary_fields.inventory.name">
                        <label class="JobResults-resultRowLabel">
                            Inventory
                        </label>
                        <div class="JobResults-resultRowText">
                            <a href="{{ inventory_link }}"
                                aw-tool-tip="Edit the inventory"
                                data-placement="top">
                                {{ job.summary_fields.inventory.name }}
                            </a>
                        </div>
                    </div>

                    <!-- PROJECT DETAIL -->
                    <div class="JobResults-resultRow"
                        ng-show="job.summary_fields.project.name">
                        <label class="JobResults-resultRowLabel">
                            Project
                        </label>
                        <div class="JobResults-resultRowText">
                            <a href="{{ project_update_link }}"
                                aw-tool-tip="View project sync results"
                                data-placement="top">
                                <i class="JobResults-statusResultIcon
                                    fa icon-job-{{ project_status }}">
                                </i>
                            </a>
                            <a href="{{ project_link }}"
                                aw-tool-tip="Edit the project"
                                data-placement="top">
                                {{ job.summary_fields.project.name }}
                            </a>
                        </div>
                    </div>

                    <!-- REVISION DETAIL -->
                    <div class="JobResults-resultRow"
                        ng-show="job.scm_revision">
                        <label class="JobResults-resultRowLabel">
                            Revision
                        </label>
                        <div class="JobResults-resultRowText JobResults-resultRowText--revision">
                            {{ job.scm_revision }}
                        </div>
                    </div>

                    <!-- PLAYBOOK DETAIL -->
                    <div class="JobResults-resultRow"
                        ng-show="job.playbook">
                        <label class="JobResults-resultRowLabel">
                            Playbook
                        </label>
                        <div class="JobResults-resultRowText">
                            {{ job.playbook }}
                        </div>
                    </div>

                    <!-- MACHINE CREDENTIAL DETAIL -->
                    <div class="JobResults-resultRow"
                        ng-show="job.summary_fields.credential.name">
                        <label class="JobResults-resultRowLabel">
                            Machine Credential
                        </label>
                        <div class="JobResults-resultRowText">
                            <a href="{{ machine_credential_link }}"
                                aw-tool-tip="Edit the credential"
                                data-placement="top">
                                {{ job.summary_fields.credential.name }}
                            </a>
                        </div>
                    </div>

                    <!-- CLOUD CREDENTIAL DETAIL -->
                    <div class="JobResults-resultRow"
                        ng-show="job.summary_fields.cloud_credential.name">
                        <label class="JobResults-resultRowLabel">
                            Cloud Credential
                        </label>
                        <div class="JobResults-resultRowText">
                            <a href="{{ cloud_credential_link }}"
                                aw-tool-tip="Edit the credential"
                                data-placement="top">
                                {{ job.summary_fields.cloud_credential.name }}
                            </a>
                        </div>
                    </div>

                    <!-- NETWORK CREDENTAIL DETAIL -->
                    <div class="JobResults-resultRow"
                        ng-show="job.summary_fields.network_credential.name">
                        <label class="JobResults-resultRowLabel">
                            Network Credential
                        </label>
                        <div class="JobResults-resultRowText">
                            <a href="{{ network_credential_link }}"
                                aw-tool-tip="Edit the credential"
                                data-placement="top">
                                {{ job.summary_fields.network_credential.name }}
                            </a>
                        </div>
                    </div>

                    <!-- FORKS DETAIL -->
                    <div class="JobResults-resultRow"
                        ng-show="job.forks !== undefined">
                        <label class="JobResults-resultRowLabel">
                            Forks
                        </label>
                        <div class="JobResults-resultRowText">
                            {{ job.forks }}
                        </div>
                    </div>

                    <!-- LIMIT DETAIL -->
                    <div class="JobResults-resultRow"
                        ng-show="job.limit">
                        <label class="JobResults-resultRowLabel">
                            Limit
                        </label>
                        <div class="JobResults-resultRowText">
                            {{ job.limit }}
                        </div>
                    </div>

                    <!-- VERBOSITY DETAIL -->
                    <div class="JobResults-resultRow"
                        ng-show="job.verbosity !== undefined">
                        <label class="JobResults-resultRowLabel">
                            Verbosity
                        </label>
                        <div class="JobResults-resultRowText">
                            {{ verbosity_label }}
                        </div>
                    </div>

                    <!-- TAGS DETAIL -->
                    <div class="JobResults-resultRow"
                        ng-show="job.job_tags">
                        <label class="JobResults-resultRowLabel">
                            Job Tags
                        </label>
                        <div class="JobResults-resultRowText">
                            {{ job.job_tags }}
                        </div>
                    </div>

                    <!-- SKIP TAGS DETAIL -->
                    <div class="JobResults-resultRow"
                        ng-show="job.skip_tags">
                        <label class="JobResults-resultRowLabel">
                            Skip Tags
                        </label>
                        <div class="JobResults-resultRowText">
                            {{ job.skip_tags }}
                        </div>
                    </div>

                    <!-- EXTRA VARIABLES DETAIL -->
                    <div class="JobResults-resultRow
                        JobResults-resultRow--variables"
                        ng-show="variables">
                        <label class="JobResults-resultRowLabel
                            JobResults-resultRowLabel--fullWidth">
                            Extra Variables
                        </label>
                        <textarea
                            rows="6"
                            ng-model="variables"
                            name="variables"
                            class="JobResults-extraVars"
                            id="pre-formatted-variables">
                        </textarea>
                    </div>

                    <!-- LABELS DETAIL -->
                    <div class="JobResults-resultRow"
                        ng-show="labels && labels.length > 0">
                        <div class="JobResults-resultRow">
                            <a class="JobResults-resultRowLabel
                                JobResults-resultRowLabel--fullWidth"
                                ng-show="lessLabels"
                                href=""
                                ng-click="toggleLessLabels()">
                                    Labels
                                <i class="JobResults-expandArrow
                                    fa fa-caret-right"></i>
                            </a>
                            <a class="JobResults-resultRowLabel
                                JobResults-resultRowLabel--fullWidth"
                                ng-show="!lessLabels"
                                href=""
                                ng-click="toggleLessLabels()">
                                    Labels
                                <i class="JobResults-expandArrow
                                    fa fa-caret-down"></i>
                            </a>
                        </div>
                        <div id="job-results-labels" class="LabelList
                            JobResults-resultRowText
                            JobResults-resultRowText--fullWidth">
                            <div ng-repeat="label in labels"
                                class="LabelList-tagContainer">
                                <div class="LabelList-tag">
                                    <div class="LabelList-name">
                                        {{ label }}
                                    </div>
                                </div>
                            </div>
                        </div>
                    </div>

                </div>

            </div>
        </div>

        <!-- RIGHT PANE -->
        <div class="JobResults-rightSide">
            <div class="Panel JobResults-panelRight">

                <!-- RIGHT PANE HEADER -->
                <div class="StandardOut-panelHeader">
                    <div class="StandardOut-panelHeaderText">
                        <i class="JobResults-statusResultIcon
<<<<<<< HEAD
                            fa icon-job-{{ job_status }}">
=======
                            fa icon-job-{{ job.status }}"
                            aw-tool-tip="Job {{status_label}}"
                            aw-tip-placement="top"
                            data-original-title>
>>>>>>> a38ab750
                        </i>
                        {{ job.name }}
                    </div>

                    <!-- HEADER COUNTS -->
                    <div class="JobResults-badgeRow">
                        <!-- PLAYS COUNT -->
                        <div class="JobResults-badgeTitle">
                            Plays
                        </div>
                        <span class="badge List-titleBadge">
                            {{ playCount || 0}}
                        </span>

                        <!-- TASKS COUNT -->
                        <div class="JobResults-badgeTitle">
                            Tasks
                        </div>
                        <span class="badge List-titleBadge">
                            {{ taskCount || 0}}
                        </span>

                        <!-- HOSTS COUNT -->
                        <div class="JobResults-badgeTitle">
                            Hosts
                        </div>
                        <span class="badge List-titleBadge"
                            ng-if="jobFinished">
                            {{ hostCount || 0}}
                        </span>

                        <span class="badge List-titleBadge"
                            aw-tool-tip="The host count will update when the job is complete."
                            data-placement="top"
                            ng-if="!jobFinished">
                            <i class="fa fa-ellipsis-h"></i>
                        </span>

                        <!-- ELAPSED TIME -->
                        <div class="JobResults-badgeTitle">
                            Elapsed
                        </div>
                        <span class="badge List-titleBadge">
                            {{ job.elapsed * 1000 | duration: "hh:mm:ss" }}
                        </span>
                    </div>

                    <!-- HEADER ACTIONS -->
                    <div class="StandardOut-panelHeaderActions">

                        <!-- FULL-SCREEN TOGGLE ACTION -->
                        <button class="StandardOut-actionButton"
                            aw-tool-tip="Toggle Output"
                            data-placement="top"
                            ng-class="{'StandardOut-actionButton--active': stdoutFullScreen}"
                            ng-click="toggleStdoutFullscreen()">
                            <i class="fa fa-arrows-alt"></i>
                        </button>

                        <!-- DOWNLOAD ACTION -->
                        <a ng-show="job.status === 'failed' ||
                            job.status === 'successful' ||
                            job.status === 'canceled'"
                            href="/api/v1/jobs/{{ job.id }}/stdout?format=txt_download&token={{ token }}">
                            <button class="StandardOut-actionButton"
                                aw-tool-tip="Download Output"
                                data-placement="top">
                                <i class="fa fa-download"></i>
                            </button>
                        </a>

                    </div>
                </div>
                <host-status-bar></host-status-bar>
                <smart-search
                    django-model="job_events"
                    base-path="{{list.basePath}}"
                    iterator="job_event"
                    list="list"
                    collection="job_events"
                    dataset="job_event_dataset"
                    search-tags="searchTags">
                </smart-search>
                <job-results-standard-out></job-results-standard-out>
            </div>

        </div>
    </div>
</div><|MERGE_RESOLUTION|>--- conflicted
+++ resolved
@@ -413,14 +413,10 @@
                 <div class="StandardOut-panelHeader">
                     <div class="StandardOut-panelHeaderText">
                         <i class="JobResults-statusResultIcon
-<<<<<<< HEAD
-                            fa icon-job-{{ job_status }}">
-=======
-                            fa icon-job-{{ job.status }}"
+                            fa icon-job-{{ job_status }}"
                             aw-tool-tip="Job {{status_label}}"
                             aw-tip-placement="top"
                             data-original-title>
->>>>>>> a38ab750
                         </i>
                         {{ job.name }}
                     </div>
