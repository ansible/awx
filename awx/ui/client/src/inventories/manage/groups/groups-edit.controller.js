/*************************************************
 * Copyright (c) 2016 Ansible, Inc.
 *
 * All Rights Reserved
 *************************************************/

<<<<<<< HEAD
export default ['$state', '$stateParams', '$scope', 'ToggleNotification', 'ParseVariableString',
    'ParseTypeChange', 'GroupManageService', 'GetChoices', 'GetBasePath', 'CreateSelect2', 'GetSourceTypeOptions', 'groupData', 'inventorySourceData',
    function($state, $stateParams, $scope, ToggleNotification, ParseVariableString,
        ParseTypeChange, GroupManageService, GetChoices, GetBasePath, CreateSelect2, GetSourceTypeOptions, groupData, inventorySourceData) {
=======
 export default
    ['$state', '$stateParams', '$scope', 'GroupForm', 'CredentialList', 'inventoryScriptsListObject', 'ToggleNotification', 'ParseVariableString',
    'ParseTypeChange', 'GenerateForm', 'LookUpInit', 'RelatedSearchInit', 'RelatedPaginateInit', 'NotificationsListInit',
    'GroupManageService','GetChoices', 'GetBasePath', 'CreateSelect2', 'GetSourceTypeOptions', 'groupData', 'inventorySourceData', 'ToJSON',
    function($state, $stateParams, $scope, GroupForm, CredentialList, InventoryScriptsList, ToggleNotification, ParseVariableString,
        ParseTypeChange, GenerateForm, LookUpInit, RelatedSearchInit, RelatedPaginateInit, NotificationsListInit,
        GroupManageService, GetChoices, GetBasePath, CreateSelect2, GetSourceTypeOptions, groupData, inventorySourceData, ToJSON){
        var generator = GenerateForm,
            form = GroupForm();
>>>>>>> 7b68dc6d

        init();

        function init() {
            // instantiate expected $scope values from inventorySourceData & groupData
            _.assign($scope, { credential: inventorySourceData.credential }, { overwrite: inventorySourceData.overwrite }, { overwrite_vars: inventorySourceData.overwrite_vars }, { update_on_launch: inventorySourceData.update_on_launch }, { update_cache_timeout: inventorySourceData.update_cache_timeout }, { instance_filters: inventorySourceData.instance_filters }, { inventory_script: inventorySourceData.source_script });
            if (inventorySourceData.credential) {
                $scope.credential_name = inventorySourceData.summary_fields.credential.name;
            }
            $scope = angular.extend($scope, groupData);

            // display custom inventory_script name
            if (inventorySourceData.source === 'custom') {
                $scope.inventory_script_name = inventorySourceData.summary_fields.source_script.name;
            }

            $scope.$watch('summary_fields.user_capabilities.edit', function(val) {
                $scope.canAdd = val;
            });

            // init codemirror(s)
            $scope.variables = $scope.variables === null || $scope.variables === '' ? '---' : ParseVariableString($scope.variables);
            $scope.parseType = 'yaml';
            $scope.envParseType = 'yaml';

            ParseTypeChange({
                scope: $scope,
                field_id: 'group_variables',
                variable: 'variables',
            });

            initSources();
        }

        var initRegionSelect = function() {
            CreateSelect2({
                element: '#group_source_regions',
                multiple: true
            });
            CreateSelect2({
                element: '#group_group_by',
                multiple: true
            });
        };

        $scope.formCancel = function() {
            $state.go('^');
        };
<<<<<<< HEAD
        $scope.formSave = function() {
            var params, source;
=======
        $scope.formSave = function(){
            var params, source,
            json_data = ToJSON($scope.parseType, $scope.variables, true);

>>>>>>> 7b68dc6d
            // group fields
            var group = {
                variables: json_data,
                name: $scope.name,
                description: $scope.description,
                inventory: $scope.inventory,
                id: groupData.id
            };
<<<<<<< HEAD
            if ($scope.source) {
=======

            if ($scope.source){
>>>>>>> 7b68dc6d
                // inventory_source fields
                params = {
                    group: groupData.id,
                    source: $scope.source.value,
                    credential: $scope.credential,
                    overwrite: $scope.overwrite,
                    overwrite_vars: $scope.overwrite_vars,
                    source_script: $scope.inventory_script,
                    update_on_launch: $scope.update_on_launch,
                    update_cache_timeout: $scope.update_cache_timeout || 0,
                    // comma-delimited strings
                    group_by: _.map($scope.group_by, 'value').join(','),
                    source_regions: _.map($scope.source_regions, 'value').join(','),
                    instance_filters: $scope.instance_filters,
                    source_vars: $scope[$scope.source.value + '_variables'] === '---' || $scope[$scope.source.value + '_variables'] === '{}' ? null : $scope[$scope.source.value + '_variables']
                };
                source = $scope.source.value;
            } else {
                source = null;
            }
            switch (source) {
                // no inventory source set, just create a new group
                // '' is the value supplied for Manual source type
                case null || '':
                    GroupManageService.put(group).then(() => $state.go($state.current, null, { reload: true }));
                    break;
                    // create a new group and create/associate an inventory source
                    // equal to case 'rax' || 'ec2' || 'azure' || 'azure_rm' || 'vmware' || 'satellite6' || 'cloudforms' || 'openstack' || 'custom'
                default:
                    GroupManageService.put(group)
                        .then(() => GroupManageService.putInventorySource(params, groupData.related.inventory_source))
                        .then(() => $state.go($state.current, null, { reload: true }));
                    break;
            }
        };

        $scope.sourceChange = function(source) {
            $scope.source = source;
            if (source.value === 'ec2' || source.value === 'custom' ||
                source.value === 'vmware' || source.value === 'openstack') {
                $scope[source.value + '_variables'] = $scope[source.value + '_variables'] === null ? '---' : $scope[source.value + '_variables'];
                ParseTypeChange({
                    scope: $scope,
                    field_id: source.value + '_variables',
                    variable: source.value + '_variables',
                    parse_variable: 'envParseType',
                });
            }
            // reset fields
            // azure_rm regions choices are keyed as "azure" in an OPTIONS request to the inventory_sources endpoint
            $scope.source_region_choices = source.value === 'azure_rm' ? $scope.azure_regions : $scope[source.value + '_regions'];
            $scope.cloudCredentialRequired = source.value !== '' && source.value !== 'custom' && source.value !== 'ec2' ? true : false;
            $scope.group_by = null;
            $scope.source_regions = null;
            $scope.credential = null;
            $scope.credential_name = null;
            initRegionSelect();
        };

        function initSourceSelect() {
            $scope.source = _.find($scope.source_type_options, { value: inventorySourceData.source });
            CreateSelect2({
                element: '#group_source',
                multiple: false
            });
            // After the source is set, conditional fields will be visible
            // CodeMirror is buggy if you instantiate it in a not-visible element
            // So we initialize it here instead of the init() routine
            if (inventorySourceData.source === 'ec2' || inventorySourceData.source === 'openstack' ||
                inventorySourceData.source === 'custom' || inventorySourceData.source === 'vmware') {
                $scope[inventorySourceData.source + '_variables'] = inventorySourceData.source_vars === null || inventorySourceData.source_vars === '' ? '---' : ParseVariableString(inventorySourceData.source_vars);
                ParseTypeChange({
                    scope: $scope,
                    field_id: inventorySourceData.source + '_variables',
                    variable: inventorySourceData.source + '_variables',
                    parse_variable: 'envParseType',
                });
            }
        }

        function initRegionData() {
            var source = $scope.source.value === 'azure_rm' ? 'azure' : $scope.source.value;
            var regions = inventorySourceData.source_regions.split(',');
            // azure_rm regions choices are keyed as "azure" in an OPTIONS request to the inventory_sources endpoint
            $scope.source_region_choices = $scope[source + '_regions'];

            // the API stores azure regions as all-lowercase strings - but the azure regions received from OPTIONS are Snake_Cased
            if (source === 'azure') {
                $scope.source_regions = _.map(regions, (region) => _.find($scope[source + '_regions'], (o) => o.value.toLowerCase() === region));
            }
            // all other regions are 1-1
            else {
                $scope.source_regions = _.map(regions, (region) => _.find($scope[source + '_regions'], (o) => o.value === region));
            }
            $scope.group_by_choices = source === 'ec2' ? $scope.ec2_group_by : null;
            if (source === 'ec2') {
                var group_by = inventorySourceData.group_by.split(',');
                $scope.group_by = _.map(group_by, (item) => _.find($scope.ec2_group_by, { value: item }));
            }
            initRegionSelect();
        }

        function initSources() {
            GetSourceTypeOptions({
                scope: $scope,
                variable: 'source_type_options',
                //callback: 'sourceTypeOptionsReady' this callback is hard-coded into GetSourceTypeOptions(), included for ref
            });
            GetChoices({
                scope: $scope,
                url: GetBasePath('inventory_sources'),
                field: 'source_regions',
                variable: 'rax_regions',
                choice_name: 'rax_region_choices',
                callback: 'choicesReadyGroup'
            });
            GetChoices({
                scope: $scope,
                url: GetBasePath('inventory_sources'),
                field: 'source_regions',
                variable: 'ec2_regions',
                choice_name: 'ec2_region_choices',
                callback: 'choicesReadyGroup'
            });
            GetChoices({
                scope: $scope,
                url: GetBasePath('inventory_sources'),
                field: 'source_regions',
                variable: 'gce_regions',
                choice_name: 'gce_region_choices',
                callback: 'choicesReadyGroup'
            });
            GetChoices({
                scope: $scope,
                url: GetBasePath('inventory_sources'),
                field: 'source_regions',
                variable: 'azure_regions',
                choice_name: 'azure_region_choices',
                callback: 'choicesReadyGroup'
            });
            GetChoices({
                scope: $scope,
                url: GetBasePath('inventory_sources'),
                field: 'group_by',
                variable: 'ec2_group_by',
                choice_name: 'ec2_group_by_choices',
                callback: 'choicesReadyGroup'
            });
        }

        // region / source options callback
        $scope.$on('choicesReadyGroup', function() {
            if (angular.isObject($scope.source)) {
                initRegionData();
            }
        });

        $scope.$on('sourceTypeOptionsReady', function() {
            initSourceSelect();
        });
    }
];<|MERGE_RESOLUTION|>--- conflicted
+++ resolved
@@ -4,22 +4,10 @@
  * All Rights Reserved
  *************************************************/
 
-<<<<<<< HEAD
 export default ['$state', '$stateParams', '$scope', 'ToggleNotification', 'ParseVariableString',
-    'ParseTypeChange', 'GroupManageService', 'GetChoices', 'GetBasePath', 'CreateSelect2', 'GetSourceTypeOptions', 'groupData', 'inventorySourceData',
-    function($state, $stateParams, $scope, ToggleNotification, ParseVariableString,
-        ParseTypeChange, GroupManageService, GetChoices, GetBasePath, CreateSelect2, GetSourceTypeOptions, groupData, inventorySourceData) {
-=======
- export default
-    ['$state', '$stateParams', '$scope', 'GroupForm', 'CredentialList', 'inventoryScriptsListObject', 'ToggleNotification', 'ParseVariableString',
-    'ParseTypeChange', 'GenerateForm', 'LookUpInit', 'RelatedSearchInit', 'RelatedPaginateInit', 'NotificationsListInit',
-    'GroupManageService','GetChoices', 'GetBasePath', 'CreateSelect2', 'GetSourceTypeOptions', 'groupData', 'inventorySourceData', 'ToJSON',
-    function($state, $stateParams, $scope, GroupForm, CredentialList, InventoryScriptsList, ToggleNotification, ParseVariableString,
-        ParseTypeChange, GenerateForm, LookUpInit, RelatedSearchInit, RelatedPaginateInit, NotificationsListInit,
-        GroupManageService, GetChoices, GetBasePath, CreateSelect2, GetSourceTypeOptions, groupData, inventorySourceData, ToJSON){
-        var generator = GenerateForm,
-            form = GroupForm();
->>>>>>> 7b68dc6d
+                'ParseTypeChange', 'GroupManageService', 'GetChoices', 'GetBasePath', 'CreateSelect2', 'GetSourceTypeOptions', 'groupData', 'inventorySourceData', 'ToJSON',
+                function($state, $stateParams, $scope, ToggleNotification, ParseVariableString,
+                         ParseTypeChange, GroupManageService, GetChoices, GetBasePath, CreateSelect2, GetSourceTypeOptions, groupData, inventorySourceData, ToJSON) {
 
         init();
 
@@ -68,15 +56,9 @@
         $scope.formCancel = function() {
             $state.go('^');
         };
-<<<<<<< HEAD
         $scope.formSave = function() {
             var params, source;
-=======
-        $scope.formSave = function(){
-            var params, source,
             json_data = ToJSON($scope.parseType, $scope.variables, true);
-
->>>>>>> 7b68dc6d
             // group fields
             var group = {
                 variables: json_data,
@@ -85,12 +67,7 @@
                 inventory: $scope.inventory,
                 id: groupData.id
             };
-<<<<<<< HEAD
             if ($scope.source) {
-=======
-
-            if ($scope.source){
->>>>>>> 7b68dc6d
                 // inventory_source fields
                 params = {
                     group: groupData.id,
