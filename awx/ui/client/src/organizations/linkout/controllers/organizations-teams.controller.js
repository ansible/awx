/*************************************************
 * Copyright (c) 2016 Ansible, Inc.
 *
 * All Rights Reserved
 *************************************************/

<<<<<<< HEAD
export default ['$scope', '$stateParams', 'OrgTeamList', 'Rest',
    'OrgTeamsDataset', 'GetBasePath', 'Wait', '$state',
    function($scope, $stateParams, OrgTeamList, Rest, Dataset, GetBasePath,
    Wait, $state) {
=======
export default ['$scope', '$stateParams', 'OrgTeamList', 'Rest', 'OrgTeamsDataset',
    'GetBasePath', '$state',
    function($scope, $stateParams, OrgTeamList, Rest, Dataset,
    GetBasePath, $state) {

>>>>>>> 1869ba67
        var list = OrgTeamList,
            orgBase = GetBasePath('organizations');

        init();

        function init() {
            // search init
            $scope.list = list;
            $scope[`${list.iterator}_dataset`] = Dataset.data;
            $scope[list.name] = $scope[`${list.iterator}_dataset`].results;

            $scope.$watchCollection(list.name, function() {
                function setOrganizationName(organization) {
                    organization.organization_name = organization.summary_fields.organization.name;
                    return organization;
                }
                _.forEach($scope.teams, (team) => setOrganizationName(team));
            });

            Rest.setUrl(orgBase + $stateParams.organization_id);
            Rest.get()
                .success(function(data) {

                    $scope.organization_name = data.name;
                    $scope.name = data.name;
                    $scope.org_id = data.id;

                    $scope.orgRelatedUrls = data.related;
                });
        }

        $scope.editTeam = function(id) {
            $state.go('teams.edit', { team_id: id });
        };

        $scope.formCancel = function() {
            $state.go('organizations');
        };
    }
];<|MERGE_RESOLUTION|>--- conflicted
+++ resolved
@@ -4,18 +4,11 @@
  * All Rights Reserved
  *************************************************/
 
-<<<<<<< HEAD
-export default ['$scope', '$stateParams', 'OrgTeamList', 'Rest',
-    'OrgTeamsDataset', 'GetBasePath', 'Wait', '$state',
-    function($scope, $stateParams, OrgTeamList, Rest, Dataset, GetBasePath,
-    Wait, $state) {
-=======
 export default ['$scope', '$stateParams', 'OrgTeamList', 'Rest', 'OrgTeamsDataset',
     'GetBasePath', '$state',
     function($scope, $stateParams, OrgTeamList, Rest, Dataset,
     GetBasePath, $state) {
 
->>>>>>> 1869ba67
         var list = OrgTeamList,
             orgBase = GetBasePath('organizations');
 
