--- conflicted
+++ resolved
@@ -5,13 +5,8 @@
  *************************************************/
 import ReconnectingWebSocket from 'reconnectingwebsocket';
 export default
-<<<<<<< HEAD
-['$rootScope', '$location', '$log','$state', '$q', 'Authorization',
-    function ($rootScope, $location, $log, $state, $q, Authorization) {
-=======
 ['$rootScope', '$location', '$log','$state', '$q', 'i18n',
     function ($rootScope, $location, $log, $state, $q, i18n) {
->>>>>>> 88edff52
         var needsResubscribing = false,
         socketPromise = $q.defer();
         return {
