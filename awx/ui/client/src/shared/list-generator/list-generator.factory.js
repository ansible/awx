/*************************************************
 * Copyright (c) 2015 Ansible, Inc.
 *
 * All Rights Reserved
 *************************************************/

/**
 *  @ngdoc function
 *  @name shared.function:list-generator
 *  @description
 * #ListGenerator
 *
 * Use GenerateList.inject(list_object, { key:value }) to generate HTML from a list object and inject it into the DOM. Returns the $scope of the new list.
 *
 * Pass in a list object and a JSON object of key:value parameters. List objects are found in lists/*.js. Possible parameters include:
 *
 * | Parameter | Required | Description |
 * | --------- | -------- | ----------- |
 * | activityStream | | Used in widgets/stream.js to create the list contained within the activity stream widget. |
 * | hdr | | Deprecated. Was used when list generator created the lookup dialog. This was moved to helpers/Lookup.js. |
 * | id | | DOM element ID attribute value. Use to inject the list into a custom DOM element. Otherwise, the HTML for a list will be injected into the DOM element with an ID attribute of 'htmlTemplate'. |
 * | listSize  | | Bootstrap size class to apply to the grid column containing the action buttons, which generally appears to the right of the search widget. Defaults to 'col-lg-8 col-md-6 col-sm-4 col-xs-3'. |
 * | mode | Yes | One of 'edit', 'lookup', 'select', or 'summary'. Generally this will be 'edit'. helpers/Lookup.js uses 'lookup' to generate the lookup dialog. The 'select' option is used in certain controllers when multiple objects are being added to a parent object. For example, building a select list of Users that can be added to an Oranization. 'summary' is no longer used. |
 * | scope |  | If the HTML will be injected into the DOM by list generator, pass in an optional $scope to be used in conjuction with $compile. The list will be associated with the scope value. Otherwise, the scope of the DOM element will be fetched passed to $compile. |
 * | showSearch | | true or false. Set to false, if the search widget should not be included in the generated HTML. |
 *
 * #HTML only
 *
 * Use the buildHTML() method to get a string containing the generated HTML for a list object. buldHTML() expects the same parameters as the inject method. For example:
 * ```
 *     var html = GenerateList.buildHTML({
 *         mode: 'edit',
 *         showSearch: false
 *     });
 * ```
 *
 * #List Objects
 *
 * List objects are found in lists/*.js. Any API endpoint that returns a collection or array is represented with a list object. Examples inlcude Organizations, Credentials, Inventories, etc.
 * A list can have the following attributes:
 *
 * | Attribute | Description |
 * | --------- | ----------- |
 * | index | true or false. If false, the index column, which adds a sequential number to each table row starting with 1, will not be added to the table. |
 * | iterator | String containing a descriptive name of a single row in the collection - inventory, organization, credential, etc. Used to generate name and ID attributes in the list HTML. |
 * | name | Name of the collection. Generally matches the endpoint name - inventories, organizations, etc. Will match the $scope variable containing the array of rows comprising the collection. |
 * | selectTitle | Descriptive title used when mode is 'select'. |
 * | selectInstructions | Text and HTML used to create popover for help button when mode is 'select'. |
 * | editTitle | Descriptive title used when mode is 'edit'. |
 *
 * ##Fields
 *
 * A list contains a fields object. Each column in the list is defined as a separate object within the fields object. A field definition may contain the following attributes:
 *
 * | Attribute | Description |
 * | --------- | ----------- |
 * | columnClass | String of CSS class names to add to the &lt;td&gt; elemnts of the table column. |
 * | columnClick | Adds an ng-click directive to the &lt;td&gt; element. |
 * | excludeModal | true or false. If false, the field will not be included in the generated HTML when the mode is 'lookup' |
 * | key | true or false. If set to true, helpers/search.js will use the field name as the default sort order when generating the API request. |
 * | noLink | true or false. If set to true this will override any 'key', 'linkTo', 'ngClick', or other option that would cause the field to be a link. Used in portal mode and custom inv. script. |
 * | label | Text string used as the column header text. |
 * | linkTo | Wraps the field value with an &lt;a&gt; element. Set to the value of the href attribute. |
 * | ngClick | Wraps the field value with an &lt;a&gt; and adds the ng-click directive. Set to the JS expression that ng-click will evaluate. |
 * | nosort | true or false. Setting to false removes the ability to sort the table by the column. |
 * | searchOnly | true or false. Set to true if the field should be included in the search widget but not included as a column in the generated HTML &lt;table&gt;. |
 * | searchOptions | Array of { name: 'Descriptive Name', value: 'api_value' } objects used to generate &lt;options&gt; for the &lt;select&gt; when searchType is 'select'. |
 * | searchType | One of the available search types defined in helpers/search.js. |
 * | sourceField | Name of the attribute within summary_fields.<source_model> that the field maps to in the API response object. Used in conjunction with sourceModel. |
 * | sourceModel | Name of the summary_fields object that the field maps to in the API response object. |
 *
 * ##Field Actions
 *
 * A list contains a fieldActions object. Each icon found in the Actions column is defined as an object within the fieldActions object. fieldActions can have a columnClass attribute,
 * which may contain a string of CSS class names to add to the action &lt;td&gt; element. It may also contain a label attribute, which can be set to false to suppress the Actions column header.
 *
 * Field action items can have the following attributes:
 *
 * | Attribute | Description |
 * | --------- | ----------- |
 * | actionclass | Set to a string containing any CSS classes to add to the button. |
 * | awToolTip | Adds the aw-tool-tip directive. Set to the value of the HTML or text to dislay in the tooltip. |
 * | buttonContent | String containing button content.  HTML is accepted in this string. |
 * | dataPlacement | Set to the Bootstrip tooltip placement - right, left, top, bottom, etc. |
 * | dataTipWatch | Set to the $scope variable that contains the text and HTML to display in the tooltip. A $scope.$watch will be added to the variable so that anytime its value changes the tooltip will change. |
 * | mode | One of 'all' or 'edit'. Will generally be 'all'. Note that field actions are not displayed when the list is in 'lookup' mode. |
 * | ngClass | Adds the ng-class directive. Set to the JS expression that ng-class will evaluate. |
 * | ngShow | Adds the ng-show directive. Set to the JS expression that ng-show will evaluate. |
 *
 * ##Actions
 *
 * A list can contain an actions object. The actions object contains an object for each action button displayed in the top-right corner of the list container. An action can have the same
 * attributes as an action defined in fieldAction. Both are actions. Clicking on an action evaluates the JS found in the ngClick attribute. In both cases icon is generated automatically by the SelectIcon() method in js/shared/generator-helpers.js.
 * The real difference is that an &lt;a&gt element is used to generate fieldAction items while a &lt;button&gt; element is used for action items.
 */

import { templateUrl } from '../../shared/template-url/template-url.factory';

export default ['$compile', 'Attr', 'Icon',
    'Column', 'DropDown', 'SelectIcon', 'ActionButton', 'i18n',
    function($compile, Attr, Icon, Column, DropDown,
        SelectIcon, ActionButton, i18n) {
        return {

            setList: function(list) {
                this.list = list;
            },

            setOptions: function(options) {
                this.options = options;
            },

            attr: Attr,

            icon: Icon,

            has: function(key) {
                return (this.form[key] && this.form[key] !== null && this.form[key] !== undefined) ? true : false;
            },

            buildHTML: function(list, options) {
                this.setList(list);
                return this.build(options);
            },

            build: function(options) {
                this.list = options.list;
                this.options = options;

                var html = '',
                    list = this.list,
                    base, action, fld, cnt, field_action, fAction, itm;

                if (options.mode !== 'lookup') {
                    // Don't display an empty <div> if there is no listTitle
                    if ((options.title !== false && list.title !== false) && list.listTitle !== undefined) {
                        html += "<div class=\"List-header\" >";
                        html += "<div class=\"List-title\" translate>";
                        if (list.listTitle && options.listTitle !== false) {
                            html += "<div class=\"List-titleText\" translate>" + list.listTitle + "</div>";
                            // We want to show the list title badge by default and only hide it when the list config specifically passes a false flag
                            list.listTitleBadge = (typeof list.listTitleBadge === 'boolean' && list.listTitleBadge === false) ? false : true;
                            if (list.listTitleBadge) {
                                html += `<span class="badge List-titleBadge">{{ ${list.iterator}_dataset.count }}</span>`;
                            }
                        }
                        html += "</div>";
                        if (options.cancelButton === true) {
                            html += "<div class=\"Form-exitHolder\">";
                            html += "<button class=\"Form-exit\" ng-click=\"formCancel()\">";
                            html += "<i class=\"fa fa-times-circle\"></i>";
                            html += "</button></div>\n";
                        }
                        html += "</div>";
                    }
                }

                if (options.mode === 'edit' && list.editInstructions) {
                    html += "<div class=\"alert alert-info alert-block\">\n";
                    html += "<button type=\"button\" class=\"close\" data-dismiss=\"alert\"><i class=\"fa fa-times-circle\"></i></button>\n";
                    html += "<strong>Hint: </strong>" + list.editInstructions + "\n";
                    html += "</div>\n";
                }

                if (list.multiSelectPreview) {
                    html += "<multi-select-preview selected-rows='" + list.multiSelectPreview.selectedRows + "' available-rows='" + list.multiSelectPreview.availableRows + "'></multi-select-preview>";
                }

                if (options.instructions) {
                    html += "<div class=\"instructions alert alert-info\">" + options.instructions + "</div>\n";
                } else if (list.instructions) {
                    html += "<div class=\"instructions alert alert-info\">" + list.instructions + "</div>\n";
                }

                if (options.mode !== 'lookup' && (list.well === undefined || list.well)) {
                    html += `<div class="${list.name}List `; //List-well">`;
                    html += (!list.wellOverride) ? "List-well" : "";
                    html += `">`;
                    // List actions
                    html += "<div class=\"";
                    html += (list.actionHolderClass) ? list.actionHolderClass : "List-actionHolder";
                    html += "\">";
                    html += "<div class=\"List-actions\">";
                    html += `<div ng-include="'${templateUrl('shared/list-generator/list-actions')}'" class="List-actionsInner">`;

                    for (action in list.actions) {
                        list.actions[action] = _.defaults(list.actions[action], { dataPlacement: "top" });
                    }

                    html += "</div>";
                    if (list.toolbarAuxAction) {
                        html += `<div class="List-auxAction">${list.toolbarAuxAction}</div>`;
                    }
                    html += "\n</div>";
                    html += "</div>";
                    // End list actions
                }

                html += (list.searchRowActions) ? "<div class='row'><div class=\"col-lg-8 col-md-8 col-sm-8 col-xs-12\">" : "";
                if (options.showSearch === undefined || options.showSearch === true) {
                    let singleSearchParam = list.singleSearchParam && list.singleSearchParam.param ? `single-search-param="${list.singleSearchParam.param}"` : '';
                    html += `
                    <div ng-hide="${list.name}.length === 0 && (searchTags | isEmpty)">
                        <smart-search
                            django-model="${list.name}"
                            ${singleSearchParam}
                            base-path="${list.basePath || list.name}"
                            iterator="${list.iterator}"
                            dataset="${list.iterator}_dataset"
                            list="list"
                            collection="${list.name}"
                            default-params="${list.iterator}_default_params"
                            query-set="${list.iterator}_queryset"
                            search-bar-full-width="${list.searchBarFullWidth}"
                            search-tags="searchTags">
                        </smart-search>
                    </div>
                        `;
                }
                if (list.searchRowActions) {
                    html += "</div><div class='col-lg-4 col-md-4 col-sm-4 col-xs-12'>";

                    var actionButtons = "";
                    Object.keys(list.searchRowActions || {})
                        .forEach(act => {
                            actionButtons += ActionButton(list.searchRowActions[act]);
                        });
                    html += `
                            <div class=\"list-actions\">
                                ${actionButtons}
                            </div>
                        `;
                    html += "</div></div>";
                }

                if (options.showSearch !== false) {
                    // Message for when a search returns no results.  This should only get shown after a search is executed with no results.
                    html +=`
                        <div class="row" ng-show="${list.name}.length === 0 && !(searchTags | isEmpty)">
                            <div class="col-lg-12 List-searchNoResults" translate>No records matched your search.</div>
                        </div>
                        `;
                }

                // Show the "no items" box when loading is done and the user isn't actively searching and there are no results
                if (options.showEmptyPanel === undefined || options.showEmptyPanel === true){
                    html += `<div class="List-noItems" ng-show="${list.name}.length === 0 && (searchTags | isEmpty)">`;
                    html += (list.emptyListText) ? list.emptyListText :  i18n._("PLEASE ADD ITEMS TO THIS LIST");
                    html += "</div>";
                }

                // Add a title and optionally a close button (used on Inventory->Groups)
                if (options.mode !== 'lookup' && list.showTitle) {
                    html += "<div class=\"form-title\">";
                    html += (options.mode === 'edit' || options.mode === 'summary') ? list.editTitle : list.addTitle;
                    html += "</div>\n";
                }

                // table header row
                html += "<div class=\"list-table-container\" ng-show=\"" + list.name + ".length > 0\"";
                html += (list.awCustomScroll) ? " aw-custom-scroll " : "";
                html += ">\n";

                function buildTable() {
                    var extraClasses = list['class'];
                    var multiSelect = list.multiSelect ? 'multi-select-list' : null;
                    var multiSelectExtended = list.multiSelectExtended ? 'true' : 'false';

                    if (options.mode === 'summary') {
                        extraClasses += ' table-summary';
                    }

                    return $('<table>')
                        .attr('id', list.name + '_table')
                        .addClass('List-table')
                        .addClass(extraClasses)
                        .attr('multi-select-list', multiSelect)
                        .attr('is-extended', multiSelectExtended);

                }

                var table = buildTable();
                var innerTable = '';

                if (!options.skipTableHead) {
                    innerTable += this.buildHeader(options);
                }

                // table body
                // gotcha: transcluded elements require custom scope linking - binding to $parent models assumes a very rigid DOM hierarchy
                // see: lookup-modal.directive.js for example
                innerTable += options.mode === 'lookup' ? `<tbody ng-init="selection.${list.iterator} = {id: $parent.${list.iterator}, name: $parent.${list.iterator}_name}">` : `"<tbody>\n"`;
                innerTable += "<tr ng-class=\"[" + list.iterator;
                innerTable += (options.mode === 'lookup' || options.mode === 'select') ? ".success_class" : ".active_class";

                let handleEditStateParams = function(stateParams){
                    let matchingConditions = [];

                    angular.forEach(stateParams, function(stateParam) {
                        matchingConditions.push(`$stateParams['` + stateParam + `'] == ${list.iterator}.id`);
                    });
                    return matchingConditions;
                };

                if(list && list.fieldActions && list.fieldActions.edit && list.fieldActions.edit.editStateParams) {
                    let matchingConditions = handleEditStateParams(list.fieldActions.edit.editStateParams);
                    innerTable += `, {'List-tableRow--selected' : ${matchingConditions.join(' || ')}}`;
                }
                else if (list.iterator === 'inventory') {
                    innerTable += `, {'List-tableRow--selected': ($stateParams['${list.iterator}_id'] == ${list.iterator}.id) || ($stateParams['smartinventory_id'] == ${list.iterator}.id)}`;
                }
                else {
                    innerTable += `, {'List-tableRow--selected' : $stateParams['${list.iterator}_id'] == ${list.iterator}.id}`;
                }

                innerTable += (list.disableRow) ? `, {true: 'List-tableRow--disabled'}[${list.iterator}.pending_deletion]` : "";

                if (list.multiSelect) {
                    innerTable += ", " + list.iterator + ".isSelected ? 'is-selected-row' : ''";
                }
                //innerTable += `, (${list.iterator}_selected == ${list.iterator}selected ? 'List-tableRow--selected' : '')`;
                innerTable += "]\" ";
                innerTable += "id=\"{{ " + list.iterator + ".id }}\" ";
                innerTable += "class=\"List-tableRow " + list.iterator + "_class\" ";
                innerTable += (list.disableRow) ? " disable-row=\"" + list.disableRow + "\" " : "";
                innerTable += "ng-repeat=\"" + list.iterator + " in " + list.name;
                innerTable += (list.trackBy) ? " track by " + list.trackBy : "";
                innerTable += (list.orderBy) ? " | orderBy:'" + list.orderBy + "'" : "";
                innerTable += (list.filterBy) ? " | filter: " + list.filterBy : "";
                innerTable += "\">\n";

                if (list.index) {
                    innerTable += "<td class=\"index-column hidden-xs List-tableCell\">{{ $index + ((" + list.iterator + "_page - 1) * " + list.iterator + "_page_size) + 1 }}.</td>\n";
                }

                if (list.multiSelect) {
                    innerTable += '<td class="col-xs-1 select-column List-staticColumn--smallStatus"><select-list-item item=\"' + list.iterator + '\"></select-list-item></td>';
                }

                // Change layout if a lookup list, place radio buttons before labels
                if (options.mode === 'lookup') {
                    if (options.input_type === "radio") { //added by JT so that lookup forms can be either radio inputs or check box inputs
                        innerTable += `<td class="List-tableCell"> <input type="radio" ng-model="${list.iterator}.checked" ng-value="1" ng-false-value="0" name="check_${list.iterator}_{{${list.iterator}.id}}" ng-click="toggle_row(${list.iterator})"></td>`;
                    }
                    else { // its assumed that options.input_type = checkbox
                        innerTable += "<td class=\"List-tableCell select-column List-staticColumn--smallStatus\"><input type=\"checkbox\" ng-model=\"" + list.iterator + ".checked\" name=\"check_{{" +
                            list.iterator + ".id }}\" ng-click=\"toggle_" + list.iterator + "(" + list.iterator + ", true)\" ng-true-value=\"1\" " +
                            "ng-false-value=\"0\" id=\"check_" + list.iterator + "_{{" + list.iterator + ".id}}\" /></td>";
                    }
                }

                cnt = 2;
                base = (list.base) ? list.base : list.name;
                base = base.replace(/^\//, '');
                for (fld in list.fields) {
                    cnt++;
                    if ((list.fields[fld].searchOnly === undefined || list.fields[fld].searchOnly === false) &&
                        !(options.mode === 'lookup' && list.fields[fld].excludeModal === true)) {
                        innerTable += Column({
                            list: list,
                            fld: fld,
                            options: options,
                            base: base
                        });
                    }
                }

                if (options.mode === 'select') {
                    if (options.input_type === "radio") { //added by JT so that lookup forms can be either radio inputs or check box inputs
                        innerTable += "<td class=\"List-tableCell\"><input type=\"radio\" ng-model=\"" + list.iterator + ".checked\" name=\"check_{{" +
                            list.iterator + ".id }}\" ng-click=\"toggle_" + list.iterator + "(" + list.iterator + ", true)\" ng-value=\"1\" " +
                            "ng-false-value=\"0\" id=\"check_{{" + list.iterator + ".id}}\" /></td>";
                    } else { // its assumed that options.input_type = checkbox
                        innerTable += "<td class=\"List-tableCell\"><input type=\"checkbox\" ng-model=\"" + list.iterator + ".checked\" name=\"check_{{" +
                            list.iterator + ".id }}\" ng-click=\"toggle_" + list.iterator + "(" + list.iterator + ", true)\" ng-true-value=\"1\" " +
                            "ng-false-value=\"0\" id=\"check_{{" + list.iterator + ".id}}\" /></td>";
                    }
                } else if ((options.mode === 'edit' || options.mode === 'summary') && list.fieldActions) {

                    // Row level actions

                    innerTable += "<td class=\"List-actionsContainer\"><div class=\"List-actionButtonCell List-tableCell\">";

                    for (field_action in list.fieldActions) {
                        if (field_action !== 'columnClass') {
                            if (list.fieldActions[field_action].type && list.fieldActions[field_action].type === 'DropDown') {
                                innerTable += DropDown({
                                    list: list,
                                    fld: field_action,
                                    options: options,
                                    base: base,
                                    type: 'fieldActions',
                                    td: false
                                });
                            }
                            if (field_action === 'pending_deletion') {
                                innerTable += `<a ng-if='${list.iterator}.pending_deletion'>Pending Delete</a>`;
<<<<<<< HEAD
                            }
                            // Plug in Dropdown Component
                            if (field_action === 'submit') {
                                innerTable += `<at-launch-template template="${list.iterator}" ng-if="${list.iterator}.summary_fields.user_capabilities.start"></at-launch-template>`;
=======
>>>>>>> bed9b064
                            } else {
                                // Plug in Dropdown Component
                                if (field_action === 'submit' && list.fieldActions[field_action].relaunch === true) {
                                    innerTable += `<at-relaunch job="${list.iterator}"></at-relaunch>`;
                                } else if (field_action === 'submit' && list.fieldActions[field_action].launch === true) {
                                    innerTable += `<at-launch-template template="${list.iterator}" ng-if="${list.iterator}.summary_fields.user_capabilities.start"></at-launch-template>`;
                                } else {
                                    fAction = list.fieldActions[field_action];
                                    innerTable += "<button id=\"";
                                    innerTable += (fAction.id) ? fAction.id : field_action + "-action";
                                    innerTable += "\" ";
                                    innerTable += (fAction.href) ? "href=\"" + fAction.href + "\" " : "";
                                    innerTable += (fAction.ngHref) ? "ng-href=\"" + fAction.ngHref + "\" " : "";
                                    innerTable += "class=\"List-actionButton ";
                                    innerTable += (field_action === 'delete' || field_action === 'cancel') ? "List-actionButton--delete" : "";
                                    innerTable += "\" ";
                                    if(field_action === 'edit') {
                                        // editStateParams allows us to handle cases where a list might have different types of resources in it.  As a result the edit
                                        // icon might now always point to the same state and differing states may have differing stateParams.  Specifically this occurs
                                        // on the Templates list where editing a workflow job template takes you to a state where the param is workflow_job_template_id.
                                        // You can also edit a Job Template from this list so the stateParam there would be job_template_id.
                                        if(list.fieldActions[field_action].editStateParams) {
                                            let matchingConditions = handleEditStateParams(list.fieldActions[field_action].editStateParams);
                                            innerTable += `ng-class="{'List-editButton--selected' : ${matchingConditions.join(' || ')}}"`;
                                        }
                                        else if (list.iterator === 'inventory') {
                                            innerTable += `ng-class="{'List-editButton--selected': ($stateParams['${list.iterator}_id'] == ${list.iterator}.id) || ($stateParams['smartinventory_id'] == ${list.iterator}.id)}"`;
                                        }
                                        else if (list.iterator === 'host') {
                                            innerTable += `ng-class="{'List-editButton--selected': $stateParams['${list.iterator}_id'] == ${list.iterator}.id && $state.is('inventories.edit.hosts.edit') }"`;
                                        }
                                        else {
                                            innerTable += `ng-class="{'List-editButton--selected' : $stateParams['${list.iterator}_id'] == ${list.iterator}.id}"`;
                                        }
                                    }
                                    innerTable += (fAction.ngDisabled) ? "ng-disabled=\"" + fAction.ngDisabled + "\"" : "";
                                    innerTable += (fAction.awPopOver) ? "aw-pop-over=\"" + fAction.awPopOver + "\" " : "";
                                    innerTable += (fAction.dataPlacement) ? Attr(fAction, 'dataPlacement') : "";
                                    innerTable += (fAction.dataTitle) ? Attr(fAction, 'dataTitle') : "";
                                    for (itm in fAction) {
                                        if (itm !== 'ngHref' && itm !== 'href' && itm !== 'label' && itm !== 'icon' && itm !== 'class' &&
                                            itm !== 'iconClass' && itm !== "dataPlacement" && itm !== "awPopOver" &&
                                            itm !== "dataTitle") {
                                            innerTable += Attr(fAction, itm);
                                        }
                                    }
                                    innerTable += ">";
                                    if (fAction.iconClass) {
                                        innerTable += "<i class=\"" + fAction.iconClass + "\"></i>";
                                    } else {
                                        innerTable += SelectIcon({
                                            action: field_action
                                        });
                                    }
                                    //html += (fAction.label) ? "<span class=\"list-action-label\"> " + list.fieldActions[field_action].label +
                                    //    "</span>" : "";
                                    innerTable += "</button>";
                                }
                            }
                        }
                    }
                    innerTable += "</div></td>\n";
                }

                innerTable += "</tr>\n";
                // End List
                innerTable += "</tbody>\n";

                table.html(innerTable);
                html += table.prop('outerHTML');

                html += "</div><!-- table container -->\n";

                if (options.mode === 'select' && (options.selectButton === undefined || options.selectButton)) {
                    html += "<div class=\"navigation-buttons\">\n";
                    html += " <button class=\"btn btn-sm btn-primary pull-right\" id=\"select_btn\" aw-tool-tip=\"Complete your selection\" " +
                        "ng-click=\"finishSelection()\" ng-disabled=\"disableSelectBtn\"><i class=\"fa fa-check\"></i> Select</button>\n";
                    html += "</div>\n";
                }

                if (options.paginate === undefined || options.paginate === true) {
                    let hide_view_per_page = (options.mode === "lookup" || options.hideViewPerPage) ? true : false;
                    html += `<paginate
                    base-path="${list.basePath || list.name}"
                    collection="${list.name}"
                    dataset="${list.iterator}_dataset"
                    iterator="${list.iterator}"
                    query-set="${list.iterator}_queryset"
                    hide-view-per-page="${hide_view_per_page}"`;
                    html += list.maxVisiblePages ? `max-visible-pages="${list.maxVisiblePages}"` : '';
                    html += `></paginate></div>`;
                }

                return html;
            },

            buildHeader: function(options) {
                var list = this.list,
                    fld, html;

                function buildSelectAll() {
                    return $('<th>')
                        .addClass('col-xs-1 select-column List-tableHeader List-staticColumn--smallStatus')
                        .append(
                            $('<select-all>')
                            .attr('selections-empty', 'selectedItems.length === 0')
                            .attr('items-length', list.name + '.length')
                            .attr('label', ''));
                }

                if (options === undefined) {
                    options = this.options;
                }

                html = "<thead>\n";
                html += "<tr class=\"List-tableHeaderRow\">\n";
                if (list.index) {
                    html += "<th class=\"col-lg-1 col-md-1 col-sm-2 hidden-xs List-tableHeader\" translate>#</th>\n";
                }

                if (list.multiSelect) {
                    html += buildSelectAll().prop('outerHTML');
                } else if (options.mode === 'lookup') {
                    html += "<th class=\"List-tableHeader select-column List-staticColumn--smallStatus\" translate></th>";
                }

                if (options.mode !== 'lookup'){
                    for (fld in list.fields) {
                        let customClass = list.fields[fld].columnClass || '';
                        html += `<th
                                base-path="${list.basePath || list.name}"
                                collection="${list.name}"
                                dataset="${list.iterator}_dataset"
                                column-sort
                                column-field="${list.fields[fld].searchField || fld}"
                                column-iterator="${list.iterator}"
                                column-no-sort="${list.fields[fld].nosort}"
                                column-label="${list.fields[fld].label}"
                                column-custom-class="${customClass}"
                                query-set="${list.iterator}_queryset">
                            </th>`;
                    }
                }
                if (options.mode === 'lookup') {
                    let customClass = list.fields.name.modalColumnClass || '';
                    html += `<th
                            base-path="${list.basePath || list.name}"
                            collection="${list.name}"
                            dataset="${list.iterator}_dataset"
                            column-sort
                            column-field="name"
                            column-iterator="${list.iterator}"
                            column-no-sort="${list.fields.name.nosort}"
                            column-label="${list.fields.name.label}"
                            column-custom-class="${customClass}"
                            query-set="${list.iterator}_queryset">
                        </th>`;

                    if(list.fields.info) {
                        customClass = list.fields.name.modalColumnClass || '';
                        const infoHeaderClass = _.get(list.fields.info, 'infoHeaderClass', 'List-tableHeader--info');
                        html += `<th
                                    class="${infoHeaderClass}"
                                    base-path="${list.basePath || list.name}"
                                    collection="${list.name}"
                                    dataset="${list.iterator}_dataset"
                                    column-sort
                                    column-field="info"
                                    column-iterator="${list.iterator}"
                                    column-no-sort="${list.fields.info.nosort}"
                                    column-label="${list.fields.info.label}"
                                    column-custom-class="${customClass}"
                                    query-set="${list.iterator}_queryset">
                                </th>`;
                    }
                }
                if (options.mode === 'select') {
                    html += "<th class=\"List-tableHeader col-lg-1 col-md-1 col-sm-2 col-xs-2\" translate>Select</th>";
                } else if (options.mode === 'edit' && list.fieldActions) {
                    html += "<th class=\"List-tableHeader List-tableHeader--actions actions-column";
                    html += (list.fieldActions && list.fieldActions.columnClass) ? " " + list.fieldActions.columnClass : "";
                    html += "\" translate>";
                    html += (list.fieldActions.label === undefined || list.fieldActions.label) ? i18n._("Actions") : "";
                    html += "</th>\n";
                }
                html += "</tr>\n";
                html += "</thead>\n";
                return html;
            },

            wrapPanel: function(html){
                return `
                <div class="Panel">${html}</div>`;
            },

            insertFormView: function(){
                return `<div ui-view="form"></div>`;
            }
        };
    }
];<|MERGE_RESOLUTION|>--- conflicted
+++ resolved
@@ -395,13 +395,8 @@
                             }
                             if (field_action === 'pending_deletion') {
                                 innerTable += `<a ng-if='${list.iterator}.pending_deletion'>Pending Delete</a>`;
-<<<<<<< HEAD
-                            }
-                            // Plug in Dropdown Component
-                            if (field_action === 'submit') {
+                            } else if (field_action === 'submit') {
                                 innerTable += `<at-launch-template template="${list.iterator}" ng-if="${list.iterator}.summary_fields.user_capabilities.start"></at-launch-template>`;
-=======
->>>>>>> bed9b064
                             } else {
                                 // Plug in Dropdown Component
                                 if (field_action === 'submit' && list.fieldActions[field_action].relaunch === true) {
