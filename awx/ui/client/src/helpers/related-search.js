/*************************************************
 * Copyright (c) 2015 Ansible, Inc.
 *
 * All Rights Reserved
 *************************************************/

    /**
 * @ngdoc function
 * @name helpers.function:related-search
 * @description
 *  RelatedSearchHelper
 *
 *  All the parts for controlling the search widget on
 *  related collections.
 *
 *  SearchInit({
 *      scope: <scope>,
 *      relatedSets: <array of related collections {model_name, url, iterator}>,
 *      form: <form object used by FormGenerator>
 *      });
 *
 *
 */


export default
    angular.module('RelatedSearchHelper', ['RestServices', 'Utilities', 'RefreshRelatedHelper'])
        .factory('RelatedSearchInit', ['$timeout', 'Alert', 'Rest', 'RefreshRelated', 'Wait', 'Empty',
            function ($timeout, Alert, Rest, RefreshRelated, Wait, Empty) {
                return function (params) {

                    var scope = params.scope,
                        relatedSets = params.relatedSets,
                        form = params.form, f;



                    // add 'selected' class to the selected li element
                    function setSelectedItem(iterator, label) {
                        $('#' + iterator + 'SearchDropdown' + ' li').each(function() {
                            $(this).removeClass('selected');
                            var link = $(this).find('a');
                            if (label === link.text()) {
                                $(this).addClass('selected');
                            }
                        });
                    }

                    // Set default values
                    function setDefaults(inIterator) {
                        var iterator, f, fld, set;
                        for (set in form.related) {
                            if (form.related[set].type !== 'tree' && (inIterator === undefined || inIterator === form.related[set].iterator)) {
                                iterator = form.related[set].iterator;
                                for (fld in form.related[set].fields) {
                                    if (form.related[set].fields[fld].key) {
                                        if (form.related[set].fields[fld].searchable === undefined || form.related[set].fields[fld].searchable === true) {
                                            scope[iterator + 'SearchField'] = fld;
                                            scope[iterator + 'SearchFieldLabel'] = form.related[set].fields[fld].label;
                                        }
                                        break;
                                    }
                                }

                                if (Empty(scope[iterator + 'SearchField'])) {
                                    // A field marked as key may not be 'searchable'. Find the first searchable field.
                                    for (fld in form.related[set].fields) {
                                        if (form.related[set].fields[fld].searchable === undefined || form.related[set].fields[fld].searchable === true) {
                                            scope[iterator + 'SearchField'] = fld;
                                            scope[iterator + 'SearchFieldLabel'] = form.related[set].fields[fld].label;
                                            break;
                                        }
                                    }
                                }

                                scope[iterator + 'SortOrder'] = null;
                                scope[iterator + 'SearchType'] = 'icontains';
                                scope[iterator + 'SearchTypeLabel'] = 'Contains';
                                scope[iterator + 'SearchValue'] = null;
                                scope[iterator + 'SelectShow'] = false;
                                //scope[iterator + 'HideSearchType'] = false;
                                scope[iterator + 'ShowStartBtn'] = true;
                                scope[iterator + 'HideAllStartBtn'] = false;

                                f = scope[iterator + 'SearchField'];
                                if (form.related[set].fields[f].searchType &&
                                        (form.related[set].fields[f].searchType === 'boolean' || form.related[set].fields[f].searchType === 'select')) {
                                    scope[iterator + 'SelectShow'] = true;
                                    scope[iterator + 'SearchSelectOpts'] = form.related[set].fields[f].searchOptions;
                                }
                                if (form.related[set].fields[f].searchType && form.related[set].fields[f].searchType === 'gtzero') {
                                    scope[iterator + "InputHide"] = true;
                                }

                                setSelectedItem(iterator, scope[iterator + 'SearchFieldLabel']);
                            }
                        }
                    }

                    setDefaults();

                    scope.resetSearch = function (iterator) {
                        setDefaults(iterator);
                        scope.search(iterator);
                    };

                    // Functions to handle search widget changes
                    scope.setSearchField = function (iterator, fld, label) {

                        var f, related;

                        for (related in form.related) {
                            if (form.related[related].iterator === iterator) {
                                f = form.related[related].fields[fld];
                            }
                        }

                        scope[iterator + 'SearchFieldLabel'] = label;
                        scope[iterator + 'SearchField'] = fld;
                        scope[iterator + 'SearchValue'] = '';
                        scope[iterator + 'SelectShow'] = false;
                        //scope[iterator + 'HideSearchType'] = false;
                        scope[iterator + 'InputHide'] = false;
                        scope[iterator + 'ShowStartBtn'] = true;

                        if (f.searchType !== undefined && f.searchType === 'gtzero') {
                            scope[iterator + "InputHide"] = true;
                            scope[iterator + 'ShowStartBtn'] = false;
                        }
                        if (f.searchType !== undefined && (f.searchType === 'boolean' || f.searchType === 'select')) {
                            scope[iterator + 'SelectShow'] = true;
                            scope[iterator + 'SearchSelectOpts'] = f.searchOptions;
                        }

                        if (f.searchType !== undefined && f.searchType === 'int') {
                            //scope[iterator + 'HideSearchType'] = true;
                            scope[iterator + 'SearchType'] = 'int';
                        }

                        setSelectedItem(iterator, label);

                        scope.search(iterator);

                    };

                    scope.setSearchType = function (model, type, label) {
                        scope[model + 'SearchTypeLabel'] = label;
                        scope[model + 'SearchType'] = type;
                        scope.search(model);
                    };

                    scope.startSearch = function (e, iterator) {
                        // If use clicks enter while on input field, start the search
                        if (e.keyCode === 13) {
                            scope.search(iterator);
                        }
                    };

                    scope.search = function (iterator) {
                        //scope[iterator + 'SearchSpin'] = true;
                        Wait('start');
                        scope[iterator + 'Loading'] = false;
                        scope[iterator + 'HoldInput'] = true;

<<<<<<< HEAD
                        if(scope[iterator + 'SearchValue'] && scope[iterator + 'SearchValue'] !== '') {
                            scope[iterator + '_active_search'] = true;
                        }
                        else {
                            scope[iterator + '_active_search'] = false;
                        }

=======
>>>>>>> 6940dcce
                        if (scope[iterator + 'SearchValue']) {
                            // User typed a value in input field
                            scope[iterator + 'ShowStartBtn'] = false;
                        }

                        if (iterator === 'host') {
                            if (scope.hostSearchField === 'has_active_failures') {
                                if (scope.hostSearchSelectValue && scope.hostSearchSelectValue.value === 1) {
                                    scope.hostFailureFilter = true;
                                } else {
                                    scope.hostFailureFilter = false;
                                }
                            }
                        }

                        var fld, key, set, url, sort_order;
                        for (key in relatedSets) {
                            if (relatedSets[key].iterator === iterator) {
                                set = key;
                                url = relatedSets[key].url;
                                for (fld in form.related[key].fields) {
                                    if (form.related[key].fields[fld].key) {
                                        if (form.related[key].fields[fld].desc) {
                                            sort_order = '-' + fld;
                                        } else {
                                            sort_order = fld;
                                        }
                                    }
                                }
                                break;
                            }
                        }

                        sort_order = (scope[iterator + 'SortOrder'] === null) ? sort_order : scope[iterator + 'SortOrder'];
                        f = form.related[set].fields[scope[iterator + 'SearchField']];
                        if ((scope[iterator + 'SelectShow'] === false && !Empty(scope[iterator + 'SearchValue'])) ||
                            (scope[iterator + 'SelectShow'] && scope[iterator + 'SearchSelectValue']) ||
                            (f.searchType && f.searchType === 'gtzero')) {
                            if (f.sourceModel) {
                                // handle fields whose source is a related model e.g. inventories.organization
                                scope[iterator + 'SearchParams'] = f.sourceModel + '__' + f.sourceField + '__';
                            } else if (f.searchField) {
                                scope[iterator + 'SearchParams'] = f.searchField + '__';
                            } else {
                                scope[iterator + 'SearchParams'] = scope[iterator + 'SearchField'] + '__';
                            }

                            if (f.searchType && (f.searchType === 'int' || f.searchType === 'boolean')) {
                                scope[iterator + 'SearchParams'] += 'int=';
                            } else if (f.searchType && f.searchType === 'gtzero') {
                                scope[iterator + 'SearchParams'] += 'gt=0';
                            } else {
                                scope[iterator + 'SearchParams'] += scope[iterator + 'SearchType'] + '=';
                            }

                            if (f.searchType && (f.searchType === 'boolean' || f.searchType === 'select')) {
                                scope[iterator + 'SearchParams'] += scope[iterator + 'SearchSelectValue'].value;
                            } else if (f.searchType === undefined || f.searchType === 'gtzero') {
                                scope[iterator + 'SearchParams'] += encodeURI(scope[iterator + 'SearchValue']);
                            }
                            scope[iterator + 'SearchParams'] += (sort_order) ? '&order_by=' + encodeURI(sort_order) : '';
                        } else {
                            scope[iterator + 'SearchParams'] = (sort_order) ? 'order_by=' + encodeURI(sort_order) : '';
                        }
                        scope[iterator + '_page'] = 1;
                        url += (url.match(/\/$/)) ? '?' : '&';
                        url += scope[iterator + 'SearchParams'];
                        url += (scope[iterator + '_page_size']) ? '&page_size=' + scope[iterator + '_page_size'] : "";
                        RefreshRelated({ scope: scope, set: set, iterator: iterator, url: url });
                    };


                    scope.sort = function (iterator, fld) {
                        var sort_order, icon, direction, set;

                        // reset sort icons back to 'icon-sort' on all columns
                        // except the one clicked
                        $('.' + iterator + ' .list-header').each(function () {
                            if ($(this).attr('id') !== iterator + '-' + fld + '-header') {
                                var icon = $(this).find('i');
                                icon.attr('class', 'fa fa-sort');
                            }
                        });

                        // Toggle the icon for the clicked column
                        // and set the sort direction
                        icon = $('#' + iterator + '-' + fld + '-header i');
                        direction = '';
                        if (icon.hasClass('fa-sort')) {
                            icon.removeClass('fa-sort');
                            icon.addClass('fa-sort-up');
                        } else if (icon.hasClass('fa-sort-up')) {
                            icon.removeClass('fa-sort-up');
                            icon.addClass('fa-sort-down');
                            direction = '-';
                        } else if (icon.hasClass('fa-sort-down')) {
                            icon.removeClass('fa-sort-down');
                            icon.addClass('fa-sort-up');
                        }

                        // Set the sorder order value and call the API to refresh the list with the new order
                        for (set in form.related) {
                            if (form.related[set].iterator === iterator) {
                                if (form.related[set].fields[fld].sourceModel) {
                                    sort_order = direction + form.related[set].fields[fld].sourceModel + '__' +
                                        form.related[set].fields[fld].sourceField;
                                } else {
                                    sort_order = direction + fld;
                                }
                            }
                        }
                        scope[iterator + 'SortOrder'] = sort_order;
                        scope.search(iterator);
                    };
                };
            }
        ]);<|MERGE_RESOLUTION|>--- conflicted
+++ resolved
@@ -162,16 +162,6 @@
                         scope[iterator + 'Loading'] = false;
                         scope[iterator + 'HoldInput'] = true;
 
-<<<<<<< HEAD
-                        if(scope[iterator + 'SearchValue'] && scope[iterator + 'SearchValue'] !== '') {
-                            scope[iterator + '_active_search'] = true;
-                        }
-                        else {
-                            scope[iterator + '_active_search'] = false;
-                        }
-
-=======
->>>>>>> 6940dcce
                         if (scope[iterator + 'SearchValue']) {
                             // User typed a value in input field
                             scope[iterator + 'ShowStartBtn'] = false;
