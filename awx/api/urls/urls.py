--- conflicted
+++ resolved
@@ -32,13 +32,9 @@
     OAuth2ApplicationDetail,
 )
 from awx.api.views.bulk import (
-<<<<<<< HEAD
     BulkView,
     BulkHostCreateView,
-=======
     BulkJobLaunchView,
-    BulkView,
->>>>>>> 1c91a7ab
 )
 from awx.api.views.mesh_visualizer import MeshVisualizer
 
@@ -145,12 +141,9 @@
     re_path(r'^activity_stream/', include(activity_stream_urls)),
     re_path(r'^workflow_approval_templates/', include(workflow_approval_template_urls)),
     re_path(r'^workflow_approvals/', include(workflow_approval_urls)),
-<<<<<<< HEAD
+    re_path(r'^bulk/$', BulkView.as_view(), name='bulk'),
     re_path(r'^bulk/host_create/$', BulkHostCreateView.as_view(), name='bulk_host_create'),
-=======
     re_path(r'^bulk/job_launch/$', BulkJobLaunchView.as_view(), name='bulk_job_launch'),
->>>>>>> 1c91a7ab
-    re_path(r'^bulk/$', BulkView.as_view(), name='bulk'),
 ]
 
 
