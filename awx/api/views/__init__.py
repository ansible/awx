--- conflicted
+++ resolved
@@ -171,12 +171,8 @@
     ApiV2SubscriptionView,
     ApiV2AttachView,
 )
-<<<<<<< HEAD
 from awx.api.views.webhooks import WebhookKeyView, GithubWebhookReceiver, GitlabWebhookReceiver, GenericWebhookReceiver  # noqa
-=======
-from awx.api.views.webhooks import WebhookKeyView, GithubWebhookReceiver, GitlabWebhookReceiver  # noqa
 from awx.api.pagination import UnifiedJobEventPagination
->>>>>>> d3b20e65
 
 
 logger = logging.getLogger('awx.api.views')
