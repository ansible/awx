--- conflicted
+++ resolved
@@ -77,13 +77,8 @@
     default=False,
     label=_('Allow External Users to Create OAuth2 Tokens'),
     help_text=_(
-<<<<<<< HEAD
         'For security reasons, users from external auth providers (LDAP, SSO, '
-        'Radius, and others) are not allowed to create OAuth2 tokens. '
-=======
-        'For security reasons, users from external auth providers (LDAP, SAML, '
-        'SSO, and others) are not allowed to create OAuth2 tokens. '
->>>>>>> c476564c
+        ' and others) are not allowed to create OAuth2 tokens. '
         'To change this behavior, enable this setting. Existing tokens will '
         'not be deleted when this setting is toggled off.'
     ),
