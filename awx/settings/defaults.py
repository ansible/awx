# Copyright (c) 2015 Ansible, Inc.
# All Rights Reserved.

# Python
import base64
import os
import re  # noqa
import tempfile
import socket
from datetime import timedelta

from split_settings.tools import include


DEBUG = True
SQL_DEBUG = DEBUG

# Build paths inside the project like this: os.path.join(BASE_DIR, ...)
BASE_DIR = os.path.dirname(os.path.dirname(__file__))

# FIXME: it would be nice to cycle back around and allow this to be
# BigAutoField going forward, but we'd have to be explicit about our
# existing models.
DEFAULT_AUTO_FIELD = 'django.db.models.AutoField'

DATABASES = {
    'default': {
        'ENGINE': 'django.db.backends.sqlite3',
        'NAME': os.path.join(BASE_DIR, 'awx.sqlite3'),
        'ATOMIC_REQUESTS': True,
        'TEST': {
            # Test database cannot be :memory: for inventory tests.
            'NAME': os.path.join(BASE_DIR, 'awx_test.sqlite3')
        },
    }
}

# Special database overrides for dispatcher connections listening to pg_notify
LISTENER_DATABASES = {
    'default': {
        'OPTIONS': {
            'keepalives': 1,
            'keepalives_idle': 5,
            'keepalives_interval': 5,
            'keepalives_count': 5,
        },
    }
}

# Whether or not the deployment is a K8S-based deployment
# In K8S-based deployments, instances have zero capacity - all playbook
# automation is intended to flow through defined Container Groups that
# interface with some (or some set of) K8S api (which may or may not include
# the K8S cluster where awx itself is running)
IS_K8S = False

AWX_CONTAINER_GROUP_K8S_API_TIMEOUT = 10
AWX_CONTAINER_GROUP_DEFAULT_NAMESPACE = os.getenv('MY_POD_NAMESPACE', 'default')
# Timeout when waiting for pod to enter running state. If the pod is still in pending state , it will be terminated. Valid time units are "s", "m", "h". Example : "5m" , "10s".
AWX_CONTAINER_GROUP_POD_PENDING_TIMEOUT = "2h"

# How much capacity controlling a task costs a hybrid or control node
AWX_CONTROL_NODE_TASK_IMPACT = 1

# Internationalization
# https://docs.djangoproject.com/en/dev/topics/i18n/
#
# Local time zone for this installation. Choices can be found here:
# http://en.wikipedia.org/wiki/List_of_tz_zones_by_name
# although not all choices may be available on all operating systems.
# On Unix systems, a value of None will cause Django to use the same
# timezone as the operating system.
# If running in a Windows environment this must be set to the same as your
# system time zone.
TIME_ZONE = 'UTC'

# Language code for this installation. All choices can be found here:
# http://www.i18nguy.com/unicode/language-identifiers.html
LANGUAGE_CODE = 'en-us'

# If you set this to False, Django will make some optimizations so as not
# to load the internationalization machinery.
USE_I18N = True

# If you set this to False, Django will not format dates, numbers and
# calendars according to the current locale
USE_L10N = True

USE_TZ = True

STATICFILES_DIRS = [
    os.path.join(BASE_DIR, 'ui', 'build'),
    os.path.join(BASE_DIR, 'static'),
]

# Absolute filesystem path to the directory where static file are collected via
# the collectstatic command.
STATIC_ROOT = '/var/lib/awx/public/static'

# Static files (CSS, JavaScript, Images)
# https://docs.djangoproject.com/en/dev/howto/static-files/
STATIC_URL = '/static/'

# Absolute filesystem path to the directory that will hold user-uploaded files.
# Example: "/home/media/media.lawrence.com/"
MEDIA_ROOT = os.path.join(BASE_DIR, 'public', 'media')

# URL that handles the media served from MEDIA_ROOT. Make sure to use a
# trailing slash if there is a path component (optional in other cases).
# Examples: "http://media.lawrence.com", "http://example.com/media/"
MEDIA_URL = '/media/'

LOGIN_URL = '/api/login/'
LOGOUT_ALLOWED_HOSTS = None

# Absolute filesystem path to the directory to host projects (with playbooks).
# This directory should not be web-accessible.
PROJECTS_ROOT = '/var/lib/awx/projects/'

# Absolute filesystem path to the directory for job status stdout (default for
# development and tests, default for production defined in production.py). This
# directory should not be web-accessible
JOBOUTPUT_ROOT = '/var/lib/awx/job_status/'

# Absolute filesystem path to the directory to store logs
LOG_ROOT = '/var/log/tower/'

# Django gettext files path: locale/<lang-code>/LC_MESSAGES/django.po, django.mo
LOCALE_PATHS = (os.path.join(BASE_DIR, 'locale'),)

# Graph of resources that can have named-url
NAMED_URL_GRAPH = {}

# Maximum number of the same job that can be waiting to run when launching from scheduler
# Note: This setting may be overridden by database settings.
SCHEDULE_MAX_JOBS = 10

# Bulk API related settings
# Maximum number of jobs that can be launched in 1 bulk job
BULK_JOB_MAX_LAUNCH = 100

# Maximum number of host that can be created in 1 bulk host create
BULK_HOST_MAX_CREATE = 100

# Maximum number of host that can be deleted in 1 bulk host delete
BULK_HOST_MAX_DELETE = 250

SITE_ID = 1

# Make this unique, and don't share it with anybody.
if os.path.exists('/etc/tower/SECRET_KEY'):
    with open('/etc/tower/SECRET_KEY', 'rb') as f:
        SECRET_KEY = f.read().strip()
else:
    SECRET_KEY = base64.encodebytes(os.urandom(32)).decode().rstrip()

# Hosts/domain names that are valid for this site; required if DEBUG is False
# See https://docs.djangoproject.com/en/dev/ref/settings/#allowed-hosts
ALLOWED_HOSTS = []

# HTTP headers and meta keys to search to determine remote host name or IP. Add
# additional items to this list, such as "HTTP_X_FORWARDED_FOR", if behind a
# reverse proxy.
REMOTE_HOST_HEADERS = ['REMOTE_ADDR', 'REMOTE_HOST']

# If we are behind a reverse proxy/load balancer, use this setting to
# allow the proxy IP addresses from which Tower should trust custom
# REMOTE_HOST_HEADERS header values
# REMOTE_HOST_HEADERS = ['HTTP_X_FORWARDED_FOR', ''REMOTE_ADDR', 'REMOTE_HOST']
# PROXY_IP_ALLOWED_LIST = ['10.0.1.100', '10.0.1.101']
# If this setting is an empty list (the default), the headers specified by
# REMOTE_HOST_HEADERS will be trusted unconditionally')
PROXY_IP_ALLOWED_LIST = []

# If we are behind a reverse proxy/load balancer, use this setting to
# allow the scheme://addresses from which Tower should trust csrf requests from
# If this setting is an empty list (the default), we will only trust ourself
CSRF_TRUSTED_ORIGINS = []

CUSTOM_VENV_PATHS = []

# Warning: this is a placeholder for a database setting
# This should not be set via a file.
DEFAULT_EXECUTION_ENVIRONMENT = None

# This list is used for creating default EEs when running awx-manage create_preload_data.
# Should be ordered from highest to lowest precedence.
# The awx-manage register_default_execution_environments command reads this setting and registers the EE(s)
# If a registry credential is needed to pull the image, that can be provided to the awx-manage command
GLOBAL_JOB_EXECUTION_ENVIRONMENTS = [{'name': 'AWX EE (latest)', 'image': 'quay.io/ansible/awx-ee:latest'}]
# This setting controls which EE will be used for project updates.
# The awx-manage register_default_execution_environments command reads this setting and registers the EE
# This image is distinguished from others by having "managed" set to True and users have limited
# ability to modify it through the API.
# If a registry credential is needed to pull the image, that can be provided to the awx-manage command
CONTROL_PLANE_EXECUTION_ENVIRONMENT = 'quay.io/ansible/awx-ee:latest'

# Note: This setting may be overridden by database settings.
STDOUT_MAX_BYTES_DISPLAY = 1048576

# Returned in the header on event api lists as a recommendation to the UI
# on how many events to display before truncating/hiding
MAX_UI_JOB_EVENTS = 4000

# Returned in index.html, tells the UI if it should make requests
# to update job data in response to status changes websocket events
UI_LIVE_UPDATES_ENABLED = True

# The maximum size of the ansible callback event's res data structure
# beyond this limit and the value will be removed
MAX_EVENT_RES_DATA = 700000

# Note: These settings may be overridden by database settings.
EVENT_STDOUT_MAX_BYTES_DISPLAY = 1024
MAX_WEBSOCKET_EVENT_RATE = 30

# The amount of time before a stdout file is expired and removed locally
# Note that this can be recreated if the stdout is downloaded
LOCAL_STDOUT_EXPIRE_TIME = 2592000

# The number of processes spawned by the callback receiver to process job
# events into the database
JOB_EVENT_WORKERS = 4

# The number of seconds to buffer callback receiver bulk
# writes in memory before flushing via JobEvent.objects.bulk_create()
JOB_EVENT_BUFFER_SECONDS = 1

# The interval at which callback receiver statistics should be
# recorded
JOB_EVENT_STATISTICS_INTERVAL = 5

# The maximum size of the job event worker queue before requests are blocked
JOB_EVENT_MAX_QUEUE_SIZE = 10000

# The number of job events to migrate per-transaction when moving from int -> bigint
JOB_EVENT_MIGRATION_CHUNK_SIZE = 1000000

# The prefix of the redis key that stores metrics
SUBSYSTEM_METRICS_REDIS_KEY_PREFIX = "awx_metrics"

# Histogram buckets for the callback_receiver_batch_events_insert_db metric
SUBSYSTEM_METRICS_BATCH_INSERT_BUCKETS = [10, 50, 150, 350, 650, 2000]

# Interval in seconds for sending local metrics to other nodes
SUBSYSTEM_METRICS_INTERVAL_SEND_METRICS = 3

# Interval in seconds for saving local metrics to redis
SUBSYSTEM_METRICS_INTERVAL_SAVE_TO_REDIS = 2

# Record task manager metrics at the following interval in seconds
# If using Prometheus, it is recommended to be => the Prometheus scrape interval
SUBSYSTEM_METRICS_TASK_MANAGER_RECORD_INTERVAL = 15

# The maximum allowed jobs to start on a given task manager cycle
START_TASK_LIMIT = 100

# Time out task managers if they take longer than this many seconds, plus TASK_MANAGER_TIMEOUT_GRACE_PERIOD
# We have the grace period so the task manager can bail out before the timeout.
TASK_MANAGER_TIMEOUT = 300
TASK_MANAGER_TIMEOUT_GRACE_PERIOD = 60
TASK_MANAGER_LOCK_TIMEOUT = TASK_MANAGER_TIMEOUT + TASK_MANAGER_TIMEOUT_GRACE_PERIOD

# Number of seconds _in addition to_ the task manager timeout a job can stay
# in waiting without being reaped
JOB_WAITING_GRACE_PERIOD = 60

# Number of seconds after a container group job finished time to wait
# before the awx_k8s_reaper task will tear down the pods
K8S_POD_REAPER_GRACE_PERIOD = 60

# Disallow sending session cookies over insecure connections
SESSION_COOKIE_SECURE = True

# Seconds before sessions expire.
# Note: This setting may be overridden by database settings.
SESSION_COOKIE_AGE = 1800

# Option to change userLoggedIn cookie SameSite policy.
USER_COOKIE_SAMESITE = 'Lax'

# Name of the cookie that contains the session information.
# Note: Changing this value may require changes to any clients.
SESSION_COOKIE_NAME = 'awx_sessionid'

# Maximum number of per-user valid, concurrent sessions.
# -1 is unlimited
# Note: This setting may be overridden by database settings.
SESSIONS_PER_USER = -1

CSRF_USE_SESSIONS = False

# Disallow sending csrf cookies over insecure connections
CSRF_COOKIE_SECURE = True

# Limit CSRF cookies to browser sessions
CSRF_COOKIE_AGE = None

TEMPLATES = [
    {
        'NAME': 'default',
        'BACKEND': 'django.template.backends.django.DjangoTemplates',
        'APP_DIRS': True,
        'OPTIONS': {
            'context_processors': [  # NOQA
                'django.contrib.auth.context_processors.auth',
                'django.template.context_processors.debug',
                'django.template.context_processors.request',
                'django.template.context_processors.i18n',
                'django.template.context_processors.media',
                'django.template.context_processors.static',
                'django.template.context_processors.tz',
                'django.contrib.messages.context_processors.messages',
                'awx.ui.context_processors.csp',
                'awx.ui.context_processors.version',
                'social_django.context_processors.backends',
                'social_django.context_processors.login_redirect',
            ],
            'builtins': ['awx.main.templatetags.swagger'],
        },
        'DIRS': [
            os.path.join(BASE_DIR, 'templates'),
            os.path.join(BASE_DIR, 'ui', 'public'),
            os.path.join(BASE_DIR, 'ui', 'build', 'awx'),
        ],
    },
]

ROOT_URLCONF = 'awx.urls'

WSGI_APPLICATION = 'awx.wsgi.application'

INSTALLED_APPS = [
    'django.contrib.auth',
    'django.contrib.contenttypes',
    'django.contrib.messages',
    'django.contrib.sessions',
    'django.contrib.sites',
    # daphne has to be installed before django.contrib.staticfiles for the app to startup
    # According to channels 4.0 docs you install daphne instead of channels now
    'daphne',
    'django.contrib.staticfiles',
    'oauth2_provider',
    'rest_framework',
    'django_extensions',
    'polymorphic',
    'social_django',
    'django_guid',
    'corsheaders',
    'awx.conf',
    'awx.main',
    'awx.api',
    'awx.ui',
    'awx.sso',
    'solo',
    'ansible_base.rest_filters',
    'ansible_base.jwt_consumer',
    'ansible_base.resource_registry',
    'ansible_base.rbac',
]


INTERNAL_IPS = ('127.0.0.1',)

MAX_PAGE_SIZE = 200
REST_FRAMEWORK = {
    'DEFAULT_PAGINATION_CLASS': 'awx.api.pagination.Pagination',
    'PAGE_SIZE': 25,
    'DEFAULT_AUTHENTICATION_CLASSES': (
        'ansible_base.jwt_consumer.awx.auth.AwxJWTAuthentication',
        'awx.api.authentication.LoggedOAuth2Authentication',
        'awx.api.authentication.SessionAuthentication',
        'awx.api.authentication.LoggedBasicAuthentication',
    ),
    'DEFAULT_PERMISSION_CLASSES': ('awx.api.permissions.ModelAccessPermission',),
    'DEFAULT_PARSER_CLASSES': ('awx.api.parsers.JSONParser',),
    'DEFAULT_RENDERER_CLASSES': ('awx.api.renderers.DefaultJSONRenderer', 'awx.api.renderers.BrowsableAPIRenderer'),
    'DEFAULT_METADATA_CLASS': 'awx.api.metadata.Metadata',
    'EXCEPTION_HANDLER': 'awx.api.views.api_exception_handler',
    'VIEW_DESCRIPTION_FUNCTION': 'awx.api.generics.get_view_description',
    'NON_FIELD_ERRORS_KEY': '__all__',
    'DEFAULT_VERSION': 'v2',
    # For swagger schema generation
    # see https://github.com/encode/django-rest-framework/pull/6532
    'DEFAULT_SCHEMA_CLASS': 'rest_framework.schemas.AutoSchema',
    # 'URL_FORMAT_OVERRIDE': None,
}

AUTHENTICATION_BACKENDS = (
<<<<<<< HEAD
    'awx.sso.backends.LDAPBackend',
    'awx.sso.backends.LDAPBackend1',
    'awx.sso.backends.LDAPBackend2',
    'awx.sso.backends.LDAPBackend3',
    'awx.sso.backends.LDAPBackend4',
    'awx.sso.backends.LDAPBackend5',
    'awx.sso.backends.TACACSPlusBackend',
=======
    'awx.sso.backends.RADIUSBackend',
>>>>>>> e664119c
    'social_core.backends.google.GoogleOAuth2',
    'social_core.backends.github.GithubOAuth2',
    'social_core.backends.github.GithubOrganizationOAuth2',
    'social_core.backends.github.GithubTeamOAuth2',
    'social_core.backends.github_enterprise.GithubEnterpriseOAuth2',
    'social_core.backends.github_enterprise.GithubEnterpriseOrganizationOAuth2',
    'social_core.backends.github_enterprise.GithubEnterpriseTeamOAuth2',
    'social_core.backends.open_id_connect.OpenIdConnectAuth',
    'social_core.backends.azuread.AzureADOAuth2',
    'awx.sso.backends.SAMLAuth',
    'awx.main.backends.AWXModelBackend',
)


# Django OAuth Toolkit settings
OAUTH2_PROVIDER_APPLICATION_MODEL = 'main.OAuth2Application'
OAUTH2_PROVIDER_ACCESS_TOKEN_MODEL = 'main.OAuth2AccessToken'
OAUTH2_PROVIDER_REFRESH_TOKEN_MODEL = 'oauth2_provider.RefreshToken'
OAUTH2_PROVIDER_ID_TOKEN_MODEL = "oauth2_provider.IDToken"

OAUTH2_PROVIDER = {'ACCESS_TOKEN_EXPIRE_SECONDS': 31536000000, 'AUTHORIZATION_CODE_EXPIRE_SECONDS': 600, 'REFRESH_TOKEN_EXPIRE_SECONDS': 2628000}
ALLOW_OAUTH2_FOR_EXTERNAL_USERS = False


<<<<<<< HEAD
# TACACS+ settings (default host to empty string to skip using TACACS+ auth).
# Note: These settings may be overridden by database settings.
TACACSPLUS_HOST = ''
TACACSPLUS_PORT = 49
TACACSPLUS_SECRET = ''
TACACSPLUS_SESSION_TIMEOUT = 5
TACACSPLUS_AUTH_PROTOCOL = 'ascii'
TACACSPLUS_REM_ADDR = False
=======
# Radius server settings (default to empty string to skip using Radius auth).
# Note: These settings may be overridden by database settings.
RADIUS_SERVER = ''
RADIUS_PORT = 1812
RADIUS_SECRET = ''
>>>>>>> e664119c

# Enable / Disable HTTP Basic Authentication used in the API browser
# Note: Session limits are not enforced when using HTTP Basic Authentication.
# Note: This setting may be overridden by database settings.
AUTH_BASIC_ENABLED = True

# If set, specifies a URL that unauthenticated users will be redirected to
# when trying to access a UI page that requries authentication.
LOGIN_REDIRECT_OVERRIDE = ''

# Note: This setting may be overridden by database settings.
ALLOW_METRICS_FOR_ANONYMOUS_USERS = False

DEVSERVER_DEFAULT_ADDR = '0.0.0.0'
DEVSERVER_DEFAULT_PORT = '8013'

# Set default ports for live server tests.
os.environ.setdefault('DJANGO_LIVE_TEST_SERVER_ADDRESS', 'localhost:9013-9199')

# heartbeat period can factor into some forms of logic, so it is maintained as a setting here
CLUSTER_NODE_HEARTBEAT_PERIOD = 60

# Number of missed heartbeats until a node gets marked as lost
CLUSTER_NODE_MISSED_HEARTBEAT_TOLERANCE = 2

RECEPTOR_SERVICE_ADVERTISEMENT_PERIOD = 60  # https://github.com/ansible/receptor/blob/aa1d589e154d8a0cb99a220aff8f98faf2273be6/pkg/netceptor/netceptor.go#L34
EXECUTION_NODE_REMEDIATION_CHECKS = 60 * 30  # once every 30 minutes check if an execution node errors have been resolved

# Amount of time dispatcher will try to reconnect to database for jobs and consuming new work
DISPATCHER_DB_DOWNTIME_TOLERANCE = 40

BROKER_URL = 'unix:///var/run/redis/redis.sock'
CELERYBEAT_SCHEDULE = {
    'tower_scheduler': {'task': 'awx.main.tasks.system.awx_periodic_scheduler', 'schedule': timedelta(seconds=30), 'options': {'expires': 20}},
    'cluster_heartbeat': {
        'task': 'awx.main.tasks.system.cluster_node_heartbeat',
        'schedule': timedelta(seconds=CLUSTER_NODE_HEARTBEAT_PERIOD),
        'options': {'expires': 50},
    },
    'gather_analytics': {'task': 'awx.main.tasks.system.gather_analytics', 'schedule': timedelta(minutes=5)},
    'task_manager': {'task': 'awx.main.scheduler.tasks.task_manager', 'schedule': timedelta(seconds=20), 'options': {'expires': 20}},
    'dependency_manager': {'task': 'awx.main.scheduler.tasks.dependency_manager', 'schedule': timedelta(seconds=20), 'options': {'expires': 20}},
    'k8s_reaper': {'task': 'awx.main.tasks.system.awx_k8s_reaper', 'schedule': timedelta(seconds=60), 'options': {'expires': 50}},
    'receptor_reaper': {'task': 'awx.main.tasks.system.awx_receptor_workunit_reaper', 'schedule': timedelta(seconds=60)},
    'send_subsystem_metrics': {'task': 'awx.main.analytics.analytics_tasks.send_subsystem_metrics', 'schedule': timedelta(seconds=20)},
    'cleanup_images': {'task': 'awx.main.tasks.system.cleanup_images_and_files', 'schedule': timedelta(hours=3)},
    'cleanup_host_metrics': {'task': 'awx.main.tasks.host_metrics.cleanup_host_metrics', 'schedule': timedelta(hours=3, minutes=30)},
    'host_metric_summary_monthly': {'task': 'awx.main.tasks.host_metrics.host_metric_summary_monthly', 'schedule': timedelta(hours=4)},
    'periodic_resource_sync': {'task': 'awx.main.tasks.system.periodic_resource_sync', 'schedule': timedelta(minutes=15)},
}

# Django Caching Configuration
DJANGO_REDIS_IGNORE_EXCEPTIONS = True
CACHES = {'default': {'BACKEND': 'awx.main.cache.AWXRedisCache', 'LOCATION': 'unix:///var/run/redis/redis.sock?db=1'}}

# Social Auth configuration.
SOCIAL_AUTH_STRATEGY = 'social_django.strategy.DjangoStrategy'
SOCIAL_AUTH_STORAGE = 'social_django.models.DjangoStorage'
SOCIAL_AUTH_USER_MODEL = 'auth.User'
ROLE_SINGLETON_USER_RELATIONSHIP = ''
ROLE_SINGLETON_TEAM_RELATIONSHIP = ''

# We want to short-circuit RBAC methods to get permission to system admins and auditors
ROLE_BYPASS_SUPERUSER_FLAGS = ['is_superuser']
ROLE_BYPASS_ACTION_FLAGS = {'view': 'is_system_auditor'}

_SOCIAL_AUTH_PIPELINE_BASE = (
    'social_core.pipeline.social_auth.social_details',
    'social_core.pipeline.social_auth.social_uid',
    'social_core.pipeline.social_auth.auth_allowed',
    'social_core.pipeline.social_auth.social_user',
    'social_core.pipeline.user.get_username',
    'social_core.pipeline.social_auth.associate_by_email',
    'social_core.pipeline.user.create_user',
    'awx.sso.social_base_pipeline.check_user_found_or_created',
    'social_core.pipeline.social_auth.associate_user',
    'social_core.pipeline.social_auth.load_extra_data',
    'awx.sso.social_base_pipeline.set_is_active_for_new_user',
    'social_core.pipeline.user.user_details',
    'awx.sso.social_base_pipeline.prevent_inactive_login',
)
SOCIAL_AUTH_PIPELINE = _SOCIAL_AUTH_PIPELINE_BASE + (
    'awx.sso.social_pipeline.update_user_orgs',
    'awx.sso.social_pipeline.update_user_teams',
    'ansible_base.resource_registry.utils.service_backed_sso_pipeline.redirect_to_resource_server',
)
SOCIAL_AUTH_SAML_PIPELINE = _SOCIAL_AUTH_PIPELINE_BASE + ('awx.sso.saml_pipeline.populate_user', 'awx.sso.saml_pipeline.update_user_flags')
SAML_AUTO_CREATE_OBJECTS = True

SOCIAL_AUTH_LOGIN_URL = '/'
SOCIAL_AUTH_LOGIN_REDIRECT_URL = '/sso/complete/'
SOCIAL_AUTH_LOGIN_ERROR_URL = '/sso/error/'
SOCIAL_AUTH_INACTIVE_USER_URL = '/sso/inactive/'

SOCIAL_AUTH_RAISE_EXCEPTIONS = False
SOCIAL_AUTH_USERNAME_IS_FULL_EMAIL = False
# SOCIAL_AUTH_SLUGIFY_USERNAMES = True
SOCIAL_AUTH_CLEAN_USERNAMES = True

SOCIAL_AUTH_SANITIZE_REDIRECTS = True
SOCIAL_AUTH_REDIRECT_IS_HTTPS = False

# Note: These settings may be overridden by database settings.
SOCIAL_AUTH_GOOGLE_OAUTH2_KEY = ''
SOCIAL_AUTH_GOOGLE_OAUTH2_SECRET = ''
SOCIAL_AUTH_GOOGLE_OAUTH2_SCOPE = ['profile']

SOCIAL_AUTH_GITHUB_KEY = ''
SOCIAL_AUTH_GITHUB_SECRET = ''
SOCIAL_AUTH_GITHUB_SCOPE = ['user:email', 'read:org']

SOCIAL_AUTH_GITHUB_ORG_KEY = ''
SOCIAL_AUTH_GITHUB_ORG_SECRET = ''
SOCIAL_AUTH_GITHUB_ORG_NAME = ''
SOCIAL_AUTH_GITHUB_ORG_SCOPE = ['user:email', 'read:org']

SOCIAL_AUTH_GITHUB_TEAM_KEY = ''
SOCIAL_AUTH_GITHUB_TEAM_SECRET = ''
SOCIAL_AUTH_GITHUB_TEAM_ID = ''
SOCIAL_AUTH_GITHUB_TEAM_SCOPE = ['user:email', 'read:org']

SOCIAL_AUTH_GITHUB_ENTERPRISE_KEY = ''
SOCIAL_AUTH_GITHUB_ENTERPRISE_SECRET = ''
SOCIAL_AUTH_GITHUB_ENTERPRISE_SCOPE = ['user:email', 'read:org']

SOCIAL_AUTH_GITHUB_ENTERPRISE_ORG_KEY = ''
SOCIAL_AUTH_GITHUB_ENTERPRISE_ORG_SECRET = ''
SOCIAL_AUTH_GITHUB_ENTERPRISE_ORG_NAME = ''
SOCIAL_AUTH_GITHUB_ENTERPRISE_ORG_SCOPE = ['user:email', 'read:org']

SOCIAL_AUTH_GITHUB_ENTERPRISE_TEAM_KEY = ''
SOCIAL_AUTH_GITHUB_ENTERPRISE_TEAM_SECRET = ''
SOCIAL_AUTH_GITHUB_ENTERPRISE_TEAM_ID = ''
SOCIAL_AUTH_GITHUB_ENTERPRISE_TEAM_SCOPE = ['user:email', 'read:org']

SOCIAL_AUTH_AZUREAD_OAUTH2_KEY = ''
SOCIAL_AUTH_AZUREAD_OAUTH2_SECRET = ''

SOCIAL_AUTH_SAML_SP_ENTITY_ID = ''
SOCIAL_AUTH_SAML_SP_PUBLIC_CERT = ''
SOCIAL_AUTH_SAML_SP_PRIVATE_KEY = ''
SOCIAL_AUTH_SAML_ORG_INFO = {}
SOCIAL_AUTH_SAML_TECHNICAL_CONTACT = {}
SOCIAL_AUTH_SAML_SUPPORT_CONTACT = {}
SOCIAL_AUTH_SAML_ENABLED_IDPS = {}

SOCIAL_AUTH_SAML_ORGANIZATION_ATTR = {}
SOCIAL_AUTH_SAML_TEAM_ATTR = {}
SOCIAL_AUTH_SAML_USER_FLAGS_BY_ATTR = {}

# Any ANSIBLE_* settings will be passed to the task runner subprocess
# environment

# Do not want AWX to ask interactive questions and want it to be friendly with
# reprovisioning
ANSIBLE_HOST_KEY_CHECKING = False

# RHEL has too old of an SSH so ansible will select paramiko and this is VERY
# slow.
ANSIBLE_PARAMIKO_RECORD_HOST_KEYS = False

# Force ansible in color even if we don't have a TTY so we can properly colorize
# output
ANSIBLE_FORCE_COLOR = True

# If tmp generated inventory parsing fails (error state), fail playbook fast
ANSIBLE_INVENTORY_UNPARSED_FAILED = True

# Additional environment variables to be passed to the ansible subprocesses
AWX_TASK_ENV = {}

# Additional environment variables to apply when running ansible-galaxy commands
# to fetch Ansible content - roles and collections
GALAXY_TASK_ENV = {'ANSIBLE_FORCE_COLOR': 'false', 'GIT_SSH_COMMAND': "ssh -o StrictHostKeyChecking=no"}

# Rebuild Host Smart Inventory memberships.
AWX_REBUILD_SMART_MEMBERSHIP = False

# By default, allow arbitrary Jinja templating in extra_vars defined on a Job Template
ALLOW_JINJA_IN_EXTRA_VARS = 'template'

# Run project updates with extra verbosity
PROJECT_UPDATE_VVV = False

# Enable dynamically pulling roles from a requirement.yml file
# when updating SCM projects
# Note: This setting may be overridden by database settings.
AWX_ROLES_ENABLED = True

# Enable dynamically pulling collections from a requirement.yml file
# when updating SCM projects
# Note: This setting may be overridden by database settings.
AWX_COLLECTIONS_ENABLED = True

# Follow symlinks when scanning for playbooks
AWX_SHOW_PLAYBOOK_LINKS = False

# Applies to any galaxy server
GALAXY_IGNORE_CERTS = False

# Additional paths to show for jobs using process isolation.
# Note: This setting may be overridden by database settings.
AWX_ISOLATION_SHOW_PATHS = []

# The directory in which the service will create new temporary directories for job
# execution and isolation (such as credential files and custom
# inventory scripts).
# Note: This setting may be overridden by database settings.
AWX_ISOLATION_BASE_PATH = tempfile.gettempdir()

# User definable ansible callback plugins
# Note: This setting may be overridden by database settings.
AWX_ANSIBLE_CALLBACK_PLUGINS = ""

# Automatically remove nodes that have missed their heartbeats after some time
AWX_AUTO_DEPROVISION_INSTANCES = False

# If False, do not allow creation of resources that are shared with the platform ingress
# e.g. organizations, teams, and users
ALLOW_LOCAL_RESOURCE_MANAGEMENT = True

# If True, allow users to be assigned to roles that were created via JWT
ALLOW_LOCAL_ASSIGNING_JWT_ROLES = False

# Enable Pendo on the UI, possible values are 'off', 'anonymous', and 'detailed'
# Note: This setting may be overridden by database settings.
PENDO_TRACKING_STATE = "off"

# Enables Insights data collection.
# Note: This setting may be overridden by database settings.
INSIGHTS_TRACKING_STATE = False

# Last gather date for Analytics
AUTOMATION_ANALYTICS_LAST_GATHER = None
# Last gathered entries for expensive Analytics
AUTOMATION_ANALYTICS_LAST_ENTRIES = ''

# Default list of modules allowed for ad hoc commands.
# Note: This setting may be overridden by database settings.
AD_HOC_COMMANDS = [
    'command',
    'shell',
    'yum',
    'apt',
    'apt_key',
    'apt_repository',
    'apt_rpm',
    'service',
    'group',
    'user',
    'mount',
    'ping',
    'selinux',
    'setup',
    'win_ping',
    'win_service',
    'win_updates',
    'win_group',
    'win_user',
]

INV_ENV_VARIABLE_BLOCKED = ("HOME", "USER", "_", "TERM", "PATH")

# ----------------
# -- Amazon EC2 --
# ----------------
EC2_ENABLED_VAR = 'ec2_state'
EC2_ENABLED_VALUE = 'running'
EC2_INSTANCE_ID_VAR = 'instance_id'
EC2_EXCLUDE_EMPTY_GROUPS = True

# ------------
# -- VMware --
# ------------
VMWARE_ENABLED_VAR = 'guest.gueststate'
VMWARE_ENABLED_VALUE = 'running'
VMWARE_INSTANCE_ID_VAR = 'config.instanceUuid, config.instanceuuid'
VMWARE_EXCLUDE_EMPTY_GROUPS = True

VMWARE_VALIDATE_CERTS = False

# ---------------------------
# -- Google Compute Engine --
# ---------------------------
GCE_ENABLED_VAR = 'status'
GCE_ENABLED_VALUE = 'running'
GCE_EXCLUDE_EMPTY_GROUPS = True
GCE_INSTANCE_ID_VAR = 'gce_id'

# --------------------------------------
# -- Microsoft Azure Resource Manager --
# --------------------------------------
AZURE_RM_ENABLED_VAR = 'powerstate'
AZURE_RM_ENABLED_VALUE = 'running'
AZURE_RM_INSTANCE_ID_VAR = 'id'
AZURE_RM_EXCLUDE_EMPTY_GROUPS = True

# ---------------------
# ----- OpenStack -----
# ---------------------
OPENSTACK_ENABLED_VAR = 'status'
OPENSTACK_ENABLED_VALUE = 'ACTIVE'
OPENSTACK_EXCLUDE_EMPTY_GROUPS = True
OPENSTACK_INSTANCE_ID_VAR = 'openstack.id'

# ---------------------
# ----- oVirt4 -----
# ---------------------
RHV_ENABLED_VAR = 'status'
RHV_ENABLED_VALUE = 'up'
RHV_EXCLUDE_EMPTY_GROUPS = True
RHV_INSTANCE_ID_VAR = 'id'

# ---------------------
# ----- Controller     -----
# ---------------------
CONTROLLER_ENABLED_VAR = 'remote_tower_enabled'
CONTROLLER_ENABLED_VALUE = 'true'
CONTROLLER_EXCLUDE_EMPTY_GROUPS = True
CONTROLLER_INSTANCE_ID_VAR = 'remote_tower_id'

# ---------------------
# ----- Foreman -----
# ---------------------
SATELLITE6_ENABLED_VAR = 'foreman_enabled,foreman.enabled'
SATELLITE6_ENABLED_VALUE = 'True'
SATELLITE6_EXCLUDE_EMPTY_GROUPS = True
SATELLITE6_INSTANCE_ID_VAR = 'foreman_id,foreman.id'
# SATELLITE6_GROUP_PREFIX and SATELLITE6_GROUP_PATTERNS defined in source vars

# ----------------
# -- Red Hat Insights --
# ----------------
# INSIGHTS_ENABLED_VAR =
# INSIGHTS_ENABLED_VALUE =
INSIGHTS_INSTANCE_ID_VAR = 'insights_id'
INSIGHTS_EXCLUDE_EMPTY_GROUPS = False

# ----------------
# -- Terraform State --
# ----------------
# TERRAFORM_ENABLED_VAR =
# TERRAFORM_ENABLED_VALUE =
TERRAFORM_INSTANCE_ID_VAR = 'id'
TERRAFORM_EXCLUDE_EMPTY_GROUPS = True

# ------------------------
# OpenShift Virtualization
# ------------------------
OPENSHIFT_VIRTUALIZATION_EXCLUDE_EMPTY_GROUPS = True

# ---------------------
# ----- Custom -----
# ---------------------
# CUSTOM_ENABLED_VAR =
# CUSTOM_ENABLED_VALUE =
CUSTOM_EXCLUDE_EMPTY_GROUPS = False
# CUSTOM_INSTANCE_ID_VAR =

# ---------------------
# ----- SCM -----
# ---------------------
# SCM_ENABLED_VAR =
# SCM_ENABLED_VALUE =
SCM_EXCLUDE_EMPTY_GROUPS = False
# SCM_INSTANCE_ID_VAR =

# ----------------
# -- Constructed --
# ----------------
CONSTRUCTED_INSTANCE_ID_VAR = 'remote_tower_id'

CONSTRUCTED_EXCLUDE_EMPTY_GROUPS = False

# ---------------------
# -- Activity Stream --
# ---------------------
# Defaults for enabling/disabling activity stream.
# Note: These settings may be overridden by database settings.
ACTIVITY_STREAM_ENABLED = True
ACTIVITY_STREAM_ENABLED_FOR_INVENTORY_SYNC = False

CALLBACK_QUEUE = "callback_tasks"

# Note: This setting may be overridden by database settings.
ORG_ADMINS_CAN_SEE_ALL_USERS = True
MANAGE_ORGANIZATION_AUTH = True
DISABLE_LOCAL_AUTH = False

# Note: This setting may be overridden by database settings.
TOWER_URL_BASE = "https://platformhost"

INSIGHTS_URL_BASE = "https://example.org"
INSIGHTS_AGENT_MIME = 'application/example'
# See https://github.com/ansible/awx-facts-playbooks
INSIGHTS_SYSTEM_ID_FILE = '/etc/redhat-access-insights/machine-id'
INSIGHTS_CERT_PATH = "/etc/pki/ca-trust/extracted/pem/tls-ca-bundle.pem"

# Settings related to external logger configuration
LOG_AGGREGATOR_ENABLED = False
LOG_AGGREGATOR_TCP_TIMEOUT = 5
LOG_AGGREGATOR_VERIFY_CERT = True
LOG_AGGREGATOR_LEVEL = 'INFO'
LOG_AGGREGATOR_ACTION_QUEUE_SIZE = 131072
LOG_AGGREGATOR_ACTION_MAX_DISK_USAGE_GB = 1  # Action queue
LOG_AGGREGATOR_MAX_DISK_USAGE_PATH = '/var/lib/awx'
LOG_AGGREGATOR_RSYSLOGD_DEBUG = False
LOG_AGGREGATOR_RSYSLOGD_ERROR_LOG_FILE = '/var/log/tower/rsyslog.err'
API_400_ERROR_LOG_FORMAT = 'status {status_code} received by user {user_name} attempting to access {url_path} from {remote_addr}'

ASGI_APPLICATION = "awx.main.routing.application"

CHANNEL_LAYERS = {
    "default": {"BACKEND": "channels_redis.core.RedisChannelLayer", "CONFIG": {"hosts": [BROKER_URL], "capacity": 10000, "group_expiry": 157784760}}  # 5 years
}

# Logging configuration.
LOGGING = {
    'version': 1,
    'disable_existing_loggers': False,
    'filters': {
        'require_debug_false': {'()': 'django.utils.log.RequireDebugFalse'},
        'require_debug_true': {'()': 'django.utils.log.RequireDebugTrue'},
        'require_debug_true_or_test': {'()': 'awx.main.utils.RequireDebugTrueOrTest'},
        'external_log_enabled': {'()': 'awx.main.utils.filters.ExternalLoggerEnabled'},
        'dynamic_level_filter': {'()': 'awx.main.utils.filters.DynamicLevelFilter'},
        'guid': {'()': 'awx.main.utils.filters.DefaultCorrelationId'},
    },
    'formatters': {
        'simple': {'format': '%(asctime)s %(levelname)-8s [%(guid)s] %(name)s %(message)s'},
        'json': {'()': 'awx.main.utils.formatters.LogstashFormatter'},
        'timed_import': {'()': 'awx.main.utils.formatters.TimeFormatter', 'format': '%(relativeSeconds)9.3f %(levelname)-8s %(message)s'},
        'dispatcher': {'format': '%(asctime)s %(levelname)-8s [%(guid)s] %(name)s PID:%(process)d %(message)s'},
    },
    # Extended below based on install scenario. You probably don't want to add something directly here.
    # See 'handler_config' below.
    'handlers': {
        'console': {
            '()': 'logging.StreamHandler',
            'level': 'DEBUG',
            'filters': ['dynamic_level_filter', 'guid'],
            'formatter': 'simple',
        },
        'null': {'class': 'logging.NullHandler'},
        'file': {'class': 'logging.NullHandler', 'formatter': 'simple'},
        'syslog': {'level': 'WARNING', 'filters': ['require_debug_false'], 'class': 'logging.NullHandler', 'formatter': 'simple'},
        'inventory_import': {'level': 'DEBUG', 'class': 'logging.StreamHandler', 'formatter': 'timed_import'},
        'external_logger': {
            'class': 'awx.main.utils.handlers.RSysLogHandler',
            'formatter': 'json',
            'address': '/var/run/awx-rsyslog/rsyslog.sock',
            'filters': ['external_log_enabled', 'dynamic_level_filter', 'guid'],
        },
        'otel': {'class': 'logging.NullHandler'},
    },
    'loggers': {
        'django': {'handlers': ['console']},
        'django.request': {'handlers': ['console', 'file', 'tower_warnings'], 'level': 'WARNING'},
        'ansible_base': {'handlers': ['console', 'file', 'tower_warnings']},
        'daphne': {'handlers': ['console', 'file', 'tower_warnings'], 'level': 'INFO'},
        'rest_framework.request': {'handlers': ['console', 'file', 'tower_warnings'], 'level': 'WARNING', 'propagate': False},
        'py.warnings': {'handlers': ['console']},
        'awx': {'handlers': ['console', 'file', 'tower_warnings', 'external_logger'], 'level': 'DEBUG'},
        'awx.conf': {'handlers': ['null'], 'level': 'WARNING'},
        'awx.conf.settings': {'handlers': ['null'], 'level': 'WARNING'},
        'awx.main': {'handlers': ['null']},
        'awx.main.commands.run_callback_receiver': {'handlers': ['callback_receiver'], 'level': 'INFO'},  # very noisey debug-level logs
        'awx.main.dispatch': {'handlers': ['dispatcher']},
        'awx.main.consumers': {'handlers': ['console', 'file', 'tower_warnings'], 'level': 'INFO'},
        'awx.main.rsyslog_configurer': {'handlers': ['rsyslog_configurer']},
        'awx.main.cache_clear': {'handlers': ['cache_clear']},
        'awx.main.ws_heartbeat': {'handlers': ['ws_heartbeat']},
        'awx.main.wsrelay': {'handlers': ['wsrelay']},
        'awx.main.commands.inventory_import': {'handlers': ['inventory_import'], 'propagate': False},
        'awx.main.tasks': {'handlers': ['task_system', 'external_logger', 'console'], 'propagate': False},
        'awx.main.analytics': {'handlers': ['task_system', 'external_logger', 'console'], 'level': 'INFO', 'propagate': False},
        'awx.main.scheduler': {'handlers': ['task_system', 'external_logger', 'console'], 'propagate': False},
        'awx.main.access': {'level': 'INFO'},  # very verbose debug-level logs
        'awx.main.signals': {'level': 'INFO'},  # very verbose debug-level logs
        'awx.api.permissions': {'level': 'INFO'},  # very verbose debug-level logs
        'awx.analytics': {'handlers': ['external_logger'], 'level': 'INFO', 'propagate': False},
        'awx.analytics.broadcast_websocket': {'handlers': ['console', 'file', 'wsrelay', 'external_logger'], 'level': 'INFO', 'propagate': False},
        'awx.analytics.performance': {'handlers': ['console', 'file', 'tower_warnings', 'external_logger'], 'level': 'DEBUG', 'propagate': False},
        'awx.analytics.job_lifecycle': {'handlers': ['console', 'job_lifecycle'], 'level': 'DEBUG', 'propagate': False},
        'social': {'handlers': ['console', 'file', 'tower_warnings'], 'level': 'DEBUG'},
        'system_tracking_migrations': {'handlers': ['console', 'file', 'tower_warnings'], 'level': 'DEBUG'},
        'rbac_migrations': {'handlers': ['console', 'file', 'tower_warnings'], 'level': 'DEBUG'},
    },
}

# Log handler configuration. Keys are the name of the handler. Be mindful when renaming things here.
# People might have created custom settings files that augments the behavior of these.
# Specify 'filename' (used if the environment variable AWX_LOGGING_MODE is unset or 'file')
# and an optional 'formatter'. If no formatter is specified, 'simple' is used.
handler_config = {
    'tower_warnings': {'filename': 'tower.log'},
    'callback_receiver': {'filename': 'callback_receiver.log'},
    'dispatcher': {'filename': 'dispatcher.log', 'formatter': 'dispatcher'},
    'wsrelay': {'filename': 'wsrelay.log'},
    'task_system': {'filename': 'task_system.log'},
    'rbac_migrations': {'filename': 'tower_rbac_migrations.log'},
    'job_lifecycle': {'filename': 'job_lifecycle.log'},
    'rsyslog_configurer': {'filename': 'rsyslog_configurer.log'},
    'cache_clear': {'filename': 'cache_clear.log'},
    'ws_heartbeat': {'filename': 'ws_heartbeat.log'},
}

# If running on a VM, we log to files. When running in a container, we log to stdout.
logging_mode = os.getenv('AWX_LOGGING_MODE', 'file')
if logging_mode not in ('file', 'stdout'):
    raise Exception("AWX_LOGGING_MODE must be 'file' or 'stdout'")

for name, config in handler_config.items():
    # Common log handler config. Don't define a level here, it's set by settings.LOG_AGGREGATOR_LEVEL
    LOGGING['handlers'][name] = {'filters': ['dynamic_level_filter', 'guid'], 'formatter': config.get('formatter', 'simple')}

    if logging_mode == 'file':
        LOGGING['handlers'][name]['class'] = 'logging.handlers.WatchedFileHandler'
        LOGGING['handlers'][name]['filename'] = os.path.join(LOG_ROOT, config['filename'])

    if logging_mode == 'stdout':
        LOGGING['handlers'][name]['class'] = 'logging.NullHandler'

# Prevents logging to stdout on traditional VM installs
if logging_mode == 'file':
    LOGGING['handlers']['console']['filters'].insert(0, 'require_debug_true_or_test')

# Apply coloring to messages logged to the console
COLOR_LOGS = False

# https://github.com/django-polymorphic/django-polymorphic/issues/195
# FIXME: Disabling models.E006 warning until we can renamed Project and InventorySource
SILENCED_SYSTEM_CHECKS = ['models.E006']

# Use middleware to get request statistics
AWX_REQUEST_PROFILE = False

#
# Optionally, AWX can generate DOT graphs
# (http://www.graphviz.org/doc/info/lang.html) for per-request profiling
# via gprof2dot (https://github.com/jrfonseca/gprof2dot)
#
# If you set this to True, you must `/var/lib/awx/venv/awx/bin/pip install gprof2dot`
# .dot files will be saved in `/var/log/tower/profile/` and can be converted e.g.,
#
# ~ yum install graphviz
# ~ dot -o profile.png -Tpng /var/log/tower/profile/some-profile-data.dot
#
AWX_REQUEST_PROFILE_WITH_DOT = False

# Allow profiling callback workers via SIGUSR1
AWX_CALLBACK_PROFILE = False

# Delete temporary directories created to store playbook run-time
AWX_CLEANUP_PATHS = True

# Allow ansible-runner to store env folder (may contain sensitive information)
AWX_RUNNER_OMIT_ENV_FILES = True

# Allow ansible-runner to save ansible output
# (changing to False may cause performance issues)
AWX_RUNNER_SUPPRESS_OUTPUT_FILE = True

# https://github.com/ansible/ansible-runner/pull/1191/files
# Interval in seconds between the last message and keep-alive messages that
# ansible-runner will send
AWX_RUNNER_KEEPALIVE_SECONDS = 0

# Delete completed work units in receptor
RECEPTOR_RELEASE_WORK = True
RECPETOR_KEEP_WORK_ON_ERROR = False

# K8S only. Use receptor_log_level on AWX spec to set this properly
RECEPTOR_LOG_LEVEL = 'info'

MIDDLEWARE = [
    'django_guid.middleware.guid_middleware',
    'ansible_base.lib.middleware.logging.log_request.LogTracebackMiddleware',
    'awx.main.middleware.SettingsCacheMiddleware',
    'awx.main.middleware.TimingMiddleware',
    'django.contrib.sessions.middleware.SessionMiddleware',
    'awx.main.middleware.MigrationRanCheckMiddleware',
    'corsheaders.middleware.CorsMiddleware',
    'django.middleware.locale.LocaleMiddleware',
    'django.middleware.common.CommonMiddleware',
    'django.middleware.csrf.CsrfViewMiddleware',
    'django.contrib.auth.middleware.AuthenticationMiddleware',
    'awx.main.middleware.DisableLocalAuthMiddleware',
    'django.contrib.messages.middleware.MessageMiddleware',
    'awx.main.middleware.OptionalURLPrefixPath',
    'awx.sso.middleware.SocialAuthMiddleware',
    'crum.CurrentRequestUserMiddleware',
    'awx.main.middleware.URLModificationMiddleware',
    'awx.main.middleware.SessionTimeoutMiddleware',
]

# Secret header value to exchange for websockets responsible for distributing websocket messages.
# This needs to be kept secret and randomly generated
BROADCAST_WEBSOCKET_SECRET = ''

# Port for broadcast websockets to connect to
# Note: that the clients will follow redirect responses
BROADCAST_WEBSOCKET_PORT = 443

# Whether or not broadcast websockets should check nginx certs when interconnecting
BROADCAST_WEBSOCKET_VERIFY_CERT = False

# Connect to other AWX nodes using http or https
BROADCAST_WEBSOCKET_PROTOCOL = 'https'

# All websockets that connect to the broadcast websocket endpoint will be put into this group
BROADCAST_WEBSOCKET_GROUP_NAME = 'broadcast-group_send'

# Time wait before retrying connecting to a websocket broadcast tower node
BROADCAST_WEBSOCKET_RECONNECT_RETRY_RATE_SECONDS = 5

# How often websocket process will look for changes in the Instance table
BROADCAST_WEBSOCKET_NEW_INSTANCE_POLL_RATE_SECONDS = 10

# How often websocket process will generate stats
BROADCAST_WEBSOCKET_STATS_POLL_RATE_SECONDS = 5

# How often should web instances advertise themselves?
BROADCAST_WEBSOCKET_BEACON_FROM_WEB_RATE_SECONDS = 15

DJANGO_GUID = {'GUID_HEADER_NAME': 'X-API-Request-Id'}

# Name of the default task queue
DEFAULT_EXECUTION_QUEUE_NAME = 'default'
# pod spec used when the default execution queue is a container group, e.g. when deploying on k8s/ocp with the operator
DEFAULT_EXECUTION_QUEUE_POD_SPEC_OVERRIDE = ''
# Max number of concurrently consumed forks for the default execution queue
# Zero means no limit
DEFAULT_EXECUTION_QUEUE_MAX_FORKS = 0
# Max number of concurrently running jobs for the default execution queue
# Zero means no limit
DEFAULT_EXECUTION_QUEUE_MAX_CONCURRENT_JOBS = 0

# Name of the default controlplane queue
DEFAULT_CONTROL_PLANE_QUEUE_NAME = 'controlplane'

# Extend container runtime attributes.
# For example, to disable SELinux in containers for podman
# DEFAULT_CONTAINER_RUN_OPTIONS = ['--security-opt', 'label=disable']
DEFAULT_CONTAINER_RUN_OPTIONS = ['--network', 'slirp4netns:enable_ipv6=true']

# Mount exposed paths as hostPath resource in k8s/ocp
AWX_MOUNT_ISOLATED_PATHS_ON_K8S = False

# This is overridden downstream via /etc/tower/conf.d/cluster_host_id.py
CLUSTER_HOST_ID = socket.gethostname()

# License compliance for total host count. Possible values:
# - '': No model - Subscription not counted from Host Metrics
# - 'unique_managed_hosts': Compliant = automated - deleted hosts (using /api/v2/host_metrics/)
SUBSCRIPTION_USAGE_MODEL = ''

# Host metrics cleanup - last time of the task/command run
CLEANUP_HOST_METRICS_LAST_TS = None
# Host metrics cleanup - minimal interval between two cleanups in days
CLEANUP_HOST_METRICS_INTERVAL = 30  # days
# Host metrics cleanup - soft-delete HostMetric records with last_automation < [threshold] (in months)
CLEANUP_HOST_METRICS_SOFT_THRESHOLD = 12  # months
# Host metrics cleanup
# - delete HostMetric record with deleted=True and last_deleted < [threshold]
# - also threshold for computing HostMetricSummaryMonthly (command/scheduled task)
CLEANUP_HOST_METRICS_HARD_THRESHOLD = 36  # months

# Host metric summary monthly task - last time of run
HOST_METRIC_SUMMARY_TASK_LAST_TS = None
HOST_METRIC_SUMMARY_TASK_INTERVAL = 7  # days


# TODO: cmeyers, replace with with register pattern
# The register pattern is particularly nice for this because we need
# to know the process to start the thread that will be the server.
# The registration location should be the same location as we would
# call MetricsServer.start()
# Note: if we don't get to this TODO, then at least create constants
# for the services strings below.
# TODO: cmeyers, break this out into a separate django app so other
# projects can take advantage.

METRICS_SERVICE_CALLBACK_RECEIVER = 'callback_receiver'
METRICS_SERVICE_DISPATCHER = 'dispatcher'
METRICS_SERVICE_WEBSOCKETS = 'websockets'

METRICS_SUBSYSTEM_CONFIG = {
    'server': {
        METRICS_SERVICE_CALLBACK_RECEIVER: {
            'port': 8014,
        },
        METRICS_SERVICE_DISPATCHER: {
            'port': 8015,
        },
        METRICS_SERVICE_WEBSOCKETS: {
            'port': 8016,
        },
    }
}


# django-ansible-base
ANSIBLE_BASE_TEAM_MODEL = 'main.Team'
ANSIBLE_BASE_ORGANIZATION_MODEL = 'main.Organization'
ANSIBLE_BASE_RESOURCE_CONFIG_MODULE = 'awx.resource_api'
ANSIBLE_BASE_PERMISSION_MODEL = 'main.Permission'

from ansible_base.lib import dynamic_config  # noqa: E402

include(os.path.join(os.path.dirname(dynamic_config.__file__), 'dynamic_settings.py'))

# Add a postfix to the API URL patterns
# example if set to '' API pattern will be /api
# example if set to 'controller' API pattern will be /api AND /api/controller
OPTIONAL_API_URLPATTERN_PREFIX = ''

# Add a postfix to the UI URL patterns for UI URL generated by the API
# example if set to '' UI URL generated by the API for jobs would be $TOWER_URL/jobs
# example if set to 'execution' UI URL generated by the API for jobs would be $TOWER_URL/execution/jobs
OPTIONAL_UI_URL_PREFIX = ''

# Use AWX base view, to give 401 on unauthenticated requests
ANSIBLE_BASE_CUSTOM_VIEW_PARENT = 'awx.api.generics.APIView'

# If we have a resource server defined, apply local changes to that server
RESOURCE_SERVER_SYNC_ENABLED = True

# Settings for the ansible_base RBAC system

# This has been moved to data migration code
ANSIBLE_BASE_ROLE_PRECREATE = {}

# Name for auto-created roles that give users permissions to what they create
ANSIBLE_BASE_ROLE_CREATOR_NAME = '{cls.__name__} Creator'

# Use the new Gateway RBAC system for evaluations? You should. We will remove the old system soon.
ANSIBLE_BASE_ROLE_SYSTEM_ACTIVATED = True

# Permissions a user will get when creating a new item
ANSIBLE_BASE_CREATOR_DEFAULTS = ['change', 'delete', 'execute', 'use', 'adhoc', 'approve', 'update', 'view']

# Temporary, for old roles API compatibility, save child permissions at organization level
ANSIBLE_BASE_CACHE_PARENT_PERMISSIONS = True

# Currently features are enabled to keep compatibility with old system, except custom roles
ANSIBLE_BASE_ALLOW_TEAM_ORG_ADMIN = False
# ANSIBLE_BASE_ALLOW_CUSTOM_ROLES = True
ANSIBLE_BASE_ALLOW_CUSTOM_TEAM_ROLES = False
ANSIBLE_BASE_ALLOW_SINGLETON_USER_ROLES = True
ANSIBLE_BASE_ALLOW_SINGLETON_TEAM_ROLES = False  # System auditor has always been restricted to users
ANSIBLE_BASE_ALLOW_SINGLETON_ROLES_API = False  # Do not allow creating user-defined system-wide roles

# system username for django-ansible-base
SYSTEM_USERNAME = None<|MERGE_RESOLUTION|>--- conflicted
+++ resolved
@@ -387,17 +387,6 @@
 }
 
 AUTHENTICATION_BACKENDS = (
-<<<<<<< HEAD
-    'awx.sso.backends.LDAPBackend',
-    'awx.sso.backends.LDAPBackend1',
-    'awx.sso.backends.LDAPBackend2',
-    'awx.sso.backends.LDAPBackend3',
-    'awx.sso.backends.LDAPBackend4',
-    'awx.sso.backends.LDAPBackend5',
-    'awx.sso.backends.TACACSPlusBackend',
-=======
-    'awx.sso.backends.RADIUSBackend',
->>>>>>> e664119c
     'social_core.backends.google.GoogleOAuth2',
     'social_core.backends.github.GithubOAuth2',
     'social_core.backends.github.GithubOrganizationOAuth2',
@@ -421,23 +410,6 @@
 OAUTH2_PROVIDER = {'ACCESS_TOKEN_EXPIRE_SECONDS': 31536000000, 'AUTHORIZATION_CODE_EXPIRE_SECONDS': 600, 'REFRESH_TOKEN_EXPIRE_SECONDS': 2628000}
 ALLOW_OAUTH2_FOR_EXTERNAL_USERS = False
 
-
-<<<<<<< HEAD
-# TACACS+ settings (default host to empty string to skip using TACACS+ auth).
-# Note: These settings may be overridden by database settings.
-TACACSPLUS_HOST = ''
-TACACSPLUS_PORT = 49
-TACACSPLUS_SECRET = ''
-TACACSPLUS_SESSION_TIMEOUT = 5
-TACACSPLUS_AUTH_PROTOCOL = 'ascii'
-TACACSPLUS_REM_ADDR = False
-=======
-# Radius server settings (default to empty string to skip using Radius auth).
-# Note: These settings may be overridden by database settings.
-RADIUS_SERVER = ''
-RADIUS_PORT = 1812
-RADIUS_SECRET = ''
->>>>>>> e664119c
 
 # Enable / Disable HTTP Basic Authentication used in the API browser
 # Note: Session limits are not enforced when using HTTP Basic Authentication.
