# Copyright (c) 2015 Ansible, Inc.
# All Rights Reserved.

# Python
import base64
import os
import re  # noqa
import tempfile
import socket
from datetime import timedelta

from split_settings.tools import include


DEBUG = True
SQL_DEBUG = DEBUG

# Build paths inside the project like this: os.path.join(BASE_DIR, ...)
BASE_DIR = os.path.dirname(os.path.dirname(__file__))

# FIXME: it would be nice to cycle back around and allow this to be
# BigAutoField going forward, but we'd have to be explicit about our
# existing models.
DEFAULT_AUTO_FIELD = 'django.db.models.AutoField'

DATABASES = {
    'default': {
        'ENGINE': 'django.db.backends.sqlite3',
        'NAME': os.path.join(BASE_DIR, 'awx.sqlite3'),
        'ATOMIC_REQUESTS': True,
        'TEST': {
            # Test database cannot be :memory: for inventory tests.
            'NAME': os.path.join(BASE_DIR, 'awx_test.sqlite3')
        },
    }
}

# Special database overrides for dispatcher connections listening to pg_notify
LISTENER_DATABASES = {
    'default': {
        'OPTIONS': {
            'keepalives': 1,
            'keepalives_idle': 5,
            'keepalives_interval': 5,
            'keepalives_count': 5,
        },
    }
}

# Whether or not the deployment is a K8S-based deployment
# In K8S-based deployments, instances have zero capacity - all playbook
# automation is intended to flow through defined Container Groups that
# interface with some (or some set of) K8S api (which may or may not include
# the K8S cluster where awx itself is running)
IS_K8S = False

AWX_CONTAINER_GROUP_K8S_API_TIMEOUT = 10
AWX_CONTAINER_GROUP_DEFAULT_NAMESPACE = os.getenv('MY_POD_NAMESPACE', 'default')
# Timeout when waiting for pod to enter running state. If the pod is still in pending state , it will be terminated. Valid time units are "s", "m", "h". Example : "5m" , "10s".
AWX_CONTAINER_GROUP_POD_PENDING_TIMEOUT = "2h"

# How much capacity controlling a task costs a hybrid or control node
AWX_CONTROL_NODE_TASK_IMPACT = 1

# Internationalization
# https://docs.djangoproject.com/en/dev/topics/i18n/
#
# Local time zone for this installation. Choices can be found here:
# http://en.wikipedia.org/wiki/List_of_tz_zones_by_name
# although not all choices may be available on all operating systems.
# On Unix systems, a value of None will cause Django to use the same
# timezone as the operating system.
# If running in a Windows environment this must be set to the same as your
# system time zone.
TIME_ZONE = 'UTC'

# Language code for this installation. All choices can be found here:
# http://www.i18nguy.com/unicode/language-identifiers.html
LANGUAGE_CODE = 'en-us'

# If you set this to False, Django will make some optimizations so as not
# to load the internationalization machinery.
USE_I18N = True

# If you set this to False, Django will not format dates, numbers and
# calendars according to the current locale
USE_L10N = True

USE_TZ = True

STATICFILES_DIRS = [
    os.path.join(BASE_DIR, 'ui', 'build', 'static'),
    os.path.join(BASE_DIR, 'ui_next', 'build'),
    os.path.join(BASE_DIR, 'static'),
]

# Absolute filesystem path to the directory where static file are collected via
# the collectstatic command.
STATIC_ROOT = '/var/lib/awx/public/static'

# Static files (CSS, JavaScript, Images)
# https://docs.djangoproject.com/en/dev/howto/static-files/
STATIC_URL = '/static/'

# Absolute filesystem path to the directory that will hold user-uploaded files.
# Example: "/home/media/media.lawrence.com/"
MEDIA_ROOT = os.path.join(BASE_DIR, 'public', 'media')

# URL that handles the media served from MEDIA_ROOT. Make sure to use a
# trailing slash if there is a path component (optional in other cases).
# Examples: "http://media.lawrence.com", "http://example.com/media/"
MEDIA_URL = '/media/'

LOGIN_URL = '/api/login/'

# Absolute filesystem path to the directory to host projects (with playbooks).
# This directory should not be web-accessible.
PROJECTS_ROOT = '/var/lib/awx/projects/'

# Absolute filesystem path to the directory for job status stdout (default for
# development and tests, default for production defined in production.py). This
# directory should not be web-accessible
JOBOUTPUT_ROOT = '/var/lib/awx/job_status/'

# Absolute filesystem path to the directory to store logs
LOG_ROOT = '/var/log/tower/'

# Django gettext files path: locale/<lang-code>/LC_MESSAGES/django.po, django.mo
LOCALE_PATHS = (os.path.join(BASE_DIR, 'locale'),)

# Graph of resources that can have named-url
NAMED_URL_GRAPH = {}

# Maximum number of the same job that can be waiting to run when launching from scheduler
# Note: This setting may be overridden by database settings.
SCHEDULE_MAX_JOBS = 10

# Bulk API related settings
# Maximum number of jobs that can be launched in 1 bulk job
BULK_JOB_MAX_LAUNCH = 100

# Maximum number of host that can be created in 1 bulk host create
BULK_HOST_MAX_CREATE = 100

# Maximum number of host that can be deleted in 1 bulk host delete
BULK_HOST_MAX_DELETE = 250

SITE_ID = 1

# Make this unique, and don't share it with anybody.
if os.path.exists('/etc/tower/SECRET_KEY'):
    with open('/etc/tower/SECRET_KEY', 'rb') as f:
        SECRET_KEY = f.read().strip()
else:
    SECRET_KEY = base64.encodebytes(os.urandom(32)).decode().rstrip()

# Hosts/domain names that are valid for this site; required if DEBUG is False
# See https://docs.djangoproject.com/en/dev/ref/settings/#allowed-hosts
ALLOWED_HOSTS = []

# HTTP headers and meta keys to search to determine remote host name or IP. Add
# additional items to this list, such as "HTTP_X_FORWARDED_FOR", if behind a
# reverse proxy.
REMOTE_HOST_HEADERS = ['REMOTE_ADDR', 'REMOTE_HOST']

# If we are behind a reverse proxy/load balancer, use this setting to
# allow the proxy IP addresses from which Tower should trust custom
# REMOTE_HOST_HEADERS header values
# REMOTE_HOST_HEADERS = ['HTTP_X_FORWARDED_FOR', ''REMOTE_ADDR', 'REMOTE_HOST']
# PROXY_IP_ALLOWED_LIST = ['10.0.1.100', '10.0.1.101']
# If this setting is an empty list (the default), the headers specified by
# REMOTE_HOST_HEADERS will be trusted unconditionally')
PROXY_IP_ALLOWED_LIST = []

# If we are behind a reverse proxy/load balancer, use this setting to
# allow the scheme://addresses from which Tower should trust csrf requests from
# If this setting is an empty list (the default), we will only trust ourself
CSRF_TRUSTED_ORIGINS = []

CUSTOM_VENV_PATHS = []

# Warning: this is a placeholder for a database setting
# This should not be set via a file.
DEFAULT_EXECUTION_ENVIRONMENT = None

# This list is used for creating default EEs when running awx-manage create_preload_data.
# Should be ordered from highest to lowest precedence.
# The awx-manage register_default_execution_environments command reads this setting and registers the EE(s)
# If a registry credential is needed to pull the image, that can be provided to the awx-manage command
GLOBAL_JOB_EXECUTION_ENVIRONMENTS = [{'name': 'AWX EE (latest)', 'image': 'quay.io/ansible/awx-ee:latest'}]
# This setting controls which EE will be used for project updates.
# The awx-manage register_default_execution_environments command reads this setting and registers the EE
# This image is distinguished from others by having "managed" set to True and users have limited
# ability to modify it through the API.
# If a registry credential is needed to pull the image, that can be provided to the awx-manage command
CONTROL_PLANE_EXECUTION_ENVIRONMENT = 'quay.io/ansible/awx-ee:latest'

# Note: This setting may be overridden by database settings.
STDOUT_MAX_BYTES_DISPLAY = 1048576

# Returned in the header on event api lists as a recommendation to the UI
# on how many events to display before truncating/hiding
MAX_UI_JOB_EVENTS = 4000

# Returned in index.html, tells the UI if it should make requests
# to update job data in response to status changes websocket events
UI_LIVE_UPDATES_ENABLED = True

# The maximum size of the ansible callback event's res data structure
# beyond this limit and the value will be removed
MAX_EVENT_RES_DATA = 700000

# Note: These settings may be overridden by database settings.
EVENT_STDOUT_MAX_BYTES_DISPLAY = 1024
MAX_WEBSOCKET_EVENT_RATE = 30

# The amount of time before a stdout file is expired and removed locally
# Note that this can be recreated if the stdout is downloaded
LOCAL_STDOUT_EXPIRE_TIME = 2592000

# The number of processes spawned by the callback receiver to process job
# events into the database
JOB_EVENT_WORKERS = 4

# The number of seconds to buffer callback receiver bulk
# writes in memory before flushing via JobEvent.objects.bulk_create()
JOB_EVENT_BUFFER_SECONDS = 1

# The interval at which callback receiver statistics should be
# recorded
JOB_EVENT_STATISTICS_INTERVAL = 5

# The maximum size of the job event worker queue before requests are blocked
JOB_EVENT_MAX_QUEUE_SIZE = 10000

# The number of job events to migrate per-transaction when moving from int -> bigint
JOB_EVENT_MIGRATION_CHUNK_SIZE = 1000000

# The prefix of the redis key that stores metrics
SUBSYSTEM_METRICS_REDIS_KEY_PREFIX = "awx_metrics"

# Histogram buckets for the callback_receiver_batch_events_insert_db metric
SUBSYSTEM_METRICS_BATCH_INSERT_BUCKETS = [10, 50, 150, 350, 650, 2000]

# Interval in seconds for sending local metrics to other nodes
SUBSYSTEM_METRICS_INTERVAL_SEND_METRICS = 3

# Interval in seconds for saving local metrics to redis
SUBSYSTEM_METRICS_INTERVAL_SAVE_TO_REDIS = 2

# Record task manager metrics at the following interval in seconds
# If using Prometheus, it is recommended to be => the Prometheus scrape interval
SUBSYSTEM_METRICS_TASK_MANAGER_RECORD_INTERVAL = 15

# The maximum allowed jobs to start on a given task manager cycle
START_TASK_LIMIT = 100

# Time out task managers if they take longer than this many seconds, plus TASK_MANAGER_TIMEOUT_GRACE_PERIOD
# We have the grace period so the task manager can bail out before the timeout.
TASK_MANAGER_TIMEOUT = 300
TASK_MANAGER_TIMEOUT_GRACE_PERIOD = 60

# Number of seconds _in addition to_ the task manager timeout a job can stay
# in waiting without being reaped
JOB_WAITING_GRACE_PERIOD = 60

# Number of seconds after a container group job finished time to wait
# before the awx_k8s_reaper task will tear down the pods
K8S_POD_REAPER_GRACE_PERIOD = 60

# Disallow sending session cookies over insecure connections
SESSION_COOKIE_SECURE = True

# Seconds before sessions expire.
# Note: This setting may be overridden by database settings.
SESSION_COOKIE_AGE = 1800

# Name of the cookie that contains the session information.
# Note: Changing this value may require changes to any clients.
SESSION_COOKIE_NAME = 'awx_sessionid'

# Maximum number of per-user valid, concurrent sessions.
# -1 is unlimited
# Note: This setting may be overridden by database settings.
SESSIONS_PER_USER = -1

CSRF_USE_SESSIONS = False

# Disallow sending csrf cookies over insecure connections
CSRF_COOKIE_SECURE = True

# Limit CSRF cookies to browser sessions
CSRF_COOKIE_AGE = None

TEMPLATES = [
    {
        'NAME': 'default',
        'BACKEND': 'django.template.backends.django.DjangoTemplates',
        'APP_DIRS': True,
        'OPTIONS': {
            'context_processors': [  # NOQA
                'django.contrib.auth.context_processors.auth',
                'django.template.context_processors.debug',
                'django.template.context_processors.request',
                'django.template.context_processors.i18n',
                'django.template.context_processors.media',
                'django.template.context_processors.static',
                'django.template.context_processors.tz',
                'django.contrib.messages.context_processors.messages',
                'awx.ui.context_processors.csp',
                'awx.ui.context_processors.version',
                'social_django.context_processors.backends',
                'social_django.context_processors.login_redirect',
            ],
            'builtins': ['awx.main.templatetags.swagger'],
        },
        'DIRS': [
            os.path.join(BASE_DIR, 'templates'),
            os.path.join(BASE_DIR, 'ui', 'build'),
            os.path.join(BASE_DIR, 'ui', 'public'),
            os.path.join(BASE_DIR, 'ui_next', 'build', 'awx'),
        ],
    },
]

ROOT_URLCONF = 'awx.urls'

WSGI_APPLICATION = 'awx.wsgi.application'

INSTALLED_APPS = [
    'django.contrib.auth',
    'django.contrib.contenttypes',
    'django.contrib.messages',
    'django.contrib.sessions',
    'django.contrib.sites',
    # daphne has to be installed before django.contrib.staticfiles for the app to startup
    # According to channels 4.0 docs you install daphne instead of channels now
    'daphne',
    'django.contrib.staticfiles',
    'oauth2_provider',
    'rest_framework',
    'django_extensions',
    'polymorphic',
    'social_django',
    'django_guid',
    'corsheaders',
    'awx.conf',
    'awx.main',
    'awx.api',
    'awx.ui',
    'awx.sso',
    'solo',
    'ansible_base.rest_filters',
<<<<<<< HEAD
    'ansible_base.authentication',
=======
    'ansible_base.jwt_consumer',
    'ansible_base.resource_registry',
>>>>>>> b7b7bfa5
]


INTERNAL_IPS = ('127.0.0.1',)

MAX_PAGE_SIZE = 200
REST_FRAMEWORK = {
    'DEFAULT_PAGINATION_CLASS': 'awx.api.pagination.Pagination',
    'PAGE_SIZE': 25,
    'DEFAULT_AUTHENTICATION_CLASSES': (
<<<<<<< HEAD
        'ansible_base.authentication.session.SessionAuthentication',
=======
        'ansible_base.jwt_consumer.awx.auth.AwxJWTAuthentication',
>>>>>>> b7b7bfa5
        'awx.api.authentication.LoggedOAuth2Authentication',
        'awx.api.authentication.SessionAuthentication',
        'awx.api.authentication.LoggedBasicAuthentication',
    ),
    'DEFAULT_PERMISSION_CLASSES': ('awx.api.permissions.ModelAccessPermission',),
    'DEFAULT_PARSER_CLASSES': ('awx.api.parsers.JSONParser',),
    'DEFAULT_RENDERER_CLASSES': ('awx.api.renderers.DefaultJSONRenderer', 'awx.api.renderers.BrowsableAPIRenderer'),
    'DEFAULT_METADATA_CLASS': 'awx.api.metadata.Metadata',
    'EXCEPTION_HANDLER': 'awx.api.views.api_exception_handler',
    'VIEW_DESCRIPTION_FUNCTION': 'awx.api.generics.get_view_description',
    'NON_FIELD_ERRORS_KEY': '__all__',
    'DEFAULT_VERSION': 'v2',
    # For swagger schema generation
    # see https://github.com/encode/django-rest-framework/pull/6532
    'DEFAULT_SCHEMA_CLASS': 'rest_framework.schemas.AutoSchema',
    # 'URL_FORMAT_OVERRIDE': None,
}

AUTHENTICATION_BACKENDS = (
    'ansible_base.authentication.backend.AnsibleBaseAuth',
    'awx.sso.backends.RADIUSBackend',
    'awx.sso.backends.TACACSPlusBackend',
    'social_core.backends.google.GoogleOAuth2',
    'social_core.backends.github.GithubOAuth2',
    'social_core.backends.github.GithubOrganizationOAuth2',
    'social_core.backends.github.GithubTeamOAuth2',
    'social_core.backends.github_enterprise.GithubEnterpriseOAuth2',
    'social_core.backends.github_enterprise.GithubEnterpriseOrganizationOAuth2',
    'social_core.backends.github_enterprise.GithubEnterpriseTeamOAuth2',
    'social_core.backends.open_id_connect.OpenIdConnectAuth',
    'social_core.backends.azuread.AzureADOAuth2',
    'awx.sso.backends.SAMLAuth',
    'awx.main.backends.AWXModelBackend',
)


# Django OAuth Toolkit settings
OAUTH2_PROVIDER_APPLICATION_MODEL = 'main.OAuth2Application'
OAUTH2_PROVIDER_ACCESS_TOKEN_MODEL = 'main.OAuth2AccessToken'
OAUTH2_PROVIDER_REFRESH_TOKEN_MODEL = 'oauth2_provider.RefreshToken'
OAUTH2_PROVIDER_ID_TOKEN_MODEL = "oauth2_provider.IDToken"

OAUTH2_PROVIDER = {'ACCESS_TOKEN_EXPIRE_SECONDS': 31536000000, 'AUTHORIZATION_CODE_EXPIRE_SECONDS': 600, 'REFRESH_TOKEN_EXPIRE_SECONDS': 2628000}
ALLOW_OAUTH2_FOR_EXTERNAL_USERS = False

# Radius server settings (default to empty string to skip using Radius auth).
# Note: These settings may be overridden by database settings.
RADIUS_SERVER = ''
RADIUS_PORT = 1812
RADIUS_SECRET = ''

# TACACS+ settings (default host to empty string to skip using TACACS+ auth).
# Note: These settings may be overridden by database settings.
TACACSPLUS_HOST = ''
TACACSPLUS_PORT = 49
TACACSPLUS_SECRET = ''
TACACSPLUS_SESSION_TIMEOUT = 5
TACACSPLUS_AUTH_PROTOCOL = 'ascii'
TACACSPLUS_REM_ADDR = False

# Enable / Disable HTTP Basic Authentication used in the API browser
# Note: Session limits are not enforced when using HTTP Basic Authentication.
# Note: This setting may be overridden by database settings.
AUTH_BASIC_ENABLED = True

# If set, specifies a URL that unauthenticated users will be redirected to
# when trying to access a UI page that requries authentication.
LOGIN_REDIRECT_OVERRIDE = ''

# Note: This setting may be overridden by database settings.
ALLOW_METRICS_FOR_ANONYMOUS_USERS = False

DEVSERVER_DEFAULT_ADDR = '0.0.0.0'
DEVSERVER_DEFAULT_PORT = '8013'

# Set default ports for live server tests.
os.environ.setdefault('DJANGO_LIVE_TEST_SERVER_ADDRESS', 'localhost:9013-9199')

# heartbeat period can factor into some forms of logic, so it is maintained as a setting here
CLUSTER_NODE_HEARTBEAT_PERIOD = 60

# Number of missed heartbeats until a node gets marked as lost
CLUSTER_NODE_MISSED_HEARTBEAT_TOLERANCE = 2

RECEPTOR_SERVICE_ADVERTISEMENT_PERIOD = 60  # https://github.com/ansible/receptor/blob/aa1d589e154d8a0cb99a220aff8f98faf2273be6/pkg/netceptor/netceptor.go#L34
EXECUTION_NODE_REMEDIATION_CHECKS = 60 * 30  # once every 30 minutes check if an execution node errors have been resolved

# Amount of time dispatcher will try to reconnect to database for jobs and consuming new work
DISPATCHER_DB_DOWNTIME_TOLERANCE = 40

BROKER_URL = 'unix:///var/run/redis/redis.sock'
CELERYBEAT_SCHEDULE = {
    'tower_scheduler': {'task': 'awx.main.tasks.system.awx_periodic_scheduler', 'schedule': timedelta(seconds=30), 'options': {'expires': 20}},
    'cluster_heartbeat': {
        'task': 'awx.main.tasks.system.cluster_node_heartbeat',
        'schedule': timedelta(seconds=CLUSTER_NODE_HEARTBEAT_PERIOD),
        'options': {'expires': 50},
    },
    'gather_analytics': {'task': 'awx.main.tasks.system.gather_analytics', 'schedule': timedelta(minutes=5)},
    'task_manager': {'task': 'awx.main.scheduler.tasks.task_manager', 'schedule': timedelta(seconds=20), 'options': {'expires': 20}},
    'dependency_manager': {'task': 'awx.main.scheduler.tasks.dependency_manager', 'schedule': timedelta(seconds=20), 'options': {'expires': 20}},
    'k8s_reaper': {'task': 'awx.main.tasks.system.awx_k8s_reaper', 'schedule': timedelta(seconds=60), 'options': {'expires': 50}},
    'receptor_reaper': {'task': 'awx.main.tasks.system.awx_receptor_workunit_reaper', 'schedule': timedelta(seconds=60)},
    'send_subsystem_metrics': {'task': 'awx.main.analytics.analytics_tasks.send_subsystem_metrics', 'schedule': timedelta(seconds=20)},
    'cleanup_images': {'task': 'awx.main.tasks.system.cleanup_images_and_files', 'schedule': timedelta(hours=3)},
    'cleanup_host_metrics': {'task': 'awx.main.tasks.host_metrics.cleanup_host_metrics', 'schedule': timedelta(hours=3, minutes=30)},
    'host_metric_summary_monthly': {'task': 'awx.main.tasks.host_metrics.host_metric_summary_monthly', 'schedule': timedelta(hours=4)},
}

# Django Caching Configuration
DJANGO_REDIS_IGNORE_EXCEPTIONS = True
CACHES = {'default': {'BACKEND': 'awx.main.cache.AWXRedisCache', 'LOCATION': 'unix:///var/run/redis/redis.sock?db=1'}}

# Social Auth configuration.
SOCIAL_AUTH_STRATEGY = 'social_django.strategy.DjangoStrategy'
SOCIAL_AUTH_STORAGE = 'social_django.models.DjangoStorage'
SOCIAL_AUTH_USER_MODEL = 'auth.User'

_SOCIAL_AUTH_PIPELINE_BASE = (
    'social_core.pipeline.social_auth.social_details',
    'social_core.pipeline.social_auth.social_uid',
    'social_core.pipeline.social_auth.auth_allowed',
    'social_core.pipeline.social_auth.social_user',
    'social_core.pipeline.user.get_username',
    'social_core.pipeline.social_auth.associate_by_email',
    'social_core.pipeline.user.create_user',
    'awx.sso.social_base_pipeline.check_user_found_or_created',
    'social_core.pipeline.social_auth.associate_user',
    'social_core.pipeline.social_auth.load_extra_data',
    'awx.sso.social_base_pipeline.set_is_active_for_new_user',
    'social_core.pipeline.user.user_details',
    'awx.sso.social_base_pipeline.prevent_inactive_login',
)
SOCIAL_AUTH_PIPELINE = _SOCIAL_AUTH_PIPELINE_BASE + ('awx.sso.social_pipeline.update_user_orgs', 'awx.sso.social_pipeline.update_user_teams')
SOCIAL_AUTH_SAML_PIPELINE = _SOCIAL_AUTH_PIPELINE_BASE + ('awx.sso.saml_pipeline.populate_user', 'awx.sso.saml_pipeline.update_user_flags')
SAML_AUTO_CREATE_OBJECTS = True

SOCIAL_AUTH_LOGIN_URL = '/'
SOCIAL_AUTH_LOGIN_REDIRECT_URL = '/sso/complete/'
SOCIAL_AUTH_LOGIN_ERROR_URL = '/sso/error/'
SOCIAL_AUTH_INACTIVE_USER_URL = '/sso/inactive/'

SOCIAL_AUTH_RAISE_EXCEPTIONS = False
SOCIAL_AUTH_USERNAME_IS_FULL_EMAIL = False
# SOCIAL_AUTH_SLUGIFY_USERNAMES = True
SOCIAL_AUTH_CLEAN_USERNAMES = True

SOCIAL_AUTH_SANITIZE_REDIRECTS = True
SOCIAL_AUTH_REDIRECT_IS_HTTPS = False

# Note: These settings may be overridden by database settings.
SOCIAL_AUTH_GOOGLE_OAUTH2_KEY = ''
SOCIAL_AUTH_GOOGLE_OAUTH2_SECRET = ''
SOCIAL_AUTH_GOOGLE_OAUTH2_SCOPE = ['profile']

SOCIAL_AUTH_GITHUB_KEY = ''
SOCIAL_AUTH_GITHUB_SECRET = ''
SOCIAL_AUTH_GITHUB_SCOPE = ['user:email', 'read:org']

SOCIAL_AUTH_GITHUB_ORG_KEY = ''
SOCIAL_AUTH_GITHUB_ORG_SECRET = ''
SOCIAL_AUTH_GITHUB_ORG_NAME = ''
SOCIAL_AUTH_GITHUB_ORG_SCOPE = ['user:email', 'read:org']

SOCIAL_AUTH_GITHUB_TEAM_KEY = ''
SOCIAL_AUTH_GITHUB_TEAM_SECRET = ''
SOCIAL_AUTH_GITHUB_TEAM_ID = ''
SOCIAL_AUTH_GITHUB_TEAM_SCOPE = ['user:email', 'read:org']

SOCIAL_AUTH_GITHUB_ENTERPRISE_KEY = ''
SOCIAL_AUTH_GITHUB_ENTERPRISE_SECRET = ''
SOCIAL_AUTH_GITHUB_ENTERPRISE_SCOPE = ['user:email', 'read:org']

SOCIAL_AUTH_GITHUB_ENTERPRISE_ORG_KEY = ''
SOCIAL_AUTH_GITHUB_ENTERPRISE_ORG_SECRET = ''
SOCIAL_AUTH_GITHUB_ENTERPRISE_ORG_NAME = ''
SOCIAL_AUTH_GITHUB_ENTERPRISE_ORG_SCOPE = ['user:email', 'read:org']

SOCIAL_AUTH_GITHUB_ENTERPRISE_TEAM_KEY = ''
SOCIAL_AUTH_GITHUB_ENTERPRISE_TEAM_SECRET = ''
SOCIAL_AUTH_GITHUB_ENTERPRISE_TEAM_ID = ''
SOCIAL_AUTH_GITHUB_ENTERPRISE_TEAM_SCOPE = ['user:email', 'read:org']

SOCIAL_AUTH_AZUREAD_OAUTH2_KEY = ''
SOCIAL_AUTH_AZUREAD_OAUTH2_SECRET = ''

SOCIAL_AUTH_SAML_SP_ENTITY_ID = ''
SOCIAL_AUTH_SAML_SP_PUBLIC_CERT = ''
SOCIAL_AUTH_SAML_SP_PRIVATE_KEY = ''
SOCIAL_AUTH_SAML_ORG_INFO = {}
SOCIAL_AUTH_SAML_TECHNICAL_CONTACT = {}
SOCIAL_AUTH_SAML_SUPPORT_CONTACT = {}
SOCIAL_AUTH_SAML_ENABLED_IDPS = {}

SOCIAL_AUTH_SAML_ORGANIZATION_ATTR = {}
SOCIAL_AUTH_SAML_TEAM_ATTR = {}
SOCIAL_AUTH_SAML_USER_FLAGS_BY_ATTR = {}

# Any ANSIBLE_* settings will be passed to the task runner subprocess
# environment

# Do not want AWX to ask interactive questions and want it to be friendly with
# reprovisioning
ANSIBLE_HOST_KEY_CHECKING = False

# RHEL has too old of an SSH so ansible will select paramiko and this is VERY
# slow.
ANSIBLE_PARAMIKO_RECORD_HOST_KEYS = False

# Force ansible in color even if we don't have a TTY so we can properly colorize
# output
ANSIBLE_FORCE_COLOR = True

# If tmp generated inventory parsing fails (error state), fail playbook fast
ANSIBLE_INVENTORY_UNPARSED_FAILED = True

# Additional environment variables to be passed to the ansible subprocesses
AWX_TASK_ENV = {}

# Additional environment variables to apply when running ansible-galaxy commands
# to fetch Ansible content - roles and collections
GALAXY_TASK_ENV = {'ANSIBLE_FORCE_COLOR': 'false', 'GIT_SSH_COMMAND': "ssh -o StrictHostKeyChecking=no"}

# Rebuild Host Smart Inventory memberships.
AWX_REBUILD_SMART_MEMBERSHIP = False

# By default, allow arbitrary Jinja templating in extra_vars defined on a Job Template
ALLOW_JINJA_IN_EXTRA_VARS = 'template'

# Run project updates with extra verbosity
PROJECT_UPDATE_VVV = False

# Enable dynamically pulling roles from a requirement.yml file
# when updating SCM projects
# Note: This setting may be overridden by database settings.
AWX_ROLES_ENABLED = True

# Enable dynamically pulling collections from a requirement.yml file
# when updating SCM projects
# Note: This setting may be overridden by database settings.
AWX_COLLECTIONS_ENABLED = True

# Follow symlinks when scanning for playbooks
AWX_SHOW_PLAYBOOK_LINKS = False

# Applies to any galaxy server
GALAXY_IGNORE_CERTS = False

# Additional paths to show for jobs using process isolation.
# Note: This setting may be overridden by database settings.
AWX_ISOLATION_SHOW_PATHS = []

# The directory in which the service will create new temporary directories for job
# execution and isolation (such as credential files and custom
# inventory scripts).
# Note: This setting may be overridden by database settings.
AWX_ISOLATION_BASE_PATH = tempfile.gettempdir()

# User definable ansible callback plugins
# Note: This setting may be overridden by database settings.
AWX_ANSIBLE_CALLBACK_PLUGINS = ""

# Automatically remove nodes that have missed their heartbeats after some time
AWX_AUTO_DEPROVISION_INSTANCES = False

# Enable Pendo on the UI, possible values are 'off', 'anonymous', and 'detailed'
# Note: This setting may be overridden by database settings.
PENDO_TRACKING_STATE = "off"

# Enables Insights data collection.
# Note: This setting may be overridden by database settings.
INSIGHTS_TRACKING_STATE = False

# Last gather date for Analytics
AUTOMATION_ANALYTICS_LAST_GATHER = None
# Last gathered entries for expensive Analytics
AUTOMATION_ANALYTICS_LAST_ENTRIES = ''

# Default list of modules allowed for ad hoc commands.
# Note: This setting may be overridden by database settings.
AD_HOC_COMMANDS = [
    'command',
    'shell',
    'yum',
    'apt',
    'apt_key',
    'apt_repository',
    'apt_rpm',
    'service',
    'group',
    'user',
    'mount',
    'ping',
    'selinux',
    'setup',
    'win_ping',
    'win_service',
    'win_updates',
    'win_group',
    'win_user',
]

INV_ENV_VARIABLE_BLOCKED = ("HOME", "USER", "_", "TERM", "PATH")

# ----------------
# -- Amazon EC2 --
# ----------------
EC2_ENABLED_VAR = 'ec2_state'
EC2_ENABLED_VALUE = 'running'
EC2_INSTANCE_ID_VAR = 'instance_id'
EC2_EXCLUDE_EMPTY_GROUPS = True

# ------------
# -- VMware --
# ------------
VMWARE_ENABLED_VAR = 'guest.gueststate'
VMWARE_ENABLED_VALUE = 'running'
VMWARE_INSTANCE_ID_VAR = 'config.instanceUuid, config.instanceuuid'
VMWARE_EXCLUDE_EMPTY_GROUPS = True

VMWARE_VALIDATE_CERTS = False

# ---------------------------
# -- Google Compute Engine --
# ---------------------------
GCE_ENABLED_VAR = 'status'
GCE_ENABLED_VALUE = 'running'
GCE_EXCLUDE_EMPTY_GROUPS = True
GCE_INSTANCE_ID_VAR = 'gce_id'

# --------------------------------------
# -- Microsoft Azure Resource Manager --
# --------------------------------------
AZURE_RM_ENABLED_VAR = 'powerstate'
AZURE_RM_ENABLED_VALUE = 'running'
AZURE_RM_INSTANCE_ID_VAR = 'id'
AZURE_RM_EXCLUDE_EMPTY_GROUPS = True

# ---------------------
# ----- OpenStack -----
# ---------------------
OPENSTACK_ENABLED_VAR = 'status'
OPENSTACK_ENABLED_VALUE = 'ACTIVE'
OPENSTACK_EXCLUDE_EMPTY_GROUPS = True
OPENSTACK_INSTANCE_ID_VAR = 'openstack.id'

# ---------------------
# ----- oVirt4 -----
# ---------------------
RHV_ENABLED_VAR = 'status'
RHV_ENABLED_VALUE = 'up'
RHV_EXCLUDE_EMPTY_GROUPS = True
RHV_INSTANCE_ID_VAR = 'id'

# ---------------------
# ----- Controller     -----
# ---------------------
CONTROLLER_ENABLED_VAR = 'remote_tower_enabled'
CONTROLLER_ENABLED_VALUE = 'true'
CONTROLLER_EXCLUDE_EMPTY_GROUPS = True
CONTROLLER_INSTANCE_ID_VAR = 'remote_tower_id'

# ---------------------
# ----- Foreman -----
# ---------------------
SATELLITE6_ENABLED_VAR = 'foreman_enabled,foreman.enabled'
SATELLITE6_ENABLED_VALUE = 'True'
SATELLITE6_EXCLUDE_EMPTY_GROUPS = True
SATELLITE6_INSTANCE_ID_VAR = 'foreman_id,foreman.id'
# SATELLITE6_GROUP_PREFIX and SATELLITE6_GROUP_PATTERNS defined in source vars

# ----------------
# -- Red Hat Insights --
# ----------------
# INSIGHTS_ENABLED_VAR =
# INSIGHTS_ENABLED_VALUE =
INSIGHTS_INSTANCE_ID_VAR = 'insights_id'
INSIGHTS_EXCLUDE_EMPTY_GROUPS = False

# ---------------------
# ----- Custom -----
# ---------------------
# CUSTOM_ENABLED_VAR =
# CUSTOM_ENABLED_VALUE =
CUSTOM_EXCLUDE_EMPTY_GROUPS = False
# CUSTOM_INSTANCE_ID_VAR =

# ---------------------
# ----- SCM -----
# ---------------------
# SCM_ENABLED_VAR =
# SCM_ENABLED_VALUE =
SCM_EXCLUDE_EMPTY_GROUPS = False
# SCM_INSTANCE_ID_VAR =

# ----------------
# -- Constructed --
# ----------------
CONSTRUCTED_INSTANCE_ID_VAR = 'remote_tower_id'

CONSTRUCTED_EXCLUDE_EMPTY_GROUPS = False

# ---------------------
# -- Activity Stream --
# ---------------------
# Defaults for enabling/disabling activity stream.
# Note: These settings may be overridden by database settings.
ACTIVITY_STREAM_ENABLED = True
ACTIVITY_STREAM_ENABLED_FOR_INVENTORY_SYNC = False

CALLBACK_QUEUE = "callback_tasks"

# Note: This setting may be overridden by database settings.
ORG_ADMINS_CAN_SEE_ALL_USERS = True
MANAGE_ORGANIZATION_AUTH = True
DISABLE_LOCAL_AUTH = False

# Note: This setting may be overridden by database settings.
TOWER_URL_BASE = "https://towerhost"

INSIGHTS_URL_BASE = "https://example.org"
INSIGHTS_AGENT_MIME = 'application/example'
# See https://github.com/ansible/awx-facts-playbooks
INSIGHTS_SYSTEM_ID_FILE = '/etc/redhat-access-insights/machine-id'
INSIGHTS_CERT_PATH = "/etc/pki/ca-trust/extracted/pem/tls-ca-bundle.pem"

# Settings related to external logger configuration
LOG_AGGREGATOR_ENABLED = False
LOG_AGGREGATOR_TCP_TIMEOUT = 5
LOG_AGGREGATOR_VERIFY_CERT = True
LOG_AGGREGATOR_LEVEL = 'INFO'
LOG_AGGREGATOR_ACTION_QUEUE_SIZE = 131072
LOG_AGGREGATOR_ACTION_MAX_DISK_USAGE_GB = 1  # Action queue
LOG_AGGREGATOR_MAX_DISK_USAGE_PATH = '/var/lib/awx'
LOG_AGGREGATOR_RSYSLOGD_DEBUG = False
LOG_AGGREGATOR_RSYSLOGD_ERROR_LOG_FILE = '/var/log/tower/rsyslog.err'
API_400_ERROR_LOG_FORMAT = 'status {status_code} received by user {user_name} attempting to access {url_path} from {remote_addr}'

ASGI_APPLICATION = "awx.main.routing.application"

CHANNEL_LAYERS = {
    "default": {"BACKEND": "channels_redis.core.RedisChannelLayer", "CONFIG": {"hosts": [BROKER_URL], "capacity": 10000, "group_expiry": 157784760}}  # 5 years
}

# Logging configuration.
LOGGING = {
    'version': 1,
    'disable_existing_loggers': False,
    'filters': {
        'require_debug_false': {'()': 'django.utils.log.RequireDebugFalse'},
        'require_debug_true': {'()': 'django.utils.log.RequireDebugTrue'},
        'require_debug_true_or_test': {'()': 'awx.main.utils.RequireDebugTrueOrTest'},
        'external_log_enabled': {'()': 'awx.main.utils.filters.ExternalLoggerEnabled'},
        'dynamic_level_filter': {'()': 'awx.main.utils.filters.DynamicLevelFilter'},
        'guid': {'()': 'awx.main.utils.filters.DefaultCorrelationId'},
    },
    'formatters': {
        'simple': {'format': '%(asctime)s %(levelname)-8s [%(guid)s] %(name)s %(message)s'},
        'json': {'()': 'awx.main.utils.formatters.LogstashFormatter'},
        'timed_import': {'()': 'awx.main.utils.formatters.TimeFormatter', 'format': '%(relativeSeconds)9.3f %(levelname)-8s %(message)s'},
        'dispatcher': {'format': '%(asctime)s %(levelname)-8s [%(guid)s] %(name)s PID:%(process)d %(message)s'},
        'job_lifecycle': {'()': 'awx.main.utils.formatters.JobLifeCycleFormatter'},
    },
    # Extended below based on install scenario. You probably don't want to add something directly here.
    # See 'handler_config' below.
    'handlers': {
        'console': {
            '()': 'logging.StreamHandler',
            'level': 'DEBUG',
            'filters': ['dynamic_level_filter', 'guid'],
            'formatter': 'simple',
        },
        'null': {'class': 'logging.NullHandler'},
        'file': {'class': 'logging.NullHandler', 'formatter': 'simple'},
        'syslog': {'level': 'WARNING', 'filters': ['require_debug_false'], 'class': 'logging.NullHandler', 'formatter': 'simple'},
        'inventory_import': {'level': 'DEBUG', 'class': 'logging.StreamHandler', 'formatter': 'timed_import'},
        'external_logger': {
            'class': 'awx.main.utils.handlers.RSysLogHandler',
            'formatter': 'json',
            'address': '/var/run/awx-rsyslog/rsyslog.sock',
            'filters': ['external_log_enabled', 'dynamic_level_filter', 'guid'],
        },
    },
    'loggers': {
        'django': {'handlers': ['console']},
        'django.request': {'handlers': ['console', 'file', 'tower_warnings'], 'level': 'WARNING'},
        'daphne': {'handlers': ['console', 'file', 'tower_warnings'], 'level': 'INFO'},
        'rest_framework.request': {'handlers': ['console', 'file', 'tower_warnings'], 'level': 'WARNING', 'propagate': False},
        'py.warnings': {'handlers': ['console']},
        'awx': {'handlers': ['console', 'file', 'tower_warnings', 'external_logger'], 'level': 'DEBUG'},
        'awx.conf': {'handlers': ['null'], 'level': 'WARNING'},
        'awx.conf.settings': {'handlers': ['null'], 'level': 'WARNING'},
        'awx.main': {'handlers': ['null']},
        'awx.main.commands.run_callback_receiver': {'handlers': ['callback_receiver'], 'level': 'INFO'},  # very noisey debug-level logs
        'awx.main.dispatch': {'handlers': ['dispatcher']},
        'awx.main.consumers': {'handlers': ['console', 'file', 'tower_warnings'], 'level': 'INFO'},
        'awx.main.rsyslog_configurer': {'handlers': ['rsyslog_configurer']},
        'awx.main.cache_clear': {'handlers': ['cache_clear']},
        'awx.main.ws_heartbeat': {'handlers': ['ws_heartbeat']},
        'awx.main.wsrelay': {'handlers': ['wsrelay']},
        'awx.main.commands.inventory_import': {'handlers': ['inventory_import'], 'propagate': False},
        'awx.main.tasks': {'handlers': ['task_system', 'external_logger', 'console'], 'propagate': False},
        'awx.main.analytics': {'handlers': ['task_system', 'external_logger', 'console'], 'level': 'INFO', 'propagate': False},
        'awx.main.scheduler': {'handlers': ['task_system', 'external_logger', 'console'], 'propagate': False},
        'awx.main.access': {'level': 'INFO'},  # very verbose debug-level logs
        'awx.main.signals': {'level': 'INFO'},  # very verbose debug-level logs
        'awx.api.permissions': {'level': 'INFO'},  # very verbose debug-level logs
        'awx.analytics': {'handlers': ['external_logger'], 'level': 'INFO', 'propagate': False},
        'awx.analytics.broadcast_websocket': {'handlers': ['console', 'file', 'wsrelay', 'external_logger'], 'level': 'INFO', 'propagate': False},
        'awx.analytics.performance': {'handlers': ['console', 'file', 'tower_warnings', 'external_logger'], 'level': 'DEBUG', 'propagate': False},
        'awx.analytics.job_lifecycle': {'handlers': ['console', 'job_lifecycle'], 'level': 'DEBUG', 'propagate': False},
        'django_auth_ldap': {'handlers': ['console', 'file', 'tower_warnings'], 'level': 'DEBUG'},
        'social': {'handlers': ['console', 'file', 'tower_warnings'], 'level': 'DEBUG'},
        'system_tracking_migrations': {'handlers': ['console', 'file', 'tower_warnings'], 'level': 'DEBUG'},
        'rbac_migrations': {'handlers': ['console', 'file', 'tower_warnings'], 'level': 'DEBUG'},
        'ansible_base': {'handlers': ['console'], 'level': 'DEBUG'},
    },
}

# Log handler configuration. Keys are the name of the handler. Be mindful when renaming things here.
# People might have created custom settings files that augments the behavior of these.
# Specify 'filename' (used if the environment variable AWX_LOGGING_MODE is unset or 'file')
# and an optional 'formatter'. If no formatter is specified, 'simple' is used.
handler_config = {
    'tower_warnings': {'filename': 'tower.log'},
    'callback_receiver': {'filename': 'callback_receiver.log'},
    'dispatcher': {'filename': 'dispatcher.log', 'formatter': 'dispatcher'},
    'wsrelay': {'filename': 'wsrelay.log'},
    'task_system': {'filename': 'task_system.log'},
    'rbac_migrations': {'filename': 'tower_rbac_migrations.log'},
    'job_lifecycle': {'filename': 'job_lifecycle.log', 'formatter': 'job_lifecycle'},
    'rsyslog_configurer': {'filename': 'rsyslog_configurer.log'},
    'cache_clear': {'filename': 'cache_clear.log'},
    'ws_heartbeat': {'filename': 'ws_heartbeat.log'},
}

# If running on a VM, we log to files. When running in a container, we log to stdout.
logging_mode = os.getenv('AWX_LOGGING_MODE', 'file')
if logging_mode not in ('file', 'stdout'):
    raise Exception("AWX_LOGGING_MODE must be 'file' or 'stdout'")

for name, config in handler_config.items():
    # Common log handler config. Don't define a level here, it's set by settings.LOG_AGGREGATOR_LEVEL
    LOGGING['handlers'][name] = {'filters': ['dynamic_level_filter', 'guid'], 'formatter': config.get('formatter', 'simple')}

    if logging_mode == 'file':
        LOGGING['handlers'][name]['class'] = 'logging.handlers.WatchedFileHandler'
        LOGGING['handlers'][name]['filename'] = os.path.join(LOG_ROOT, config['filename'])

    if logging_mode == 'stdout':
        LOGGING['handlers'][name]['class'] = 'logging.NullHandler'

# Prevents logging to stdout on traditional VM installs
if logging_mode == 'file':
    LOGGING['handlers']['console']['filters'].insert(0, 'require_debug_true_or_test')

# Apply coloring to messages logged to the console
COLOR_LOGS = False

# https://github.com/django-polymorphic/django-polymorphic/issues/195
# FIXME: Disabling models.E006 warning until we can renamed Project and InventorySource
SILENCED_SYSTEM_CHECKS = ['models.E006']

# Use middleware to get request statistics
AWX_REQUEST_PROFILE = False

#
# Optionally, AWX can generate DOT graphs
# (http://www.graphviz.org/doc/info/lang.html) for per-request profiling
# via gprof2dot (https://github.com/jrfonseca/gprof2dot)
#
# If you set this to True, you must `/var/lib/awx/venv/awx/bin/pip install gprof2dot`
# .dot files will be saved in `/var/log/tower/profile/` and can be converted e.g.,
#
# ~ yum install graphviz
# ~ dot -o profile.png -Tpng /var/log/tower/profile/some-profile-data.dot
#
AWX_REQUEST_PROFILE_WITH_DOT = False

# Allow profiling callback workers via SIGUSR1
AWX_CALLBACK_PROFILE = False

# Delete temporary directories created to store playbook run-time
AWX_CLEANUP_PATHS = True

# Allow ansible-runner to store env folder (may contain sensitive information)
AWX_RUNNER_OMIT_ENV_FILES = True

# Allow ansible-runner to save ansible output
# (changing to False may cause performance issues)
AWX_RUNNER_SUPPRESS_OUTPUT_FILE = True

# https://github.com/ansible/ansible-runner/pull/1191/files
# Interval in seconds between the last message and keep-alive messages that
# ansible-runner will send
AWX_RUNNER_KEEPALIVE_SECONDS = 0

# Delete completed work units in receptor
RECEPTOR_RELEASE_WORK = True

# K8S only. Use receptor_log_level on AWX spec to set this properly
RECEPTOR_LOG_LEVEL = 'info'

MIDDLEWARE = [
    'django_guid.middleware.guid_middleware',
    'awx.main.middleware.SettingsCacheMiddleware',
    'awx.main.middleware.TimingMiddleware',
    'django.contrib.sessions.middleware.SessionMiddleware',
    'awx.main.middleware.MigrationRanCheckMiddleware',
    'corsheaders.middleware.CorsMiddleware',
    'django.middleware.locale.LocaleMiddleware',
    'django.middleware.common.CommonMiddleware',
    'django.middleware.csrf.CsrfViewMiddleware',
    'ansible_base.authentication.middleware.AuthenticatorBackendMiddleware',
    'django.contrib.auth.middleware.AuthenticationMiddleware',
    'awx.main.middleware.DisableLocalAuthMiddleware',
    'django.contrib.messages.middleware.MessageMiddleware',
    'awx.sso.middleware.SocialAuthMiddleware',
    'crum.CurrentRequestUserMiddleware',
    'awx.main.middleware.URLModificationMiddleware',
    'awx.main.middleware.SessionTimeoutMiddleware',
]

# Secret header value to exchange for websockets responsible for distributing websocket messages.
# This needs to be kept secret and randomly generated
BROADCAST_WEBSOCKET_SECRET = ''

# Port for broadcast websockets to connect to
# Note: that the clients will follow redirect responses
BROADCAST_WEBSOCKET_PORT = 443

# Whether or not broadcast websockets should check nginx certs when interconnecting
BROADCAST_WEBSOCKET_VERIFY_CERT = False

# Connect to other AWX nodes using http or https
BROADCAST_WEBSOCKET_PROTOCOL = 'https'

# All websockets that connect to the broadcast websocket endpoint will be put into this group
BROADCAST_WEBSOCKET_GROUP_NAME = 'broadcast-group_send'

# Time wait before retrying connecting to a websocket broadcast tower node
BROADCAST_WEBSOCKET_RECONNECT_RETRY_RATE_SECONDS = 5

# How often websocket process will look for changes in the Instance table
BROADCAST_WEBSOCKET_NEW_INSTANCE_POLL_RATE_SECONDS = 10

# How often websocket process will generate stats
BROADCAST_WEBSOCKET_STATS_POLL_RATE_SECONDS = 5

# How often should web instances advertise themselves?
BROADCAST_WEBSOCKET_BEACON_FROM_WEB_RATE_SECONDS = 15

DJANGO_GUID = {'GUID_HEADER_NAME': 'X-API-Request-Id'}

# Name of the default task queue
DEFAULT_EXECUTION_QUEUE_NAME = 'default'
# pod spec used when the default execution queue is a container group, e.g. when deploying on k8s/ocp with the operator
DEFAULT_EXECUTION_QUEUE_POD_SPEC_OVERRIDE = ''
# Max number of concurrently consumed forks for the default execution queue
# Zero means no limit
DEFAULT_EXECUTION_QUEUE_MAX_FORKS = 0
# Max number of concurrently running jobs for the default execution queue
# Zero means no limit
DEFAULT_EXECUTION_QUEUE_MAX_CONCURRENT_JOBS = 0

# Name of the default controlplane queue
DEFAULT_CONTROL_PLANE_QUEUE_NAME = 'controlplane'

# Extend container runtime attributes.
# For example, to disable SELinux in containers for podman
# DEFAULT_CONTAINER_RUN_OPTIONS = ['--security-opt', 'label=disable']
DEFAULT_CONTAINER_RUN_OPTIONS = ['--network', 'slirp4netns:enable_ipv6=true']

# Mount exposed paths as hostPath resource in k8s/ocp
AWX_MOUNT_ISOLATED_PATHS_ON_K8S = False

# This is overridden downstream via /etc/tower/conf.d/cluster_host_id.py
CLUSTER_HOST_ID = socket.gethostname()

UI_NEXT = True

# License compliance for total host count. Possible values:
# - '': No model - Subscription not counted from Host Metrics
# - 'unique_managed_hosts': Compliant = automated - deleted hosts (using /api/v2/host_metrics/)
SUBSCRIPTION_USAGE_MODEL = ''

# Host metrics cleanup - last time of the task/command run
CLEANUP_HOST_METRICS_LAST_TS = None
# Host metrics cleanup - minimal interval between two cleanups in days
CLEANUP_HOST_METRICS_INTERVAL = 30  # days
# Host metrics cleanup - soft-delete HostMetric records with last_automation < [threshold] (in months)
CLEANUP_HOST_METRICS_SOFT_THRESHOLD = 12  # months
# Host metrics cleanup
# - delete HostMetric record with deleted=True and last_deleted < [threshold]
# - also threshold for computing HostMetricSummaryMonthly (command/scheduled task)
CLEANUP_HOST_METRICS_HARD_THRESHOLD = 36  # months

# Host metric summary monthly task - last time of run
HOST_METRIC_SUMMARY_TASK_LAST_TS = None
HOST_METRIC_SUMMARY_TASK_INTERVAL = 7  # days


# TODO: cmeyers, replace with with register pattern
# The register pattern is particularly nice for this because we need
# to know the process to start the thread that will be the server.
# The registration location should be the same location as we would
# call MetricsServer.start()
# Note: if we don't get to this TODO, then at least create constants
# for the services strings below.
# TODO: cmeyers, break this out into a separate django app so other
# projects can take advantage.

METRICS_SERVICE_CALLBACK_RECEIVER = 'callback_receiver'
METRICS_SERVICE_DISPATCHER = 'dispatcher'
METRICS_SERVICE_WEBSOCKETS = 'websockets'

METRICS_SUBSYSTEM_CONFIG = {
    'server': {
        METRICS_SERVICE_CALLBACK_RECEIVER: {
            'port': 8014,
        },
        METRICS_SERVICE_DISPATCHER: {
            'port': 8015,
        },
        METRICS_SERVICE_WEBSOCKETS: {
            'port': 8016,
        },
    }
}


# django-ansible-base
ANSIBLE_BASE_TEAM_MODEL = 'main.Team'
ANSIBLE_BASE_ORGANIZATION_MODEL = 'main.Organization'
ANSIBLE_BASE_RESOURCE_CONFIG_MODULE = 'awx.resource_api'

from ansible_base.lib import dynamic_config  # noqa: E402

dab_settings = os.path.join(os.path.dirname(dynamic_config.__file__), 'dynamic_settings.py')
include(dab_settings)<|MERGE_RESOLUTION|>--- conflicted
+++ resolved
@@ -351,12 +351,9 @@
     'awx.sso',
     'solo',
     'ansible_base.rest_filters',
-<<<<<<< HEAD
-    'ansible_base.authentication',
-=======
     'ansible_base.jwt_consumer',
     'ansible_base.resource_registry',
->>>>>>> b7b7bfa5
+    'ansible_base.authentication',
 ]
 
 
@@ -367,11 +364,8 @@
     'DEFAULT_PAGINATION_CLASS': 'awx.api.pagination.Pagination',
     'PAGE_SIZE': 25,
     'DEFAULT_AUTHENTICATION_CLASSES': (
-<<<<<<< HEAD
+        'ansible_base.jwt_consumer.awx.auth.AwxJWTAuthentication',
         'ansible_base.authentication.session.SessionAuthentication',
-=======
-        'ansible_base.jwt_consumer.awx.auth.AwxJWTAuthentication',
->>>>>>> b7b7bfa5
         'awx.api.authentication.LoggedOAuth2Authentication',
         'awx.api.authentication.SessionAuthentication',
         'awx.api.authentication.LoggedBasicAuthentication',
