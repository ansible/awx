--- conflicted
+++ resolved
@@ -113,9 +113,7 @@
         env:
           AWX_TEST_IMAGE: local/awx
           AWX_TEST_VERSION: ci
-<<<<<<< HEAD
           AWX_EE_TEST_IMAGE: quay.io/ansible/awx-ee:latest
-=======
           STORE_DEBUG_OUTPUT: true
 
       - name: Upload debug output
@@ -124,7 +122,6 @@
         with:
           name: awx-operator-debug-output
           path: ${{ env.DEBUG_OUTPUT_DIR }}
->>>>>>> c015e841
 
   collection-sanity:
     name: awx_collection sanity
