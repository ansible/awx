--- conflicted
+++ resolved
@@ -11,21 +11,9 @@
 * Microsoft Azure Active Directory (AD) OAuth2
 
 On the other hand, the other authentication methods use the same types of login info (username and password), but authenticate using external auth systems rather than AWX's own database. If some of these methods are enabled, AWX will try authenticating using the enabled methods *before AWX's own authentication method*. The order of precedence is:
-<<<<<<< HEAD
-* LDAP
-* TACACS+
-=======
-* RADIUS
->>>>>>> e664119c
 * SAML
 
 ## Notes:
-<<<<<<< HEAD
-SAML users and TACACS+ users are categorized as 'Enterprise' users. The following rules apply to Enterprise users:
-=======
-SAML users and RADIUS users are categorized as 'Enterprise' users. The following rules apply to Enterprise users:
->>>>>>> e664119c
-
   * Enterprise users can only be created via the first successful login attempt from remote authentication backend.
   * Enterprise users cannot be created/authenticated if non-enterprise users with the same name has already been created in AWX.
   * AWX passwords of Enterprise users should always be empty and cannot be set by any user if there are enterprise backends enabled.
