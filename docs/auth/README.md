This folder describes third-party authentications supported by AWX. These authentications can be configured and enabled inside AWX.

When a user wants to log into AWX, she can explicitly choose some of the supported authentications to log in instead of AWX's own authentication using username and password. Here is a list of such authentications:
* OIDC (OpenID Connect)

On the other hand, the other authentication methods use the same types of login info (username and password), but authenticate using external auth systems rather than AWX's own database. If some of these methods are enabled, AWX will try authenticating using the enabled methods *before AWX's own authentication method*. The order of precedence is:
<<<<<<< HEAD
* LDAP
* RADIUS
* TACACS+
=======
* SAML
>>>>>>> c476564c

## Notes:
<<<<<<< HEAD
RADIUS users and TACACS+ users are categorized as 'Enterprise' users. The following rules apply to Enterprise users:

=======
>>>>>>> c476564c
  * Enterprise users can only be created via the first successful login attempt from remote authentication backend.
  * Enterprise users cannot be created/authenticated if non-enterprise users with the same name has already been created in AWX.
  * AWX passwords of Enterprise users should always be empty and cannot be set by any user if there are enterprise backends enabled.
  * If enterprise backends are disabled, an Enterprise user can be converted to a normal AWX user by setting password field. But this operation is irreversible (the converted AWX user can no longer be treated as Enterprise user).<|MERGE_RESOLUTION|>--- conflicted
+++ resolved
@@ -3,21 +3,9 @@
 When a user wants to log into AWX, she can explicitly choose some of the supported authentications to log in instead of AWX's own authentication using username and password. Here is a list of such authentications:
 * OIDC (OpenID Connect)
 
-On the other hand, the other authentication methods use the same types of login info (username and password), but authenticate using external auth systems rather than AWX's own database. If some of these methods are enabled, AWX will try authenticating using the enabled methods *before AWX's own authentication method*. The order of precedence is:
-<<<<<<< HEAD
-* LDAP
-* RADIUS
-* TACACS+
-=======
-* SAML
->>>>>>> c476564c
+On the other hand, the other authentication methods use the same types of login info (username and password), but authenticate using external auth systems rather than AWX's own database. If some of these methods are enabled, AWX will try authenticating using the enabled methods *before AWX's own authentication method*.
 
 ## Notes:
-<<<<<<< HEAD
-RADIUS users and TACACS+ users are categorized as 'Enterprise' users. The following rules apply to Enterprise users:
-
-=======
->>>>>>> c476564c
   * Enterprise users can only be created via the first successful login attempt from remote authentication backend.
   * Enterprise users cannot be created/authenticated if non-enterprise users with the same name has already been created in AWX.
   * AWX passwords of Enterprise users should always be empty and cannot be set by any user if there are enterprise backends enabled.
