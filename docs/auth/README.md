--- conflicted
+++ resolved
@@ -14,12 +14,6 @@
 * RADIUS
 * SAML
 
-<<<<<<< HEAD
-AWX will try authenticating against each enabled authentication method *in the specified order*, meaning if the same username and password is valid in multiple enabled auth methods (*e.g.*, LDAP), AWX will only use the first positive match (in the above example, log a user in via LDAP).
-=======
-AWX will try authenticating against each enabled authentication method *in the specified order*, meaning if the same username and password is valid in multiple enabled auth methods (*e.g.*, both RADIUS and TACACS+), AWX will only use the first positive match (in the above example, log a user in via RADIUS and skip TACACS+).
->>>>>>> 01a18bec
-
 ## Notes:
 SAML users and RADIUS users are categorized as 'Enterprise' users. The following rules apply to Enterprise users:
 
