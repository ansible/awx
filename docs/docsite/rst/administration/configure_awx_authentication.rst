--- conflicted
+++ resolved
@@ -1,9 +1,3 @@
-<<<<<<< HEAD
-Through the AWX user interface, you can set up a simplified login through various authentication types: GitHub, Google, LDAP, and SAML. After you create and register your developer application with the appropriate service, you can set up authorizations for them.
-=======
-Through the AWX user interface, you can set up a simplified login through various authentication types: GitHub, Google, and RADIUS. After you create and register your developer application with the appropriate service, you can set up authorizations for them.
->>>>>>> e664119c
-
 1. From the left navigation bar, click **Settings**. 
 
 2. The left side of the Settings window is a set of configurable Authentication settings. Select from the following options:
@@ -11,14 +5,6 @@
 - :ref:`ag_auth_azure` 
 - :ref:`ag_auth_github`
 - :ref:`ag_auth_google_oauth2` 
-<<<<<<< HEAD
-- :ref:`LDAP settings <ag_auth_ldap>` 
-- :ref:`ag_auth_saml`
-- :ref:`ag_auth_tacacs`
-- :ref:`ag_auth_oidc`
-
-=======
->>>>>>> e664119c
 
 Different authentication types require you to enter different information. Be sure to include all the information as required.
 
